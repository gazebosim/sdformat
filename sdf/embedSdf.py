--- conflicted
+++ resolved
@@ -163,16 +163,11 @@
             file_content = input_sdf.read()
             # Strip relative path if requested
             if relative_to is not None:
-<<<<<<< HEAD
-                path = path.relative_to(relative_to)
+                _, relative_path = str(path).split(relative_to)
+                path = relative_path
             # dir separator is hardcoded to '/' in C++ mapping
             posix_path = PurePosixPath(path)
             content.append(embed_sdf_content(str(posix_path), file_content))
-=======
-                _, relative_path = str(path).split(relative_to)
-                path = relative_path
-            content.append(embed_sdf_content(str(path), file_content))
->>>>>>> 46757c81
     return ",".join(content)
 
 
