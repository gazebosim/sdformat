--- conflicted
+++ resolved
@@ -1,14 +1,10 @@
 <!-- State information for a model -->
 <element name="model_state" required="*">
-<<<<<<< HEAD
-  <description>Model state</description>
-=======
   <description>
     The model state element encapsulates variables within a model that may
     change over time, including object poses, the states of its nested models
     and links and joints, and changes in model scale.
   </description>
->>>>>>> c8c4a6ff
 
   <attribute name="name" type="string" default="__default__" required="1">
     <description>Name of the model</description>
