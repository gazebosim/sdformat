--- conflicted
+++ resolved
@@ -1,13 +1,9 @@
 <!-- State information for a light -->
 <element name="light_state" required="*">
-<<<<<<< HEAD
-  <description>Light state</description>
-=======
   <description>
     The light state element encapsulates variables within a light that may
     change over time, currently limited to its pose.
   </description>
->>>>>>> c8c4a6ff
 
   <attribute name="name" type="string" default="__default__" required="1">
     <description>Name of the light</description>
