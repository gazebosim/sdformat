--- conflicted
+++ resolved
@@ -5,11 +5,7 @@
 Desctiption Format API. The code reference is divided into the groups below.
 Should you find problems with this documentation - typos, unclear phrases,
 or insufficient detail - please create a <a
-<<<<<<< HEAD
-  href="https://github.com/osrf/sdformat/issues/new">new GitHub issue</a>.
-=======
-  href="https://github.com/osrf/sdf/issues/new">new GitHub issue</a>.
->>>>>>> c02aca7f
+  href="https://github.com/ignitionrobotics/sdformat/issues/new">new GitHub issue</a>.
 Include sufficient detail to quickly locate the problematic documentation,
 and set the issue's fields accordingly: Assignee - blank; Kind - bug;
 Priority - minor; Version - blank.
