--- conflicted
+++ resolved
@@ -30,12 +30,8 @@
 #pragma pop_macro ("__DEPRECATED")
 
 #include "sdf/config.hh"
-<<<<<<< HEAD
-#include "sdf/system_util.hh"
+#include "sdf/usd/Export.hh"
 #include "sdf/usd/UsdError.hh"
-=======
-#include "sdf/usd/Export.hh"
->>>>>>> 8e832e7f
 #include "sdf/Light.hh"
 
 namespace sdf
@@ -51,19 +47,12 @@
     /// of _light.
     /// \param[in] _path The USD path of the parsed light in _stage, which must
     /// be a valid USD path.
-<<<<<<< HEAD
     /// \return UsdErrors, which is a vector of Error objects. Each Error
     /// includes an error code and message. An empty vector indicates no error.
-    UsdErrors SDFORMAT_VISIBLE ParseSdfLight(const sdf::Light &_light,
-        pxr::UsdStageRefPtr &_stage, const std::string &_path);
-=======
-    /// \return Errors, which is a vector of Error objects. Each Error includes
-    /// an error code and message. An empty vector indicates no error.
-    sdf::Errors IGNITION_SDFORMAT_USD_VISIBLE ParseSdfLight(
+    UsdErrors IGNITION_SDFORMAT_USD_VISIBLE ParseSdfLight(
         const sdf::Light &_light,
         pxr::UsdStageRefPtr &_stage,
         const std::string &_path);
->>>>>>> 8e832e7f
   }
   }
 }
