/*
 * Copyright (C) 2022 Open Source Robotics Foundation
 *
 * Licensed under the Apache License, Version 2.0 (the "License");
 * you may not use this file except in compliance with the License.
 * You may obtain a copy of the License at
 *
 *     http://www.apache.org/licenses/LICENSE-2.0
 *
 * Unless required by applicable law or agreed to in writing, software
 * distributed under the License is distributed on an "AS IS" BASIS,
 * WITHOUT WARRANTIES OR CONDITIONS OF ANY KIND, either express or implied.
 * See the License for the specific language governing permissions and
 * limitations under the License.
 *
*/

#ifndef SDF_USD_SDF_PARSER_WORLD_HH_
#define SDF_USD_SDF_PARSER_WORLD_HH_

#include <string>

// TODO(ahcorde):this is to remove deprecated "warnings" in usd, these warnings
// are reported using #pragma message so normal diagnostic flags cannot remove
// them. This workaround requires this block to be used whenever usd is
// included.
#pragma push_macro ("__DEPRECATED")
#undef __DEPRECATED
#include <pxr/usd/usd/stage.h>
#pragma pop_macro ("__DEPRECATED")

#include "sdf/config.hh"
<<<<<<< HEAD
#include "sdf/system_util.hh"
#include "sdf/usd/UsdError.hh"
=======
#include "sdf/usd/Export.hh"
>>>>>>> 8e832e7f
#include "sdf/World.hh"

namespace sdf
{
  // Inline bracke to help doxygen filtering.
  inline namespace SDF_VERSION_NAMESPACE {
  //
  namespace usd
  {
    /// \brief Parse an SDF world into a USD stage.
    /// \param[in] _world The SDF world to parse.
    /// \param[in] _stage The stage that should contain the USD representation
    /// of _world. It must be initialized first
<<<<<<< HEAD
    /// \param[in] _path The USD path of the parsed world in _stage, which must
    /// be a valid USD path.
    /// \return UsdErrors, which is a vector of Error objects. Each Error
    /// includes an error code and message. An empty vector indicates no error.
    UsdErrors SDFORMAT_VISIBLE ParseSdfWorld(const sdf::World &_world,
        pxr::UsdStageRefPtr &_stage, const std::string &_path);
=======
    /// \param[in] _path The USD path of the parsed world in _stage, which must be
    /// a valid USD path.
    /// \return Errors, which is a vector of Error objects. Each Error includes
    /// an error code and message. An empty vector indicates no error.
    sdf::Errors IGNITION_SDFORMAT_USD_VISIBLE ParseSdfWorld(
        const sdf::World &_world,
        pxr::UsdStageRefPtr &_stage,
        const std::string &_path);
>>>>>>> 8e832e7f
  }
  }
}

#endif<|MERGE_RESOLUTION|>--- conflicted
+++ resolved
@@ -30,12 +30,8 @@
 #pragma pop_macro ("__DEPRECATED")
 
 #include "sdf/config.hh"
-<<<<<<< HEAD
-#include "sdf/system_util.hh"
+#include "sdf/usd/Export.hh"
 #include "sdf/usd/UsdError.hh"
-=======
-#include "sdf/usd/Export.hh"
->>>>>>> 8e832e7f
 #include "sdf/World.hh"
 
 namespace sdf
@@ -49,23 +45,14 @@
     /// \param[in] _world The SDF world to parse.
     /// \param[in] _stage The stage that should contain the USD representation
     /// of _world. It must be initialized first
-<<<<<<< HEAD
     /// \param[in] _path The USD path of the parsed world in _stage, which must
     /// be a valid USD path.
-    /// \return UsdErrors, which is a vector of Error objects. Each Error
+    /// \return UsdErrors, which is a vector of UsdError objects. Each UsdError
     /// includes an error code and message. An empty vector indicates no error.
-    UsdErrors SDFORMAT_VISIBLE ParseSdfWorld(const sdf::World &_world,
-        pxr::UsdStageRefPtr &_stage, const std::string &_path);
-=======
-    /// \param[in] _path The USD path of the parsed world in _stage, which must be
-    /// a valid USD path.
-    /// \return Errors, which is a vector of Error objects. Each Error includes
-    /// an error code and message. An empty vector indicates no error.
-    sdf::Errors IGNITION_SDFORMAT_USD_VISIBLE ParseSdfWorld(
+    UsdErrors IGNITION_SDFORMAT_USD_VISIBLE ParseSdfWorld(
         const sdf::World &_world,
         pxr::UsdStageRefPtr &_stage,
         const std::string &_path);
->>>>>>> 8e832e7f
   }
   }
 }
