/*
 * Copyright (C) 2022 Open Source Robotics Foundation
 *
 * Licensed under the Apache License, Version 2.0 (the "License");
 * you may not use this file except in compliance with the License.
 * You may obtain a copy of the License at
 *
 *     http://www.apache.org/licenses/LICENSE-2.0
 *
 * Unless required by applicable law or agreed to in writing, software
 * distributed under the License is distributed on an "AS IS" BASIS,
 * WITHOUT WARRANTIES OR CONDITIONS OF ANY KIND, either express or implied.
 * See the License for the specific language governing permissions and
 * limitations under the License.
 *
*/

#ifndef SDF_USD_SDF_PARSER_MODEL_HH_
#define SDF_USD_SDF_PARSER_MODEL_HH_

#include <string>

// TODO(ahcorde) this is to remove deprecated "warnings" in usd, these warnings
// are reported using #pragma message so normal diagnostic flags cannot remove
// them. This workaround requires this block to be used whenever usd is
// included.
#pragma push_macro ("__DEPRECATED")
#undef __DEPRECATED
#include <pxr/usd/sdf/path.h>
#include <pxr/usd/usd/stage.h>
#pragma pop_macro ("__DEPRECATED")

#include "sdf/Model.hh"
#include "sdf/usd/Export.hh"
#include "sdf/usd/UsdError.hh"
#include "sdf/sdf_config.h"

namespace sdf
{
  // Inline bracke to help doxygen filtering.
  inline namespace SDF_VERSION_NAMESPACE {
  //
  namespace usd
  {
<<<<<<< HEAD
  /// \brief Parse an SDF model into a USD stage.
  /// \param[in] _model The SDF model to parse.
  /// \param[in] _stage The stage that should contain the USD representation
  /// of _model.
  /// \param[in] _path The USD path of the parsed model in _stage, which must be
  /// a valid USD path.
  /// \param[in] _worldPath The path to the USD world prim. This is needed if
  /// the model has any joints with the world as its parent.
  /// \return Errors, which is a vector of Error objects. Each Error includes
  /// an error code and message. An empty vector indicates no error.
  sdf::Errors SDFORMAT_VISIBLE ParseSdfModel(const sdf::Model &_model,
      pxr::UsdStageRefPtr &_stage, const std::string &_path,
      const pxr::SdfPath &_worldPath);
=======
    /// \brief Parse an SDF model into a USD stage.
    /// \param[in] _model The SDF model to parse.
    /// \param[in] _stage The stage that should contain the USD representation
    /// of _model. This must be a valid, initialized stage.
    /// \param[in] _path The USD path of the parsed model in _stage, which must
    /// be a valid USD path.
    /// \param[in] _worldPath The path to the USD world prim. This is needed if
    /// the model has any joints with the world as its parent.
    /// \return UsdErrors, which is a vector of UsdError objects. Each UsdError
    /// includes an error code and message. An empty vector indicates no error
    /// occurred when parsing _model to its USD representation.
    UsdErrors IGNITION_SDFORMAT_USD_VISIBLE ParseSdfModel(
        const sdf::Model &_model, pxr::UsdStageRefPtr &_stage,
        const std::string &_path, const pxr::SdfPath &_worldPath);
>>>>>>> f898d264
  }
  }
}

#endif<|MERGE_RESOLUTION|>--- conflicted
+++ resolved
@@ -42,21 +42,6 @@
   //
   namespace usd
   {
-<<<<<<< HEAD
-  /// \brief Parse an SDF model into a USD stage.
-  /// \param[in] _model The SDF model to parse.
-  /// \param[in] _stage The stage that should contain the USD representation
-  /// of _model.
-  /// \param[in] _path The USD path of the parsed model in _stage, which must be
-  /// a valid USD path.
-  /// \param[in] _worldPath The path to the USD world prim. This is needed if
-  /// the model has any joints with the world as its parent.
-  /// \return Errors, which is a vector of Error objects. Each Error includes
-  /// an error code and message. An empty vector indicates no error.
-  sdf::Errors SDFORMAT_VISIBLE ParseSdfModel(const sdf::Model &_model,
-      pxr::UsdStageRefPtr &_stage, const std::string &_path,
-      const pxr::SdfPath &_worldPath);
-=======
     /// \brief Parse an SDF model into a USD stage.
     /// \param[in] _model The SDF model to parse.
     /// \param[in] _stage The stage that should contain the USD representation
@@ -71,7 +56,6 @@
     UsdErrors IGNITION_SDFORMAT_USD_VISIBLE ParseSdfModel(
         const sdf::Model &_model, pxr::UsdStageRefPtr &_stage,
         const std::string &_path, const pxr::SdfPath &_worldPath);
->>>>>>> f898d264
   }
   }
 }
