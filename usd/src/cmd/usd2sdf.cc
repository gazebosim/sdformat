/*
 * Copyright (C) 2022 Open Source Robotics Foundation
 *
 * Licensed under the Apache License, Version 2.0 (the "License");
 * you may not use this file except in compliance with the License.
 * You may obtain a copy of the License at
 *
 *     http://www.apache.org/licenses/LICENSE-2.0
 *
 * Unless required by applicable law or agreed to in writing, software
 * distributed under the License is distributed on an "AS IS" BASIS,
 * WITHOUT WARRANTIES OR CONDITIONS OF ANY KIND, either express or implied.
 * See the License for the specific language governing permissions and
 * limitations under the License.
 *
 */

#include <iostream>
#include <string>

#include <ignition/utils/cli/CLI.hpp>

#include "sdf/usd/usd_parser/Parser.hh"
#include "sdf/usd/UsdError.hh"
#include "sdf/config.hh"

//////////////////////////////////////////////////
/// \brief Enumeration of available commands
enum class Command
{
  kNone,
};

//////////////////////////////////////////////////
/// \brief Structure to hold all filenames
struct Options
{
  /// \brief Command to execute
  Command command{Command::kNone};

  /// \brief input filename
  std::string inputFilename{"input.usd"};

  /// \brief output filename
  std::string outputFilename{"output.sdf"};
};

void runCommand(const Options &_opt)
{
<<<<<<< HEAD
  sdf::usd::UsdErrors errors = sdf::usd::parseUSDFile(
    _opt.inputFilename, _opt.outputFilename);
  for (auto & error : errors)
  {
    std::cout << error.Message() << '\n';
=======
  const auto errors =
    sdf::usd::parseUSDFile(_opt.inputFilename, _opt.outputFilename);
  if (!errors.empty())
  {
    std::cerr << "Errors occurred when generating [" << _opt.outputFilename
              << "] from [" << _opt.inputFilename << "]:\n";
    for (const auto &e : errors)
      std::cerr << "\t" << e << "\n";
>>>>>>> d81483e4
  }
}

void addFlags(CLI::App &_app)
{
  auto opt = std::make_shared<Options>();

  _app.add_option("input",
    opt->inputFilename,
    "Input filename. Defaults to input.usd unless otherwise specified.");

  _app.add_option("output",
    opt->outputFilename,
    "Output filename. Defaults to output.sdf unless otherwise specified.");

  _app.callback([&_app, opt](){
    runCommand(*opt);
  });
}

//////////////////////////////////////////////////
int main(int argc, char** argv)
{
  CLI::App app{"USD to SDF converter"};

  app.set_help_all_flag("--help-all", "Show all help");

  app.add_flag_callback("--version", [](){
    std::cout << SDF_VERSION_FULL << std::endl;
    throw CLI::Success();
  });

  addFlags(app);
  CLI11_PARSE(app, argc, argv);

  return 0;
}<|MERGE_RESOLUTION|>--- conflicted
+++ resolved
@@ -47,13 +47,6 @@
 
 void runCommand(const Options &_opt)
 {
-<<<<<<< HEAD
-  sdf::usd::UsdErrors errors = sdf::usd::parseUSDFile(
-    _opt.inputFilename, _opt.outputFilename);
-  for (auto & error : errors)
-  {
-    std::cout << error.Message() << '\n';
-=======
   const auto errors =
     sdf::usd::parseUSDFile(_opt.inputFilename, _opt.outputFilename);
   if (!errors.empty())
@@ -62,7 +55,6 @@
               << "] from [" << _opt.inputFilename << "]:\n";
     for (const auto &e : errors)
       std::cerr << "\t" << e << "\n";
->>>>>>> d81483e4
   }
 }
 
