--- conflicted
+++ resolved
@@ -25,29 +25,19 @@
 #include <ignition/math/Angle.hh>
 #include <ignition/math/Pose3.hh>
 
-<<<<<<< HEAD
 // TODO(ahcorde) this is to remove deprecated "warnings" in usd, these warnings
-=======
-// TODO(ahcorde):this is to remove deprecated "warnings" in usd, these warnings
->>>>>>> 5059bb8b
 // are reported using #pragma message so normal diagnostic flags cannot remove
 // them. This workaround requires this block to be used whenever usd is
 // included.
 #pragma push_macro ("__DEPRECATED")
 #undef __DEPRECATED
-<<<<<<< HEAD
-=======
 #include <pxr/base/gf/quatf.h>
->>>>>>> 5059bb8b
 #include <pxr/base/gf/vec3d.h>
 #include <pxr/base/gf/vec3f.h>
 #include <pxr/base/tf/token.h>
 #include <pxr/usd/usd/attribute.h>
 #include <pxr/usd/usd/prim.h>
-<<<<<<< HEAD
-=======
 #include <pxr/usd/usdPhysics/massAPI.h>
->>>>>>> 5059bb8b
 #include <pxr/usd/usdPhysics/rigidBodyAPI.h>
 #pragma pop_macro ("__DEPRECATED")
 
@@ -143,7 +133,6 @@
   EXPECT_TRUE(checkedOpOrder);
 }
 
-<<<<<<< HEAD
 /// \brief Make sure a USD prim has a scale xFormOp applied to it
 /// \param[in] _usdPrim The USD prim
 void HasScaleXFormOp(const pxr::UsdPrim &_usdPrim)
@@ -168,25 +157,17 @@
   EXPECT_TRUE(checkedScaleOp);
 }
 
-=======
->>>>>>> 5059bb8b
 /// \brief Compare the Inertial of a USD prim to the desired values
 /// \param[in] _usdPrim The USD prim
 /// \param[in] _targetMass Mass of the link that _usdPrim should have
 /// \param[in] _targetDiagonalInertia Diagonal Inertia that _usdPrim should have
-<<<<<<< HEAD
-=======
 /// \param[in] _targetPrincipalAxes The principal axes that _usdPrim should have
->>>>>>> 5059bb8b
 /// \param[in] _targetCenterOfMass Center of mass that _usdPrim should have
 /// \param[in] _isRigid True if _usdPrim should be a rigid body, False otherwise
 void CheckInertial(const pxr::UsdPrim &_usdPrim,
     float _targetMass,
     const pxr::GfVec3f &_targetDiagonalInertia,
-<<<<<<< HEAD
-=======
     const pxr::GfQuatf &_targetPrincipalAxes,
->>>>>>> 5059bb8b
     const pxr::GfVec3f &_targetCenterOfMass,
     bool _isRigid)
 {
@@ -214,8 +195,6 @@
   }
   EXPECT_TRUE(checkedDiagInertia);
 
-<<<<<<< HEAD
-=======
   bool checkedPrincipalAxes = false;
   if (auto principalAxesAttr =
       _usdPrim.GetAttribute(pxr::TfToken("physics:principalAxes")))
@@ -232,7 +211,6 @@
   }
   EXPECT_TRUE(checkedPrincipalAxes);
 
->>>>>>> 5059bb8b
   bool checkedCOM = false;
   if (auto comAttr =
       _usdPrim.GetAttribute(pxr::TfToken("physics:centerOfMass")))
@@ -247,10 +225,7 @@
   EXPECT_TRUE(checkedCOM);
 
   EXPECT_EQ(_isRigid, _usdPrim.HasAPI<pxr::UsdPhysicsRigidBodyAPI>());
-<<<<<<< HEAD
-=======
   EXPECT_EQ(_isRigid, _usdPrim.HasAPI<pxr::UsdPhysicsMassAPI>());
->>>>>>> 5059bb8b
 }
 } // namespace testing
 } // namespace usd
