/*
 * Copyright (C) 2022 Open Source Robotics Foundation
 *
 * Licensed under the Apache License, Version 2.0 (the "License");
 * you may not use this file except in compliance with the License.
 * You may obtain a copy of the License at
 *
 *     http://www.apache.org/licenses/LICENSE-2.0
 *
 * Unless required by applicable law or agreed to in writing, software
 * distributed under the License is distributed on an "AS IS" BASIS,
 * WITHOUT WARRANTIES OR CONDITIONS OF ANY KIND, either express or implied.
 * See the License for the specific language governing permissions and
 * limitations under the License.
 *
*/
#ifndef SDF_PARSER_USDTESTUTILS_HH_
#define SDF_PARSER_USDTESTUTILS_HH_

#include <gtest/gtest.h>
#include <ignition/math/Angle.hh>
#include <ignition/math/Pose3.hh>

// TODO(ahcorde):this is to remove deprecated "warnings" in usd, these warnings
// are reported using #pragma message so normal diagnostic flags cannot remove
// them. This workaround requires this block to be used whenever usd is
// included.
#pragma push_macro ("__DEPRECATED")
#undef __DEPRECATED
<<<<<<< HEAD
=======
#include <pxr/base/gf/quatf.h>
>>>>>>> c9b0c727
#include <pxr/base/gf/vec3d.h>
#include <pxr/base/gf/vec3f.h>
#include <pxr/base/tf/token.h>
#include <pxr/usd/usd/attribute.h>
#include <pxr/usd/usd/prim.h>
<<<<<<< HEAD
=======
#include <pxr/usd/usdPhysics/massAPI.h>
>>>>>>> c9b0c727
#include <pxr/usd/usdPhysics/rigidBodyAPI.h>
#pragma pop_macro ("__DEPRECATED")

#include "sdf/system_util.hh"

namespace sdf
{
// Inline bracke to help doxygen filtering.
inline namespace SDF_VERSION_NAMESPACE {
//
namespace usd
{
namespace testing
{

/// \brief Compare the pose of a USD prim to a desired pose
/// \param[in] _usdPrim The USD prim
/// \param[in] _targetPose The pose that _usdPrim should have
void CheckPrimPose(const pxr::UsdPrim &_usdPrim,
            const ignition::math::Pose3d &_targetPose)
{
  bool checkedTranslate = false;
  if (auto translateAttr =
      _usdPrim.GetAttribute(pxr::TfToken("xformOp:translate")))
  {
    pxr::GfVec3d usdTranslation;
    translateAttr.Get(&usdTranslation);
    EXPECT_DOUBLE_EQ(usdTranslation[0], _targetPose.Pos().X());
    EXPECT_DOUBLE_EQ(usdTranslation[1], _targetPose.Pos().Y());
    EXPECT_DOUBLE_EQ(usdTranslation[2], _targetPose.Pos().Z());
    checkedTranslate = true;
  }
  EXPECT_TRUE(checkedTranslate);

  bool checkedRotate = false;
  if (auto rotateAttr =
      _usdPrim.GetAttribute(pxr::TfToken("xformOp:rotateXYZ")))
  {
    pxr::GfVec3f usdRotation;
    rotateAttr.Get(&usdRotation);
    // USD uses degrees, but SDF uses radians. USD also uses floats for angles
    // here, but SDF uses doubles
    const auto sdfRollAngle = static_cast<float>(
        ignition::math::Angle(_targetPose.Rot().Roll()).Degree());
    EXPECT_FLOAT_EQ(usdRotation[0], sdfRollAngle);
    const auto sdfPitchAngle = static_cast<float>(
        ignition::math::Angle(_targetPose.Rot().Pitch()).Degree());
    EXPECT_FLOAT_EQ(usdRotation[1], sdfPitchAngle);
    const auto sdfYawAngle = static_cast<float>(
        ignition::math::Angle(_targetPose.Rot().Yaw()).Degree());
    EXPECT_FLOAT_EQ(usdRotation[2], sdfYawAngle);
    checkedRotate = true;
  }
  EXPECT_TRUE(checkedRotate);

  bool checkedOpOrder = false;
  if (auto opOrderAttr = _usdPrim.GetAttribute(pxr::TfToken("xformOpOrder")))
  {
    pxr::VtArray<pxr::TfToken> opNames;
    opOrderAttr.Get(&opNames);
    // TODO(adlarkin) handle things like scale in the opOrder
    // (checking for scale should be done elsehwere since prims aren't always
    // scaled, but maybe what I can do here is make sure the opNames size is
    // at least 2 and then make sure translate occurs before rotate)
    ASSERT_EQ(2u, opNames.size());
    EXPECT_EQ(pxr::TfToken("xformOp:translate"), opNames[0]);
    EXPECT_EQ(pxr::TfToken("xformOp:rotateXYZ"), opNames[1]);
    checkedOpOrder = true;
  }
  EXPECT_TRUE(checkedOpOrder);
}

/// \brief Compare the Inertial of a USD prim to the desired values
/// \param[in] _usdPrim The USD prim
/// \param[in] _targetMass Mass of the link that _usdPrim should have
/// \param[in] _targetDiagonalInertia Diagonal Inertia that _usdPrim should have
<<<<<<< HEAD
=======
/// \param[in] _targetPrincipalAxes The principal axes that _usdPrim should have
>>>>>>> c9b0c727
/// \param[in] _targetCenterOfMass Center of mass that _usdPrim should have
/// \param[in] _isRigid True if _usdPrim should be a rigid body, False otherwise
void CheckInertial(const pxr::UsdPrim &_usdPrim,
    float _targetMass,
    const pxr::GfVec3f &_targetDiagonalInertia,
<<<<<<< HEAD
=======
    const pxr::GfQuatf &_targetPrincipalAxes,
>>>>>>> c9b0c727
    const pxr::GfVec3f &_targetCenterOfMass,
    bool _isRigid)
{
  bool checkedMass = false;
  if (auto massAttr =
      _usdPrim.GetAttribute(pxr::TfToken("physics:mass")))
  {
    float massUSD;
    massAttr.Get(&massUSD);
    EXPECT_FLOAT_EQ(_targetMass, massUSD);
    checkedMass = true;
  }
  EXPECT_TRUE(checkedMass);

  bool checkedDiagInertia = false;
  if (auto diagInertiaAttr =
      _usdPrim.GetAttribute(pxr::TfToken("physics:diagonalInertia")))
  {
    pxr::GfVec3f diagonalInertiaUSD;
    diagInertiaAttr.Get(&diagonalInertiaUSD);
    EXPECT_FLOAT_EQ(_targetDiagonalInertia[0], diagonalInertiaUSD[0]);
    EXPECT_FLOAT_EQ(_targetDiagonalInertia[1], diagonalInertiaUSD[1]);
    EXPECT_FLOAT_EQ(_targetDiagonalInertia[2], diagonalInertiaUSD[2]);
    checkedDiagInertia = true;
  }
  EXPECT_TRUE(checkedDiagInertia);

<<<<<<< HEAD
=======
  bool checkedPrincipalAxes = false;
  if (auto principalAxesAttr =
      _usdPrim.GetAttribute(pxr::TfToken("physics:principalAxes")))
  {
    pxr::GfQuatf principalAxesUSD;
    principalAxesAttr.Get(&principalAxesUSD);
    EXPECT_FLOAT_EQ(principalAxesUSD.GetReal(), _targetPrincipalAxes.GetReal());
    const auto &usdImaginary = principalAxesUSD.GetImaginary();
    const auto &targetImaginary = _targetPrincipalAxes.GetImaginary();
    EXPECT_FLOAT_EQ(usdImaginary[0], targetImaginary[0]);
    EXPECT_FLOAT_EQ(usdImaginary[1], targetImaginary[1]);
    EXPECT_FLOAT_EQ(usdImaginary[2], targetImaginary[2]);
    checkedPrincipalAxes = true;
  }
  EXPECT_TRUE(checkedPrincipalAxes);

>>>>>>> c9b0c727
  bool checkedCOM = false;
  if (auto comAttr =
      _usdPrim.GetAttribute(pxr::TfToken("physics:centerOfMass")))
  {
    pxr::GfVec3f centerOfMassUSD;
    comAttr.Get(&centerOfMassUSD);
    EXPECT_FLOAT_EQ(_targetCenterOfMass[0], centerOfMassUSD[0]);
    EXPECT_FLOAT_EQ(_targetCenterOfMass[1], centerOfMassUSD[1]);
    EXPECT_FLOAT_EQ(_targetCenterOfMass[2], centerOfMassUSD[2]);
    checkedCOM = true;
  }
  EXPECT_TRUE(checkedCOM);

  EXPECT_EQ(_isRigid, _usdPrim.HasAPI<pxr::UsdPhysicsRigidBodyAPI>());
<<<<<<< HEAD
=======
  EXPECT_EQ(_isRigid, _usdPrim.HasAPI<pxr::UsdPhysicsMassAPI>());
>>>>>>> c9b0c727
}
} // namespace testing
} // namespace usd
}
} // namespace sdf

#endif<|MERGE_RESOLUTION|>--- conflicted
+++ resolved
@@ -27,19 +27,13 @@
 // included.
 #pragma push_macro ("__DEPRECATED")
 #undef __DEPRECATED
-<<<<<<< HEAD
-=======
 #include <pxr/base/gf/quatf.h>
->>>>>>> c9b0c727
 #include <pxr/base/gf/vec3d.h>
 #include <pxr/base/gf/vec3f.h>
 #include <pxr/base/tf/token.h>
 #include <pxr/usd/usd/attribute.h>
 #include <pxr/usd/usd/prim.h>
-<<<<<<< HEAD
-=======
 #include <pxr/usd/usdPhysics/massAPI.h>
->>>>>>> c9b0c727
 #include <pxr/usd/usdPhysics/rigidBodyAPI.h>
 #pragma pop_macro ("__DEPRECATED")
 
@@ -116,19 +110,13 @@
 /// \param[in] _usdPrim The USD prim
 /// \param[in] _targetMass Mass of the link that _usdPrim should have
 /// \param[in] _targetDiagonalInertia Diagonal Inertia that _usdPrim should have
-<<<<<<< HEAD
-=======
 /// \param[in] _targetPrincipalAxes The principal axes that _usdPrim should have
->>>>>>> c9b0c727
 /// \param[in] _targetCenterOfMass Center of mass that _usdPrim should have
 /// \param[in] _isRigid True if _usdPrim should be a rigid body, False otherwise
 void CheckInertial(const pxr::UsdPrim &_usdPrim,
     float _targetMass,
     const pxr::GfVec3f &_targetDiagonalInertia,
-<<<<<<< HEAD
-=======
     const pxr::GfQuatf &_targetPrincipalAxes,
->>>>>>> c9b0c727
     const pxr::GfVec3f &_targetCenterOfMass,
     bool _isRigid)
 {
@@ -156,8 +144,6 @@
   }
   EXPECT_TRUE(checkedDiagInertia);
 
-<<<<<<< HEAD
-=======
   bool checkedPrincipalAxes = false;
   if (auto principalAxesAttr =
       _usdPrim.GetAttribute(pxr::TfToken("physics:principalAxes")))
@@ -174,7 +160,6 @@
   }
   EXPECT_TRUE(checkedPrincipalAxes);
 
->>>>>>> c9b0c727
   bool checkedCOM = false;
   if (auto comAttr =
       _usdPrim.GetAttribute(pxr::TfToken("physics:centerOfMass")))
@@ -189,10 +174,7 @@
   EXPECT_TRUE(checkedCOM);
 
   EXPECT_EQ(_isRigid, _usdPrim.HasAPI<pxr::UsdPhysicsRigidBodyAPI>());
-<<<<<<< HEAD
-=======
   EXPECT_EQ(_isRigid, _usdPrim.HasAPI<pxr::UsdPhysicsMassAPI>());
->>>>>>> c9b0c727
 }
 } // namespace testing
 } // namespace usd
