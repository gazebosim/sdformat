/*
 * Copyright (C) 2022 Open Source Robotics Foundation
 *
 * Licensed under the Apache License, Version 2.0 (the "License");
 * you may not use this file except in compliance with the License.
 * You may obtain a copy of the License at
 *
 *     http://www.apache.org/licenses/LICENSE-2.0
 *
 * Unless required by applicable law or agreed to in writing, software
 * distributed under the License is distributed on an "AS IS" BASIS,
 * WITHOUT WARRANTIES OR CONDITIONS OF ANY KIND, either express or implied.
 * See the License for the specific language governing permissions and
 * limitations under the License.
 *
*/

#include "sdf/usd/sdf_parser/Geometry.hh"

#include <string>

#include <ignition/common/Console.hh>
#include <ignition/common/Mesh.hh>
#include <ignition/common/MeshManager.hh>
#include <ignition/common/Util.hh>
#include <ignition/common/SubMesh.hh>

#include <ignition/math/Vector3.hh>

// TODO(adlarkin) this is to remove deprecated "warnings" in usd, these warnings
// are reported using #pragma message so normal diagnostic flags cannot remove
// them. This workaround requires this block to be used whenever usd is
// included.
#pragma push_macro ("__DEPRECATED")
#undef __DEPRECATED
#include <pxr/base/gf/vec2f.h>
#include <pxr/base/gf/vec3f.h>
#include <pxr/base/vt/array.h>
#include <pxr/usd/sdf/path.h>
#include <pxr/usd/usd/stage.h>
#include <pxr/usd/usdGeom/capsule.h>
#include <pxr/usd/usdGeom/cube.h>
#include <pxr/usd/usdGeom/cylinder.h>
#include <pxr/usd/usdGeom/mesh.h>
#include <pxr/usd/usdGeom/sphere.h>
#include <pxr/usd/usdGeom/xform.h>
#include <pxr/usd/usdGeom/xformCommonAPI.h>
#include <pxr/usd/usdPhysics/collisionAPI.h>
#include <pxr/usd/usdShade/material.h>
#include <pxr/usd/usdShade/materialBindingAPI.h>
#pragma pop_macro ("__DEPRECATED")

#include "sdf/Box.hh"
#include "sdf/Capsule.hh"
#include "sdf/Cylinder.hh"
#include "sdf/Ellipsoid.hh"
#include "sdf/Geometry.hh"
#include "sdf/Mesh.hh"
#include "sdf/Plane.hh"
#include "sdf/Sphere.hh"
<<<<<<< HEAD
#include "sdf/usd/sdf_parser/Conversions.hh"
#include "sdf/usd/sdf_parser/Material.hh"
#include "sdf/usd/sdf_parser/Utils.hh"
=======
#include "../UsdUtils.hh"
>>>>>>> 00a55c5a

namespace sdf
{
// Inline bracke to help doxygen filtering.
inline namespace SDF_VERSION_NAMESPACE {
//
namespace usd
{
  /// \brief Parse a SDF box geometry into a USD box geometry
  /// \param[in] _geometry The SDF box geometry
  /// \param[in] _stage The stage that will contain the parsed USD equivalent
  /// of _geometry
  /// \param[in] _path Where the parsed USD equivalent of _geometry should exist
  /// in _stage
  /// \return UsdErrors, which is a vector of UsdError objects. Each UsdError
  /// includes an error code and message. An empty vector indicates no error
  /// occurred when creating the USD equivalent of _geometry
  UsdErrors ParseSdfBoxGeometry(const sdf::Geometry &_geometry,
    pxr::UsdStageRefPtr &_stage, const std::string &_path)
  {
    UsdErrors errors;

    const auto &sdfBox = _geometry.BoxShape();

    // USD defines a cube (i.e., a box with all dimensions being equal),
    // but not a box. So, we will take a 1x1x1 cube and scale it according
    // to the SDF box's dimensions to achieve varying dimensions
    auto usdCube = pxr::UsdGeomCube::Define(_stage, pxr::SdfPath(_path));
    if (!usdCube)
    {
      errors.push_back(UsdError(sdf::usd::UsdErrorCode::FAILED_USD_DEFINITION,
            "Unable to define a USD cube geometry at path [" + _path + "]"));
      return errors;
    }

    usdCube.CreateSizeAttr().Set(1.0);
    pxr::GfVec3f endPoint(0.5);
    pxr::VtArray<pxr::GfVec3f> extentBounds;
    extentBounds.push_back(-1.0 * endPoint);
    extentBounds.push_back(endPoint);
    usdCube.CreateExtentAttr().Set(extentBounds);

    pxr::UsdGeomXformCommonAPI cubeXformAPI(usdCube);
    cubeXformAPI.SetScale(pxr::GfVec3f(
          sdfBox->Size().X(),
          sdfBox->Size().Y(),
          sdfBox->Size().Z()));

    return errors;
  }

  /// \brief Parse a SDF cylinder geometry into a USD cylinder geometry
  /// \param[in] _geometry The SDF cylinder geometry
  /// \param[in] _stage The stage that will contain the parsed USD equivalent
  /// of _geometry
  /// \param[in] _path Where the parsed USD equivalent of _geometry should exist
  /// in _stage
  /// \return UsdErrors, which is a vector of UsdError objects. Each UsdError
  /// includes an error code and message. An empty vector indicates no error
  /// occurred when creating the USD equivalent of _geometry
  UsdErrors ParseSdfCylinderGeometry(const sdf::Geometry &_geometry,
    pxr::UsdStageRefPtr &_stage, const std::string &_path)
  {
    UsdErrors errors;

    const auto &sdfCylinder = _geometry.CylinderShape();

    auto usdCylinder =
      pxr::UsdGeomCylinder::Define(_stage, pxr::SdfPath(_path));
    if (!usdCylinder)
    {
      errors.push_back(UsdError(sdf::usd::UsdErrorCode::FAILED_USD_DEFINITION,
          "Unable to define a USD cylinder geometry at path [" + _path + "]"));
      return errors;
    }

    usdCylinder.CreateRadiusAttr().Set(sdfCylinder->Radius());
    usdCylinder.CreateHeightAttr().Set(sdfCylinder->Length());
    pxr::GfVec3f endPoint(sdfCylinder->Radius());
    endPoint[2] = sdfCylinder->Length() * 0.5;
    pxr::VtArray<pxr::GfVec3f> extentBounds;
    extentBounds.push_back(-1.0 * endPoint);
    extentBounds.push_back(endPoint);
    usdCylinder.CreateExtentAttr().Set(extentBounds);

    return errors;
  }

  /// \brief Parse a SDF sphere geometry into a USD sphere geometry
  /// \param[in] _geometry The SDF sphere geometry
  /// \param[in] _stage The stage that will contain the parsed USD equivalent
  /// of _geometry
  /// \param[in] _path Where the parsed USD equivalent of _geometry should exist
  /// in _stage
  /// \return UsdErrors, which is a vector of UsdError objects. Each UsdError
  /// includes an error code and message. An empty vector indicates no error
  /// occurred when creating the USD equivalent of _geometry
  UsdErrors ParseSdfSphereGeometry(const sdf::Geometry &_geometry,
    pxr::UsdStageRefPtr &_stage, const std::string &_path)
  {
    UsdErrors errors;

    const auto &sdfSphere = _geometry.SphereShape();

    auto usdSphere = pxr::UsdGeomSphere::Define(_stage, pxr::SdfPath(_path));
    if (!usdSphere)
    {
      errors.push_back(UsdError(sdf::usd::UsdErrorCode::FAILED_USD_DEFINITION,
          "Unable to define a USD sphere geometry at path [" + _path + "]"));
      return errors;
    }

    usdSphere.CreateRadiusAttr().Set(sdfSphere->Radius());
    pxr::VtArray<pxr::GfVec3f> extentBounds;
    extentBounds.push_back(pxr::GfVec3f(-1.0 * sdfSphere->Radius()));
    extentBounds.push_back(pxr::GfVec3f(sdfSphere->Radius()));
    usdSphere.CreateExtentAttr().Set(extentBounds);

    return errors;
  }

  /// \brief Parse a SDF mesh geometry into a USD mesh geometry
  /// \param[in] _geometry The SDF mesh geometry
  /// \param[in] _stage The stage that will contain the parsed USD equivalent
  /// of _geometry
  /// \param[in] _path Where the parsed USD equivalent of _geometry should exist
  /// in _stage
  /// \return UsdErrors, which is a vector of UsdError objects. Each UsdError
  /// includes an error code and message. An empty vector indicates no error
  /// occurred when creating the USD equivalent of _geometry
  UsdErrors ParseSdfMeshGeometry(const sdf::Geometry &_geometry,
    pxr::UsdStageRefPtr &_stage, const std::string &_path)
  {
    UsdErrors errors;

    ignition::common::URI uri(_geometry.MeshShape()->Uri());
    std::string fullName;

    if (uri.Scheme() == "https" || uri.Scheme() == "http")
    {
      fullName =
        ignition::common::findFile(uri.Str());
    }
    else
    {
      fullName =
        ignition::common::findFile(_geometry.MeshShape()->Uri());
    }

    auto ignMesh = ignition::common::MeshManager::Instance()->Load(
        fullName);
    if (!ignMesh)
    {
      errors.push_back(UsdError(sdf::usd::UsdErrorCode::MESH_LOAD_FAILURE,
              "Unable to load mesh named [" + fullName + "]"));
      return errors;
    }

    // If a mesh has more than one submesh, only process the submesh who's name
    // is a part of the USD path
    // TODO(adlarkin) figure out if this workaround is actually required. There
    // seemed to be a model that required this workaround, but ahcorde and I
    // cannot remember the particular model that we tested.
    // Most meshes only have one submesh, so this workaround will be ignored for
    // most meshes
    bool subMeshNameInUsdPath = false;
    std::string targetSubMeshName = "";
    if (ignMesh->SubMeshCount() > 1)
    {
      for (unsigned int i = 0; i < ignMesh->SubMeshCount(); ++i)
      {
        auto subMesh = ignMesh->SubMeshByIndex(i).lock();
        if (!subMesh)
        {
          errors.push_back(UsdError(sdf::usd::UsdErrorCode::MESH_LOAD_FAILURE,
                "Unable to get a shared pointer to submesh at index ["
                + std::to_string(i) + "] of parent mesh [" + ignMesh->Name()
                + "]"));
          return errors;
        }

        std::string pathLowerCase = ignition::common::lowercase(_path);
        std::string subMeshLowerCase =
          ignition::common::lowercase(subMesh->Name());

        if (pathLowerCase.find(subMeshLowerCase) != std::string::npos)
        {
          subMeshNameInUsdPath = true;
          targetSubMeshName = subMesh->Name();
          break;
        }
      }
    }

    for (unsigned int i = 0; i < ignMesh->SubMeshCount(); ++i)
    {
      pxr::VtArray<pxr::GfVec3f> meshPoints;
      pxr::VtArray<pxr::GfVec2f> uvs;
      pxr::VtArray<pxr::GfVec3f> normals;
      pxr::VtArray<int> faceVertexIndices;
      pxr::VtArray<int> faceVertexCounts;

      auto subMesh = ignMesh->SubMeshByIndex(i).lock();
      if (!subMesh)
      {
        errors.push_back(UsdError(sdf::usd::UsdErrorCode::MESH_LOAD_FAILURE,
              "Unable to get a shared pointer to submesh at index ["
              + std::to_string(i) + "] of parent mesh [" + ignMesh->Name()
              + "]"));
        return errors;
      }

      if (subMeshNameInUsdPath && (subMesh->Name() != targetSubMeshName))
      {
        continue;
      }

      // copy the submesh's vertices to the usd mesh's "points" array
      for (unsigned int v = 0; v < subMesh->VertexCount(); ++v)
      {
        const auto &vertex = subMesh->Vertex(v);
        meshPoints.push_back(pxr::GfVec3f(vertex.X(), vertex.Y(), vertex.Z()));
      }

      // copy the submesh's indices to the usd mesh's "faceVertexIndices" array
      for (unsigned int j = 0; j < subMesh->IndexCount(); ++j)
        faceVertexIndices.push_back(subMesh->Index(j));

      // copy the submesh's texture coordinates
      for (unsigned int j = 0; j < subMesh->TexCoordCount(); ++j)
      {
        const auto &uv = subMesh->TexCoord(j);
        uvs.push_back(pxr::GfVec2f(uv[0], 1 - uv[1]));
      }

      // copy the submesh's normals
      for (unsigned int j = 0; j < subMesh->NormalCount(); ++j)
      {
        const auto &normal = subMesh->Normal(j);
        normals.push_back(pxr::GfVec3f(normal[0], normal[1], normal[2]));
      }

      // set the usd mesh's "faceVertexCounts" array according to
      // the submesh primitive type
      // TODO(adlarkin) support all primitive types. The computations are more
      // involved for LINESTRIPS, TRIFANS, and TRISTRIPS. I will need to spend
      // some time deriving what the number of faces for these primitive types
      // are, given the number of indices. The "faceVertexCounts" array will
      // also not have the same value for every element in the array for these
      // more complex primitive types (see the TODO note in the for loop below)
      unsigned int verticesPerFace = 0;
      unsigned int numFaces = 0;
      switch (subMesh->SubMeshPrimitiveType())
      {
        case ignition::common::SubMesh::PrimitiveType::POINTS:
          verticesPerFace = 1;
          numFaces = subMesh->IndexCount();
          break;
        case ignition::common::SubMesh::PrimitiveType::LINES:
          verticesPerFace = 2;
          numFaces = subMesh->IndexCount() / 2;
          break;
        case ignition::common::SubMesh::PrimitiveType::TRIANGLES:
          verticesPerFace = 3;
          numFaces = subMesh->IndexCount() / 3;
          break;
        case ignition::common::SubMesh::PrimitiveType::LINESTRIPS:
        case ignition::common::SubMesh::PrimitiveType::TRIFANS:
        case ignition::common::SubMesh::PrimitiveType::TRISTRIPS:
        default:
          errors.push_back(UsdError(
                sdf::usd::UsdErrorCode::INVALID_SUBMESH_PRIMITIVE_TYPE,
                "Submesh " + subMesh->Name() + " has a primitive type that is "
                "not supported."));
          return errors;
      }
      // TODO(adlarkin) update this loop to allow for varying element
      // values in the array (see TODO note above). Right now, the
      // array only allows for all elements to have one value, which in
      // this case is "verticesPerFace"
      for (unsigned int n = 0; n < numFaces; ++n)
        faceVertexCounts.push_back(verticesPerFace);

      std::string primName;
      if (!subMesh->Name().empty())
        primName = _path + "/" + subMesh->Name();
      else
        primName = _path + "/submesh_" + std::to_string(i);

      primName = ignition::common::replaceAll(primName, "-", "_");

      auto usdMesh = pxr::UsdGeomMesh::Define(_stage, pxr::SdfPath(primName));
      if (!usdMesh)
      {
        errors.push_back(UsdError(sdf::usd::UsdErrorCode::FAILED_USD_DEFINITION,
            "Unable to define a USD mesh geometry at path [" + primName + "]"));
        return errors;
      }
      usdMesh.CreatePointsAttr().Set(meshPoints);
      usdMesh.CreateFaceVertexIndicesAttr().Set(faceVertexIndices);
      usdMesh.CreateFaceVertexCountsAttr().Set(faceVertexCounts);

      auto coordinates = usdMesh.CreatePrimvar(
          pxr::TfToken("st"), pxr::SdfValueTypeNames->Float2Array,
          pxr::UsdGeomTokens->vertex);
      coordinates.Set(uvs);

      usdMesh.CreateNormalsAttr().Set(normals);
      usdMesh.SetNormalsInterpolation(pxr::TfToken("vertex"));

      usdMesh.CreateSubdivisionSchemeAttr(pxr::VtValue(pxr::TfToken("none")));

      const auto &meshMin = ignMesh->Min();
      const auto &meshMax = ignMesh->Max();
      pxr::VtArray<pxr::GfVec3f> extentBounds;
      extentBounds.push_back(
        pxr::GfVec3f(meshMin.X(), meshMin.Y(), meshMin.Z()));
      extentBounds.push_back(
        pxr::GfVec3f(meshMax.X(), meshMax.Y(), meshMax.Z()));
      usdMesh.CreateExtentAttr().Set(extentBounds);

<<<<<<< HEAD
      int materialIndex = subMesh->MaterialIndex();
      if (materialIndex != -1)
      {
        auto material = ignMesh->MaterialByIndex(materialIndex);
        sdf::Material materialSdf = sdf::usd::convert(material);
        auto materialUSD = ParseSdfMaterial(&materialSdf, _stage);

        if(materialSdf.Emissive() != ignition::math::Color(0, 0, 0, 1)
            || materialSdf.Specular() != ignition::math::Color(0, 0, 0, 1)
            || materialSdf.PbrMaterial())
        {
          if (materialUSD)
          {
            pxr::UsdShadeMaterialBindingAPI(usdMesh).Bind(materialUSD);
          }
        }
      }
=======
      pxr::UsdGeomXformCommonAPI xform(usdMesh);
      ignition::math::Vector3d scale = _geometry.MeshShape()->Scale();
      xform.SetScale(pxr::GfVec3f{
        static_cast<float>(scale.X()),
        static_cast<float>(scale.Y()),
        static_cast<float>(scale.Z()),
      });
>>>>>>> 00a55c5a
    }

    return errors;
  }

  /// \brief Parse a SDF capsule geometry into a USD capsule geometry
  /// \param[in] _geometry The SDF capsule geometry
  /// \param[in] _stage The stage that will contain the parsed USD equivalent
  /// of _geometry
  /// \param[in] _path Where the parsed USD equivalent of _geometry should exist
  /// in _stage
  /// \return UsdErrors, which is a vector of UsdError objects. Each UsdError
  /// includes an error code and message. An empty vector indicates no error
  /// occurred when creating the USD equivalent of _geometry
  UsdErrors ParseSdfCapsuleGeometry(const sdf::Geometry &_geometry,
    pxr::UsdStageRefPtr &_stage, const std::string &_path)
  {
    UsdErrors errors;

    const auto &sdfCapsule = _geometry.CapsuleShape();

    auto usdCapsule = pxr::UsdGeomCapsule::Define(_stage, pxr::SdfPath(_path));
    if (!usdCapsule)
    {
      errors.push_back(UsdError(sdf::usd::UsdErrorCode::FAILED_USD_DEFINITION,
          "Unable to define a USD capsule geometry at path [" + _path + "]"));
      return errors;
    }

    usdCapsule.CreateRadiusAttr().Set(sdfCapsule->Radius());
    usdCapsule.CreateHeightAttr().Set(sdfCapsule->Length());
    pxr::GfVec3f endPoint(sdfCapsule->Radius());
    endPoint[2] += 0.5 * sdfCapsule->Length();
    pxr::VtArray<pxr::GfVec3f> extentBounds;
    extentBounds.push_back(-1.0 * endPoint);
    extentBounds.push_back(endPoint);
    usdCapsule.CreateExtentAttr().Set(extentBounds);

    return errors;
  }

  /// \brief Parse a SDF plane geometry into a USD plane geometry
  /// \param[in] _geometry The SDF plane geometry
  /// \param[in] _stage The stage that will contain the parsed USD equivalent
  /// of _geometry
  /// \param[in] _path Where the parsed USD equivalent of _geometry should exist
  /// in _stage
  /// \return UsdErrors, which is a vector of UsdError objects. Each UsdError
  /// includes an error code and message. An empty vector indicates no error
  /// occurred when creating the USD equivalent of _geometry
  UsdErrors ParseSdfPlaneGeometry(const sdf::Geometry &_geometry,
    pxr::UsdStageRefPtr &_stage, const std::string &_path)
  {
    UsdErrors errors;

    const auto &sdfPlane = _geometry.PlaneShape();

    // Currently, there is no USDGeom plane class (it will be added in the
    // future - see
    // https://graphics.pixar.com/usd/release/wp_rigid_body_physics.html#plane-shapes),
    // so the current workaround is to make a large, thin box.
    // To keep things simple for now, a plane will only be parsed if its normal
    // is the unit z vector (0, 0, 1).
    // TODO(adlarkin) support plane normals other than the unit z vector
    // (can update comment above once this functionality is added)
    // TODO(adlarkin) update this to use the pxr::USDGeomPlane class when it's
    // added
    if (sdfPlane->Normal() != ignition::math::Vector3d::UnitZ)
    {
      errors.push_back(UsdError(
            sdf::Error(sdf::ErrorCode::ATTRIBUTE_INCORRECT_TYPE,
              "Only planes with a unit z vector normal are supported.")));
      return errors;
    }

    sdf::Box box;
    box.SetSize(ignition::math::Vector3d(
          sdfPlane->Size().X(), sdfPlane->Size().Y(), usd::kPlaneThickness));

    sdf::Geometry planeBoxGeometry;
    planeBoxGeometry.SetType(sdf::GeometryType::BOX);
    planeBoxGeometry.SetBoxShape(box);

    return ParseSdfBoxGeometry(planeBoxGeometry, _stage, _path);
  }

  /// \brief Parse a SDF ellipsoid geometry into a USD ellipsoid geometry
  /// \param[in] _geometry The SDF ellipsoid geometry
  /// \param[in] _stage The stage that will contain the parsed USD equivalent
  /// of _geometry
  /// \param[in] _path Where the parsed USD equivalent of _geometry should exist
  /// in _stage
  /// \return UsdErrors, which is a vector of UsdError objects. Each UsdError
  /// includes an error code and message. An empty vector indicates no error
  /// occurred when creating the USD equivalent of _geometry
  UsdErrors ParseSdfEllipsoid(const sdf::Geometry &_geometry,
    pxr::UsdStageRefPtr &_stage, const std::string &_path)
  {
    UsdErrors errors;

    const auto sdfEllipsoid = _geometry.EllipsoidShape();

    auto usdEllipsoid = pxr::UsdGeomSphere::Define(_stage, pxr::SdfPath(_path));
    if (!usdEllipsoid)
    {
      errors.push_back(UsdError(sdf::usd::UsdErrorCode::FAILED_USD_DEFINITION,
          "Unable to define a USD ellipsoid geometry at path [" + _path + "]"));
      return errors;
    }

    const float maxRadii = sdfEllipsoid->Radii().Max();
    usdEllipsoid.CreateRadiusAttr().Set(maxRadii);
    pxr::UsdGeomXformCommonAPI xform(usdEllipsoid);
    xform.SetScale(pxr::GfVec3f{
      static_cast<float>(sdfEllipsoid->Radii().X() / maxRadii),
      static_cast<float>(sdfEllipsoid->Radii().Y() / maxRadii),
      static_cast<float>(sdfEllipsoid->Radii().Z() / maxRadii),
    });
    // extents is the bounds before any transformation
    pxr::VtArray<pxr::GfVec3f> extentBounds;
    extentBounds.push_back(pxr::GfVec3f{-maxRadii});
    extentBounds.push_back(pxr::GfVec3f{maxRadii});
    usdEllipsoid.CreateExtentAttr().Set(extentBounds);

    return errors;
  }

  UsdErrors ParseSdfGeometry(const sdf::Geometry &_geometry,
    pxr::UsdStageRefPtr &_stage, const std::string &_path)
  {
    UsdErrors errors;
    switch (_geometry.Type())
    {
      case sdf::GeometryType::BOX:
        errors = ParseSdfBoxGeometry(_geometry, _stage, _path);
        break;
      case sdf::GeometryType::CYLINDER:
        errors = ParseSdfCylinderGeometry(_geometry, _stage, _path);
        break;
      case sdf::GeometryType::SPHERE:
        errors = ParseSdfSphereGeometry(_geometry, _stage, _path);
        break;
      case sdf::GeometryType::MESH:
        errors = ParseSdfMeshGeometry(_geometry, _stage, _path);
        break;
      case sdf::GeometryType::CAPSULE:
        errors = ParseSdfCapsuleGeometry(_geometry, _stage, _path);
        break;
      case sdf::GeometryType::PLANE:
        errors = ParseSdfPlaneGeometry(_geometry, _stage, _path);
        break;
      case sdf::GeometryType::ELLIPSOID:
        errors = ParseSdfEllipsoid(_geometry, _stage, _path);
        break;
      case sdf::GeometryType::HEIGHTMAP:
      default:
        errors.push_back(UsdError(
              sdf::Error(sdf::ErrorCode::ATTRIBUTE_INCORRECT_TYPE,
                "Geometry type is either invalid or not supported")));
    }

    // Set the collision for this geometry.
    // In SDF, the collisions of a link are defined separately from
    // the link's visual geometries (in case a user wants to define a simpler
    // collision, for example). In USD, the collision can be attached to the
    // geometry so that the collision shape is the geometry shape.
    // The current approach that's taken here (attaching a collision to the
    // geometry) assumes that for every visual in a link, the visual should have
    // a collision that matches its geometry. This approach currently ignores
    // collisions defined in a link since it instead creates collisions for a
    // link that match a link's visual geometries.
    // TODO(adlarkin) support the option of a different collision shape (i.e.,
    // don't ignore collisions defined in a link),
    // especially for meshes - here's more information about how to do this:
    // https://graphics.pixar.com/usd/release/wp_rigid_body_physics.html?highlight=collision#turning-meshes-into-shapes
    if (errors.empty())
    {
      auto geomPrim = _stage->GetPrimAtPath(pxr::SdfPath(_path));
      if (!geomPrim)
      {
        errors.push_back(UsdError(sdf::usd::UsdErrorCode::INVALID_PRIM_PATH,
          "Internal error: unable to get prim at path ["
          + _path + "], but a geom prim should exist at this path"));
        return errors;
      }

      if (!pxr::UsdPhysicsCollisionAPI::Apply(geomPrim))
      {
        errors.push_back(UsdError(sdf::usd::UsdErrorCode::FAILED_PRIM_API_APPLY,
          "Internal error: unable to apply a collision to the prim at path ["
          + _path + "]"));
        return errors;
      }
    }

    return errors;
  }
}
}
}<|MERGE_RESOLUTION|>--- conflicted
+++ resolved
@@ -58,13 +58,9 @@
 #include "sdf/Mesh.hh"
 #include "sdf/Plane.hh"
 #include "sdf/Sphere.hh"
-<<<<<<< HEAD
 #include "sdf/usd/sdf_parser/Conversions.hh"
 #include "sdf/usd/sdf_parser/Material.hh"
-#include "sdf/usd/sdf_parser/Utils.hh"
-=======
 #include "../UsdUtils.hh"
->>>>>>> 00a55c5a
 
 namespace sdf
 {
@@ -386,7 +382,6 @@
         pxr::GfVec3f(meshMax.X(), meshMax.Y(), meshMax.Z()));
       usdMesh.CreateExtentAttr().Set(extentBounds);
 
-<<<<<<< HEAD
       int materialIndex = subMesh->MaterialIndex();
       if (materialIndex != -1)
       {
@@ -404,7 +399,7 @@
           }
         }
       }
-=======
+
       pxr::UsdGeomXformCommonAPI xform(usdMesh);
       ignition::math::Vector3d scale = _geometry.MeshShape()->Scale();
       xform.SetScale(pxr::GfVec3f{
@@ -412,7 +407,6 @@
         static_cast<float>(scale.Y()),
         static_cast<float>(scale.Z()),
       });
->>>>>>> 00a55c5a
     }
 
     return errors;
