--- conflicted
+++ resolved
@@ -47,13 +47,8 @@
 //
 namespace usd
 {
-<<<<<<< HEAD
-  sdf::Errors ParseSdfWorld(const sdf::World &_world,
+  UsdErrors ParseSdfWorld(const sdf::World &_world,
     pxr::UsdStageRefPtr &_stage, const std::string &_path)
-=======
-  UsdErrors ParseSdfWorld(const sdf::World &_world, pxr::UsdStageRefPtr &_stage,
-      const std::string &_path)
->>>>>>> eed1aa98
   {
     UsdErrors errors;
     _stage->SetMetadata(pxr::UsdGeomTokens->upAxis, pxr::UsdGeomTokens->z);
