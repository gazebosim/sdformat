--- conflicted
+++ resolved
@@ -45,11 +45,7 @@
 //
 namespace usd
 {
-<<<<<<< HEAD
-  sdf::Errors ParseSdfModel(const sdf::Model &_model, pxr::UsdStageRefPtr &_stage,
-=======
   UsdErrors ParseSdfModel(const sdf::Model &_model, pxr::UsdStageRefPtr &_stage,
->>>>>>> f898d264
       const std::string &_path, const pxr::SdfPath &/*_worldPath*/)
   {
     UsdErrors errors;
