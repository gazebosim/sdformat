--- conflicted
+++ resolved
@@ -58,15 +58,11 @@
     light->SetName(_prim.GetPath().GetName());
     float intensity;
     variantLight.GetIntensityAttr().Get(&intensity);
-<<<<<<< HEAD
-    light->SetIntensity(intensity/100);
-=======
     // This value was found trying to find a similar light intensity
     // between isaac sim and gazebo. Might be wrong
     // TODO(ahcorde): Convert the light intensity with an equation or unit
     // conversions
     light->SetIntensity(intensity / 10000);
->>>>>>> a8249fbc
     float diffuse;
     variantLight.GetDiffuseAttr().Get(&diffuse);
     light->SetDiffuse(ignition::math::Color(diffuse, diffuse, diffuse, 1));
