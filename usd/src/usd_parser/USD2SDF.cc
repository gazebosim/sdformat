/*
 * Copyright (C) 2022 Open Source Robotics Foundation
 *
 * Licensed under the Apache License, Version 2.0 (the "License");
 * you may not use this file except in compliance with the License.
 * You may obtain a copy of the License at
 *
 *     http://www.apache.org/licenses/LICENSE-2.0
 *
 * Unless required by applicable law or agreed to in writing, software
 * distributed under the License is distributed on an "AS IS" BASIS,
 * WITHOUT WARRANTIES OR CONDITIONS OF ANY KIND, either express or implied.
 * See the License for the specific language governing permissions and
 * limitations under the License.
 *
*/

#include "USD2SDF.hh"

#include "sdf/Console.hh"
#include "sdf/Types.hh"
#include "USDWorld.hh"

#include "sdf/Root.hh"
#include "sdf/World.hh"

namespace sdf {
inline namespace SDF_VERSION_NAMESPACE {
namespace usd {
////////////////////////////////////////////////
UsdErrors USD2SDF::Read(const std::string &_fileName,
  sdf::Root &_root)
{
  UsdErrors errors;

  sdf::World sdfWorld;

  const auto errorsParseUSD = parseUSDWorld(_fileName, sdfWorld);
  if (!errorsParseUSD.empty())
  {
    errors.emplace_back(UsdError(
      UsdErrorCode::SDF_TO_USD_PARSING_ERROR,
      "Error parsing usd file [" + _fileName + "]"));
    return errors;
  }

<<<<<<< HEAD
  sdf::World world;

  std::string worldName = worldInterface.worldName;
  if (worldName.empty())
  {
    world.SetName("world_name");
  }
  else
  {
    world.SetName(worldName + "_world");
  }
  // Add lights
  for (auto & light : worldInterface.lights)
  {
    if (!world.AddLight(*light.second.get()))
    {
      errors.emplace_back(UsdError(
        UsdErrorCode::SDF_TO_USD_PARSING_ERROR,
        "Error parsing usd file [" + _fileName + "]"));
    }
  }

  auto addWorldErrors = _root.AddWorld(world);
=======
  auto addWorldErrors = _root.AddWorld(sdfWorld);
>>>>>>> 8dbabfbd
  if (!addWorldErrors.empty())
  {
    errors.emplace_back(UsdError(
      UsdErrorCode::SDF_ERROR,
      "Error adding the world [" + sdfWorld.Name() + "]"));
    return errors;
  }

  return errors;
}
}
}
}<|MERGE_RESOLUTION|>--- conflicted
+++ resolved
@@ -44,33 +44,7 @@
     return errors;
   }
 
-<<<<<<< HEAD
-  sdf::World world;
-
-  std::string worldName = worldInterface.worldName;
-  if (worldName.empty())
-  {
-    world.SetName("world_name");
-  }
-  else
-  {
-    world.SetName(worldName + "_world");
-  }
-  // Add lights
-  for (auto & light : worldInterface.lights)
-  {
-    if (!world.AddLight(*light.second.get()))
-    {
-      errors.emplace_back(UsdError(
-        UsdErrorCode::SDF_TO_USD_PARSING_ERROR,
-        "Error parsing usd file [" + _fileName + "]"));
-    }
-  }
-
-  auto addWorldErrors = _root.AddWorld(world);
-=======
   auto addWorldErrors = _root.AddWorld(sdfWorld);
->>>>>>> 8dbabfbd
   if (!addWorldErrors.empty())
   {
     errors.emplace_back(UsdError(
