/*
 * Copyright (C) 2022 Open Source Robotics Foundation
 *
 * Licensed under the Apache License, Version 2.0 (the "License");
 * you may not use this file except in compliance with the License.
 * You may obtain a copy of the License at
 *
 *     http://www.apache.org/licenses/LICENSE-2.0
 *
 * Unless required by applicable law or agreed to in writing, software
 * distributed under the License is distributed on an "AS IS" BASIS,
 * WITHOUT WARRANTIES OR CONDITIONS OF ANY KIND, either express or implied.
 * See the License for the specific language governing permissions and
 * limitations under the License.
 *
*/

#include "USD2SDF.hh"

#include "sdf/Console.hh"
#include "sdf/Types.hh"
#include "USDWorld.hh"

#include "sdf/Error.hh"
#include "sdf/Root.hh"
#include "sdf/World.hh"

#include "sdf/usd/UsdError.hh"

namespace sdf {
inline namespace SDF_VERSION_NAMESPACE {
namespace usd {
////////////////////////////////////////////////
UsdErrors USD2SDF::Read(const std::string &_fileName,
  sdf::Root &_root)
{
  UsdErrors errors;

  sdf::World sdfWorld;

  errors = parseUSDWorld(_fileName, sdfWorld);
  if (!errors.empty())
  {
    errors.emplace_back(UsdError(
      UsdErrorCode::SDF_TO_USD_PARSING_ERROR,
      "Error parsing usd file [" + _fileName + "]"));
    return errors;
  }

  const auto addWorldErrors = _root.AddWorld(sdfWorld);
  if (!addWorldErrors.empty())
  {
<<<<<<< HEAD
    for (auto & error: addWorldErrors)
    {
      errors.emplace_back(error);
    }
    errors.emplace_back(UsdError(sdf::Error(sdf::ErrorCode::ELEMENT_INVALID,
      "Error adding the world [" + sdfWorld.Name() + "]")));
    return errors;
=======
    for (const auto & error : addWorldErrors)
    {
      errors.emplace_back(error);
    }
    errors.emplace_back(UsdError(sdf::Error(
      sdf::ErrorCode::ELEMENT_INVALID,
      "Error adding the world [" + sdfWorld.Name() + "] to the SDF DOM")));
>>>>>>> 958fb3a2
  }

  return errors;
}
}
}
}<|MERGE_RESOLUTION|>--- conflicted
+++ resolved
@@ -50,15 +50,6 @@
   const auto addWorldErrors = _root.AddWorld(sdfWorld);
   if (!addWorldErrors.empty())
   {
-<<<<<<< HEAD
-    for (auto & error: addWorldErrors)
-    {
-      errors.emplace_back(error);
-    }
-    errors.emplace_back(UsdError(sdf::Error(sdf::ErrorCode::ELEMENT_INVALID,
-      "Error adding the world [" + sdfWorld.Name() + "]")));
-    return errors;
-=======
     for (const auto & error : addWorldErrors)
     {
       errors.emplace_back(error);
@@ -66,7 +57,6 @@
     errors.emplace_back(UsdError(sdf::Error(
       sdf::ErrorCode::ELEMENT_INVALID,
       "Error adding the world [" + sdfWorld.Name() + "] to the SDF DOM")));
->>>>>>> 958fb3a2
   }
 
   return errors;
