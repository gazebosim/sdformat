--- conflicted
+++ resolved
@@ -38,7 +38,6 @@
   //
   namespace usd
   {
-<<<<<<< HEAD
     /// \brief Parse USD link
     /// \param[in] _prim USD prim
     /// \param[in] _nameLink Name of the link
@@ -46,19 +45,12 @@
     /// \param[in] _usdData metadata of the USD file
     /// \param[in] _scale scale mesh
     /// \return A pointer with the link data
-    sdf::Link * ParseUSDLinks(
+    void ParseUSDLinks(
       const pxr::UsdPrim &_prim,
       const std::string &_nameLink,
       sdf::Link *_link,
       USDData &_usdData,
       ignition::math::Vector3d &_scale);
-=======
-  void ParseUSDLinks(
-    const pxr::UsdPrim &_prim,
-    const std::string &_nameLink,
-    sdf::Link *_link,
-    USDData &_usdData);
->>>>>>> d62eabaf
   }
   }
 }
