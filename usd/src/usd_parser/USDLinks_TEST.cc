--- conflicted
+++ resolved
@@ -131,13 +131,10 @@
     cylinderLinkGeometry, "/cylinder/cylinder_link",
     linkCylinderSDF, usdData, scale);
 
-<<<<<<< HEAD
-=======
   const auto cylinderLinkCollision = stage->GetPrimAtPath(
     pxr::SdfPath("/cylinder/cylinder_link/cylinder_visual/collision"));
   EXPECT_TRUE(cylinderLinkCollision);
 
->>>>>>> 276fcbf8
   sdf::usd::ParseUSDLinks(
     cylinderLinkCollision, "/cylinder/cylinder_link",
     linkCylinderSDF, usdData, scale);
@@ -166,13 +163,10 @@
     sphereLinkGeometry, "/sphere/sphere_link",
     linkSphereSDF, usdData, scale);
 
-<<<<<<< HEAD
-=======
   const auto sphereLinkCollision = stage->GetPrimAtPath(
     pxr::SdfPath("/sphere/sphere_link/sphere_visual/collision"));
   EXPECT_TRUE(sphereLinkCollision);
 
->>>>>>> 276fcbf8
   sdf::usd::ParseUSDLinks(
     sphereLinkCollision, "/sphere/sphere_link",
     linkSphereSDF, usdData, scale);
@@ -215,13 +209,10 @@
     ellipsoidLink, "/ellipsoid/ellipsoid_link",
     linkEllipsoidSDF, usdData, scale);
 
-<<<<<<< HEAD
-=======
   const auto ellipsoidLinkCollision = stage->GetPrimAtPath(
     pxr::SdfPath("/ellipsoid/ellipsoid_link/ellipsoid_visual/collision"));
   EXPECT_TRUE(ellipsoidLinkCollision);
 
->>>>>>> 276fcbf8
   sdf::usd::ParseUSDLinks(
     ellipsoidLinkCollision, "/ellipsoid/ellipsoid_link",
     linkEllipsoidSDF, usdData, scale);
