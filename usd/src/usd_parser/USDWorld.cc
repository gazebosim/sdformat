/*
 * Copyright (C) 2022 Open Source Robotics Foundation
 *
 * Licensed under the Apache License, Version 2.0 (the "License");
 * you may not use this file except in compliance with the License.
 * You may obtain a copy of the License at
 *
 *     http://www.apache.org/licenses/LICENSE-2.0
 *
 * Unless required by applicable law or agreed to in writing, software
 * distributed under the License is distributed on an "AS IS" BASIS,
 * WITHOUT WARRANTIES OR CONDITIONS OF ANY KIND, either express or implied.
 * See the License for the specific language governing permissions and
 * limitations under the License.
 *
*/
#include "USDWorld.hh"

#include <map>
#include <memory>
#include <optional>
#include <string>
#include <utility>
#include <vector>

#include <ignition/common/Util.hh>

#pragma push_macro ("__DEPRECATED")
#undef __DEPRECATED
#include <pxr/usd/usd/primRange.h>
#include <pxr/usd/usdGeom/camera.h>
#include <pxr/usd/usdGeom/gprim.h>
#include <pxr/usd/usdGeom/scope.h>
#include <pxr/usd/usdLux/boundableLightBase.h>
#include <pxr/usd/usdLux/nonboundableLightBase.h>
<<<<<<< HEAD
=======
#include <pxr/usd/usd/primRange.h>
#include <pxr/usd/usdPhysics/rigidBodyAPI.h>
>>>>>>> aeae8c93
#include <pxr/usd/usdPhysics/scene.h>
#include <pxr/usd/usdPhysics/joint.h>
#include <pxr/usd/usdShade/material.h>
#pragma pop_macro ("__DEPRECATED")

#include "sdf/usd/usd_parser/USDData.hh"
#include "sdf/usd/usd_parser/USDStage.hh"
#include "sdf/usd/usd_parser/USDTransforms.hh"

#include "USDJoints.hh"
#include "USDLights.hh"
#include "USDPhysics.hh"
#include "USDLinks.hh"

<<<<<<< HEAD
#include "sdf/Collision.hh"
#include "sdf/Model.hh"
#include "sdf/Light.hh"
#include "sdf/Link.hh"
#include "sdf/Visual.hh"
=======
#include "sdf/Light.hh"
#include "sdf/Link.hh"
#include "sdf/Model.hh"
#include "sdf/Plugin.hh"
>>>>>>> aeae8c93
#include "sdf/World.hh"

namespace sdf
{
inline namespace SDF_VERSION_NAMESPACE {
namespace usd
{
  UsdErrors parseUSDWorld(const std::string &_inputFileName,
    sdf::World &_world)
  {
    UsdErrors errors;
    USDData usdData(_inputFileName);
    errors = usdData.Init();
    if (!errors.empty())
      return errors;
    errors = usdData.ParseMaterials();
    if (!errors.empty())
      return errors;

    auto reference = pxr::UsdStage::Open(_inputFileName);
    if (!reference)
    {
      errors.emplace_back(UsdErrorCode::INVALID_USD_FILE,
        "Unable to open [" + _inputFileName + "]");
      return errors;
    }
    std::string worldName = reference->GetDefaultPrim().GetName().GetText();
    if (worldName.empty())
    {
      _world.SetName("world_name");
    }
    else
    {
      _world.SetName(worldName + "_world");
    }

    std::string linkName;
    std::string currentModelName;

    // USD link may have scale, store this value to apply this to the sdf visual
    // the key is the name of the link and the value is the scale value
    std::map<std::string, ignition::math::Vector3d> linkScaleMap;

    auto range = pxr::UsdPrimRange::Stage(reference);
    for (const auto &prim : range)
    {
      // Skip materials, the data is already available in the USDData class
      if (prim.IsA<pxr::UsdShadeMaterial>() || prim.IsA<pxr::UsdShadeShader>())
      {
        continue;
      }

      std::string primName = prim.GetName();
      std::string primPath = pxr::TfStringify(prim.GetPath());
      std::string primType = prim.GetPrimTypeInfo().GetTypeName().GetText();

      std::vector<std::string> primPathTokens =
        ignition::common::split(primPath, "/");

      // This assumption on the scene graph wouldn't hold if the usd does
      // not come from Isaac Sim
      if (primPathTokens.size() == 1 && !prim.IsA<pxr::UsdGeomCamera>()
          && !prim.IsA<pxr::UsdGeomScope>()
          && !prim.IsA<pxr::UsdPhysicsScene>()
          && !prim.IsA<pxr::UsdLuxBoundableLightBase>()
          && !prim.IsA<pxr::UsdLuxNonboundableLightBase>())
      {
        sdf::Model model = sdf::Model();
        model.SetName(primPathTokens[0]);
        currentModelName = primPathTokens[0];

        ignition::math::Pose3d pose;
        ignition::math::Vector3d scale{1, 1, 1};

        GetTransform(
          prim,
          usdData,
          pose,
          scale,
          model.Name());

        model.SetRawPose(pose);
        model.SetStatic(!prim.HasAPI<pxr::UsdPhysicsRigidBodyAPI>());

        _world.AddModel(model);
      }

      // In general USD models used in Issac Sim define the model path
      // under a root path for example:
      //  -> /robot_name/robot_name_link0
      // But sometimes for enviroments it uses just a simple path:
      //  -> /ground_plane
      //  -> /wall_0
      // the shortName variable defines if this is the first case when it's
      // False or when it's true then it's the second case.
      // This conversion might only work with Issac Sim USDs
      // TODO(adlarkin) find a better way to get root model prims/parent prims
      // of lights attached to the stage: see
      // https://github.com/ignitionrobotics/sdformat/issues/927
      if (primPathTokens.size() >= 2)
      {
        bool shortName = false;
        if (primPathTokens.size() == 2)
        {
          if (prim.IsA<pxr::UsdGeomGprim>() || (primType == "Plane"))
          {
            if (primName != "imu")
            {
              linkName = "/" + primPathTokens[0];
              shortName = true;
            }
          }
        }
        if (!shortName)
        {
          linkName = "/" + primPathTokens[0] + "/" + primPathTokens[1];
        }
      }

      if (prim.IsA<pxr::UsdLuxBoundableLightBase>() ||
          prim.IsA<pxr::UsdLuxNonboundableLightBase>())
      {
        auto light = ParseUSDLights(prim, usdData, linkName);
        light->SetName(primName);
        if (light)
        {
          _world.AddLight(light.value());
          // TODO(ahcorde) Include lights which are inside links
        }
        continue;
      }
      // TODO(anyone) support converting other USD light types

      if (prim.IsA<pxr::UsdPhysicsJoint>())
      {
        sdf::Joint joint =
          ParseJoints(prim, primName, usdData);
        modelPtr->AddJoint(joint);
        continue;
      }

      if (prim.IsA<pxr::UsdPhysicsScene>())
      {
        std::pair<std::string, std::shared_ptr<USDStage>> data =
          usdData.FindStage(primName);
        if (!data.second)
        {
          errors.push_back(UsdError(UsdErrorCode::INVALID_PRIM_PATH,
                "Unable to retrieve the pxr::UsdPhysicsScene named ["
                + primName + "]"));
          return errors;
        }

        ParseUSDPhysicsScene(pxr::UsdPhysicsScene(prim), _world,
            data.second->MetersPerUnit());
        continue;
      }

      if (!prim.IsA<pxr::UsdGeomGprim>() && (primType != "Plane"))
      {
        continue;
      }

      auto modelPtr = _world.ModelByName(currentModelName);
      if (!modelPtr)
      {
        errors.push_back(UsdError(UsdErrorCode::USD_TO_SDF_PARSING_ERROR,
              "Unable to find a sdf::Model named [" + currentModelName +
              "] in world named [" + _world.Name() +
              "], but a sdf::Model with this name should exist."));
        return errors;
      }

      std::optional<sdf::Link> optionalLink;
      if (auto linkInserted = modelPtr->LinkByName(linkName))
      {
        optionalLink = *linkInserted;
        auto scale = linkScaleMap.find(linkName);
        if (scale == linkScaleMap.end())
        {
          scale = linkScaleMap.insert(
              {linkName, ignition::math::Vector3d(1, 1, 1)}).first;
        }
        sdf::usd::ParseUSDLinks(
          prim, linkName, optionalLink, usdData, scale->second);
      }
      else
      {
        ignition::math::Vector3d scale{1, 1, 1};

        sdf::usd::ParseUSDLinks(prim, linkName, optionalLink, usdData, scale);
        linkScaleMap[linkName] = scale;

        if (optionalLink && !optionalLink->Name().empty() &&
            !modelPtr->LinkByName(optionalLink->Name()))
        {
          modelPtr->AddLink(optionalLink.value());
        }
      }
    }

    for (unsigned int i = 0; i < _world.LightCount(); ++i)
    {
      auto light = _world.LightByIndex(i);
      light->SetName(ignition::common::basename(light->Name()));
    }

    for (unsigned int i = 0; i < _world.ModelCount(); ++i)
    {
      const auto m = _world.ModelByIndex(i);

      // We might include some empty models
      // for example: some models create a world path to set up physics
      // but there is no model data inside
      // TODO(ahcorde) Add a RemoveModelByName() method in sdf::World
      if (m->LinkCount() == 0)
      {
        sdf::Link emptyLink;
        emptyLink.SetName("emptyLink");
        m->AddLink(emptyLink);
      }
    }

    // Add some plugins to run the Ignition Gazebo simulation
    sdf::Plugin physicsPlugin;
    physicsPlugin.SetName("ignition::gazebo::systems::Physics");
    physicsPlugin.SetFilename("ignition-gazebo-physics-system");
    _world.AddPlugin(physicsPlugin);

<<<<<<< HEAD
    std::cout << "-------------Models--------------" << std::endl;
    for (unsigned int i = 0; i < _world.ModelCount(); ++i)
    {
      const auto m = _world.ModelByIndex(i);
      std::cout << m->Name() << "\t\t Links: " << m->LinkCount() << std::endl;
      for (unsigned int j = 0; j < m->LinkCount(); ++j)
      {
        const auto l = m->LinkByIndex(j);
        std::cout << "\t" << l->Name() << std::endl;
        std::cout << "\t\tVisuals: " << l->VisualCount() << std::endl;
        for (unsigned int k = 0; k < l->VisualCount(); ++k)
        {
          const auto v = l->VisualByIndex(k);
          std::cout << "\t\t\t" << v->Name() << std::endl;
        }
        std::cout << "\t\tCollision: " << l->CollisionCount() << std::endl;
        for (unsigned int k = 0; k < l->CollisionCount(); ++k)
        {
          const auto c = l->CollisionByIndex(k);
          std::cout << "\t\t\t" << c->Name() << std::endl;
        }
      }
      std::cout << m->Name() << "\t\t Joints: " << m->JointCount() << std::endl;
      for (unsigned int j = 0; j < m->JointCount(); ++j)
      {
        const auto joint = m->JointByIndex(j);
        std::cout << "\t\t\t" << joint->Name() << std::endl;
      }
    }
=======
    sdf::Plugin sensorsPlugin;
    sensorsPlugin.SetName("ignition::gazebo::systems::Sensors");
    sensorsPlugin.SetFilename("ignition-gazebo-sensors-system");
    _world.AddPlugin(sensorsPlugin);

    sdf::Plugin userCommandsPlugin;
    userCommandsPlugin.SetName("ignition::gazebo::systems::UserCommands");
    userCommandsPlugin.SetFilename("ignition-gazebo-user-commands-system");
    _world.AddPlugin(userCommandsPlugin);

    sdf::Plugin sceneBroadcasterPlugin;
    sceneBroadcasterPlugin.SetName(
      "ignition::gazebo::systems::SceneBroadcaster");
    sceneBroadcasterPlugin.SetFilename(
      "ignition-gazebo-scene-broadcaster-system");
    _world.AddPlugin(sceneBroadcasterPlugin);
>>>>>>> aeae8c93

    return errors;
  }
}
}
}<|MERGE_RESOLUTION|>--- conflicted
+++ resolved
@@ -33,11 +33,7 @@
 #include <pxr/usd/usdGeom/scope.h>
 #include <pxr/usd/usdLux/boundableLightBase.h>
 #include <pxr/usd/usdLux/nonboundableLightBase.h>
-<<<<<<< HEAD
-=======
-#include <pxr/usd/usd/primRange.h>
 #include <pxr/usd/usdPhysics/rigidBodyAPI.h>
->>>>>>> aeae8c93
 #include <pxr/usd/usdPhysics/scene.h>
 #include <pxr/usd/usdPhysics/joint.h>
 #include <pxr/usd/usdShade/material.h>
@@ -52,18 +48,12 @@
 #include "USDPhysics.hh"
 #include "USDLinks.hh"
 
-<<<<<<< HEAD
 #include "sdf/Collision.hh"
-#include "sdf/Model.hh"
-#include "sdf/Light.hh"
-#include "sdf/Link.hh"
-#include "sdf/Visual.hh"
-=======
 #include "sdf/Light.hh"
 #include "sdf/Link.hh"
 #include "sdf/Model.hh"
 #include "sdf/Plugin.hh"
->>>>>>> aeae8c93
+#include "sdf/Visual.hh"
 #include "sdf/World.hh"
 
 namespace sdf
@@ -293,37 +283,6 @@
     physicsPlugin.SetFilename("ignition-gazebo-physics-system");
     _world.AddPlugin(physicsPlugin);
 
-<<<<<<< HEAD
-    std::cout << "-------------Models--------------" << std::endl;
-    for (unsigned int i = 0; i < _world.ModelCount(); ++i)
-    {
-      const auto m = _world.ModelByIndex(i);
-      std::cout << m->Name() << "\t\t Links: " << m->LinkCount() << std::endl;
-      for (unsigned int j = 0; j < m->LinkCount(); ++j)
-      {
-        const auto l = m->LinkByIndex(j);
-        std::cout << "\t" << l->Name() << std::endl;
-        std::cout << "\t\tVisuals: " << l->VisualCount() << std::endl;
-        for (unsigned int k = 0; k < l->VisualCount(); ++k)
-        {
-          const auto v = l->VisualByIndex(k);
-          std::cout << "\t\t\t" << v->Name() << std::endl;
-        }
-        std::cout << "\t\tCollision: " << l->CollisionCount() << std::endl;
-        for (unsigned int k = 0; k < l->CollisionCount(); ++k)
-        {
-          const auto c = l->CollisionByIndex(k);
-          std::cout << "\t\t\t" << c->Name() << std::endl;
-        }
-      }
-      std::cout << m->Name() << "\t\t Joints: " << m->JointCount() << std::endl;
-      for (unsigned int j = 0; j < m->JointCount(); ++j)
-      {
-        const auto joint = m->JointByIndex(j);
-        std::cout << "\t\t\t" << joint->Name() << std::endl;
-      }
-    }
-=======
     sdf::Plugin sensorsPlugin;
     sensorsPlugin.SetName("ignition::gazebo::systems::Sensors");
     sensorsPlugin.SetFilename("ignition-gazebo-sensors-system");
@@ -340,7 +299,6 @@
     sceneBroadcasterPlugin.SetFilename(
       "ignition-gazebo-scene-broadcaster-system");
     _world.AddPlugin(sceneBroadcasterPlugin);
->>>>>>> aeae8c93
 
     return errors;
   }
