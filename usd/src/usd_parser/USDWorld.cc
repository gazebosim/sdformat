--- conflicted
+++ resolved
@@ -41,13 +41,10 @@
 #include "USDLights.hh"
 #include "USDPhysics.hh"
 
-<<<<<<< HEAD
-#include "sdf/Model.hh"
 #include "sdf/Light.hh"
 #include "sdf/Link.hh"
-=======
+#include "sdf/Model.hh"
 #include "sdf/Plugin.hh"
->>>>>>> 7299701d
 #include "sdf/World.hh"
 
 namespace sdf
@@ -189,26 +186,19 @@
       }
     }
 
-<<<<<<< HEAD
-    for (unsigned int i = 0; i < _world.LightCount(); ++i)
-    {
-      std::cout << "-------------Lights--------------" << std::endl;
-      std::cout << _world.LightByIndex(i)->Name() << std::endl;
-    }
-
-    std::cout << "-------------Models--------------" << std::endl;
+    // TODO(ahcorde): Remove this loop here, I added this here to avoid
+    // errors, a model should have link. This will be added in a follow up PR.
     for (unsigned int i = 0; i < _world.ModelCount(); ++i)
     {
       auto m = _world.ModelByIndex(i);
-      std::cout << m->Name() << std::endl;
-
-      // TODO(ahcorde): Remove this link here, I added this here to avoid
-      // errors. convert `m` in const.
-      sdf::Link link;
-      link.SetName("empty_link");
-      m->AddLink(link);
-    }
-=======
+      if (m->LinkCount() == 0)
+      {
+        sdf::Link link;
+        link.SetName("empty_link");
+        m->AddLink(link);
+      }
+    }
+
     // Add some plugins to run the Ignition Gazebo simulation
     sdf::Plugin physicsPlugin;
     physicsPlugin.SetName("ignition::gazebo::systems::Physics");
@@ -231,7 +221,6 @@
     sceneBroadcasterPlugin.SetFilename(
       "ignition-gazebo-scene-broadcaster-system");
     _world.AddPlugin(sceneBroadcasterPlugin);
->>>>>>> 7299701d
 
     return errors;
   }
