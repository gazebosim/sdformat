/*
 * Copyright (C) 2022 Open Source Robotics Foundation
 *
 * Licensed under the Apache License, Version 2.0 (the "License");
 * you may not use this file except in compliance with the License.
 * You may obtain a copy of the License at
 *
 *     http://www.apache.org/licenses/LICENSE-2.0
 *
 * Unless required by applicable law or agreed to in writing, software
 * distributed under the License is distributed on an "AS IS" BASIS,
 * WITHOUT WARRANTIES OR CONDITIONS OF ANY KIND, either express or implied.
 * See the License for the specific language governing permissions and
 * limitations under the License.
 *
*/
#include "USDWorld.hh"

#include <map>
#include <memory>
#include <optional>
#include <string>
#include <utility>
#include <vector>

#include <ignition/common/Util.hh>

#pragma push_macro ("__DEPRECATED")
#undef __DEPRECATED
#include <pxr/usd/usd/primRange.h>
#include <pxr/usd/usdGeom/camera.h>
#include <pxr/usd/usdGeom/gprim.h>
#include <pxr/usd/usdGeom/scope.h>
#include <pxr/usd/usdLux/boundableLightBase.h>
#include <pxr/usd/usdLux/nonboundableLightBase.h>
#include <pxr/usd/usdPhysics/rigidBodyAPI.h>
#include <pxr/usd/usdPhysics/scene.h>
#include <pxr/usd/usdPhysics/joint.h>
#include <pxr/usd/usdShade/material.h>
#pragma pop_macro ("__DEPRECATED")

#include "sdf/usd/usd_parser/USDData.hh"
#include "sdf/usd/usd_parser/USDStage.hh"
#include "sdf/usd/usd_parser/USDTransforms.hh"

#include "USDJoints.hh"
#include "USDLights.hh"
#include "USDPhysics.hh"
#include "USDSensors.hh"
#include "USDLinks.hh"

#include "sdf/Collision.hh"
#include "sdf/Light.hh"
#include "sdf/Link.hh"
#include "sdf/Model.hh"
#include "sdf/Plugin.hh"
#include "sdf/Visual.hh"
#include "sdf/World.hh"

namespace sdf
{
inline namespace SDF_VERSION_NAMESPACE {
namespace usd
{
  UsdErrors parseUSDWorld(const std::string &_inputFileName,
    sdf::World &_world)
  {
    UsdErrors errors;
    USDData usdData(_inputFileName);
    errors = usdData.Init();
    if (!errors.empty())
      return errors;
    errors = usdData.ParseMaterials();
    if (!errors.empty())
      return errors;

    auto reference = pxr::UsdStage::Open(_inputFileName);
    if (!reference)
    {
      errors.emplace_back(UsdErrorCode::INVALID_USD_FILE,
        "Unable to open [" + _inputFileName + "]");
      return errors;
    }
    std::string worldName = reference->GetDefaultPrim().GetName().GetText();
    if (worldName.empty())
    {
      _world.SetName("world_name");
    }
    else
    {
      _world.SetName(worldName + "_world");
    }

    std::string linkName;
    std::string currentModelName;

    // USD link may have scale, store this value to apply this to the sdf visual
    // the key is the name of the link and the value is the scale value
    std::map<std::string, ignition::math::Vector3d> linkScaleMap;

    auto range = pxr::UsdPrimRange::Stage(reference);
    for (const auto &prim : range)
    {
      // Skip materials, the data is already available in the USDData class
      if (prim.IsA<pxr::UsdShadeMaterial>() || prim.IsA<pxr::UsdShadeShader>())
      {
        continue;
      }

      std::string primName = prim.GetName();
      std::string primPath = pxr::TfStringify(prim.GetPath());
      std::string primType = prim.GetPrimTypeInfo().GetTypeName().GetText();

      std::vector<std::string> primPathTokens =
        ignition::common::split(primPath, "/");

      // This assumption on the scene graph wouldn't hold if the usd does
      // not come from Isaac Sim
      if (primPathTokens.size() == 1 && !prim.IsA<pxr::UsdGeomCamera>()
          && !prim.IsA<pxr::UsdGeomScope>()
          && !prim.IsA<pxr::UsdPhysicsScene>()
          && !prim.IsA<pxr::UsdLuxBoundableLightBase>()
          && !prim.IsA<pxr::UsdLuxNonboundableLightBase>())
      {
        sdf::Model model = sdf::Model();
        model.SetName(primPathTokens[0]);
        currentModelName = primPathTokens[0];

        ignition::math::Pose3d pose;
        ignition::math::Vector3d scale{1, 1, 1};

        GetTransform(
          prim,
          usdData,
          pose,
          scale,
          model.Name());

        model.SetRawPose(pose);
        model.SetStatic(!prim.HasAPI<pxr::UsdPhysicsRigidBodyAPI>());

        _world.AddModel(model);
      }

      // In general USD models used in Issac Sim define the model path
      // under a root path for example:
      //  -> /robot_name/robot_name_link0
      // But sometimes for enviroments it uses just a simple path:
      //  -> /ground_plane
      //  -> /wall_0
      // the shortName variable defines if this is the first case when it's
      // False or when it's true then it's the second case.
      // This conversion might only work with Issac Sim USDs
      // TODO(adlarkin) find a better way to get root model prims/parent prims
      // of lights attached to the stage: see
      // https://github.com/ignitionrobotics/sdformat/issues/927
      if (primPathTokens.size() >= 2)
      {
        bool shortName = false;
        if (primPathTokens.size() == 2)
        {
          if (prim.IsA<pxr::UsdGeomGprim>() || (primType == "Plane"))
          {
            if (primName != "imu")
            {
              linkName = "/" + primPathTokens[0];
              shortName = true;
            }
          }
        }
        if (!shortName)
        {
          linkName = "/" + primPathTokens[0] + "/" + primPathTokens[1];
        }
      }

      if (prim.IsA<pxr::UsdLuxBoundableLightBase>() ||
          prim.IsA<pxr::UsdLuxNonboundableLightBase>())
      {
        auto light = ParseUSDLights(prim, usdData, linkName);
        light->SetName(primName);
        if (light)
        {
          _world.AddLight(light.value());
          // TODO(ahcorde) Include lights which are inside links
        }
        continue;
      }
      // TODO(anyone) support converting other USD light types

      if (prim.IsA<pxr::UsdPhysicsJoint>())
      {
        sdf::Joint joint =
          ParseJoints(prim, primName, usdData);
        modelPtr->AddJoint(joint);
        continue;
      }

      if (prim.IsA<pxr::UsdPhysicsScene>())
      {
        std::pair<std::string, std::shared_ptr<USDStage>> data =
          usdData.FindStage(primName);
        if (!data.second)
        {
          errors.push_back(UsdError(UsdErrorCode::INVALID_PRIM_PATH,
                "Unable to retrieve the pxr::UsdPhysicsScene named ["
                + primName + "]"));
          return errors;
        }

        ParseUSDPhysicsScene(pxr::UsdPhysicsScene(prim), _world,
            data.second->MetersPerUnit());
        continue;
      }

<<<<<<< HEAD
      if(prim.IsA<pxr::UsdGeomCamera>() || primType == "Lidar")
      {
        if (!linkName.empty())
        {
          auto sensor = ParseSensors(prim, usdData, linkName);
          auto link = modelPtr->LinkByName(linkName);
          if (link != nullptr)
          {
            link->AddSensor(sensor);
          }
        }
        continue;
      }

      if (!prim.IsA<pxr::UsdGeomGprim>() && !(primType == "Plane"))
=======
      if (!prim.IsA<pxr::UsdGeomGprim>() && (primType != "Plane"))
>>>>>>> 758cd190
      {
        continue;
      }

      auto modelPtr = _world.ModelByName(currentModelName);
      if (!modelPtr)
      {
        errors.push_back(UsdError(UsdErrorCode::USD_TO_SDF_PARSING_ERROR,
              "Unable to find a sdf::Model named [" + currentModelName +
              "] in world named [" + _world.Name() +
              "], but a sdf::Model with this name should exist."));
        return errors;
      }

      std::optional<sdf::Link> optionalLink;
      if (auto linkInserted = modelPtr->LinkByName(linkName))
      {
        optionalLink = *linkInserted;
        auto scale = linkScaleMap.find(linkName);
        if (scale == linkScaleMap.end())
        {
          scale = linkScaleMap.insert(
              {linkName, ignition::math::Vector3d(1, 1, 1)}).first;
        }
        sdf::usd::ParseUSDLinks(
          prim, linkName, optionalLink, usdData, scale->second);
      }
      else
      {
        ignition::math::Vector3d scale{1, 1, 1};

        sdf::usd::ParseUSDLinks(prim, linkName, optionalLink, usdData, scale);
        linkScaleMap[linkName] = scale;

        if (optionalLink && !optionalLink->Name().empty() &&
            !modelPtr->LinkByName(optionalLink->Name()))
        {
          modelPtr->AddLink(optionalLink.value());
        }
      }
    }

    for (unsigned int i = 0; i < _world.LightCount(); ++i)
    {
      auto light = _world.LightByIndex(i);
      light->SetName(ignition::common::basename(light->Name()));
    }

    for (unsigned int i = 0; i < _world.ModelCount(); ++i)
    {
      const auto m = _world.ModelByIndex(i);

      // We might include some empty models
      // for example: some models create a world path to set up physics
      // but there is no model data inside
      // TODO(ahcorde) Add a RemoveModelByName() method in sdf::World
      if (m->LinkCount() == 0)
      {
        sdf::Link emptyLink;
        emptyLink.SetName("emptyLink");
        m->AddLink(emptyLink);
      }
    }

    // Add some plugins to run the Ignition Gazebo simulation
    sdf::Plugin physicsPlugin;
    physicsPlugin.SetName("ignition::gazebo::systems::Physics");
    physicsPlugin.SetFilename("ignition-gazebo-physics-system");
    _world.AddPlugin(physicsPlugin);

    sdf::Plugin sensorsPlugin;
    sensorsPlugin.SetName("ignition::gazebo::systems::Sensors");
    sensorsPlugin.SetFilename("ignition-gazebo-sensors-system");
    _world.AddPlugin(sensorsPlugin);

    sdf::Plugin userCommandsPlugin;
    userCommandsPlugin.SetName("ignition::gazebo::systems::UserCommands");
    userCommandsPlugin.SetFilename("ignition-gazebo-user-commands-system");
    _world.AddPlugin(userCommandsPlugin);

    sdf::Plugin sceneBroadcasterPlugin;
    sceneBroadcasterPlugin.SetName(
      "ignition::gazebo::systems::SceneBroadcaster");
    sceneBroadcasterPlugin.SetFilename(
      "ignition-gazebo-scene-broadcaster-system");
    _world.AddPlugin(sceneBroadcasterPlugin);

    return errors;
  }
}
}
}<|MERGE_RESOLUTION|>--- conflicted
+++ resolved
@@ -213,7 +213,6 @@
         continue;
       }
 
-<<<<<<< HEAD
       if(prim.IsA<pxr::UsdGeomCamera>() || primType == "Lidar")
       {
         if (!linkName.empty())
@@ -229,9 +228,6 @@
       }
 
       if (!prim.IsA<pxr::UsdGeomGprim>() && !(primType == "Plane"))
-=======
-      if (!prim.IsA<pxr::UsdGeomGprim>() && (primType != "Plane"))
->>>>>>> 758cd190
       {
         continue;
       }
