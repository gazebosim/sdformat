/*
 * Copyright (C) 2022 Open Source Robotics Foundation
 *
 * Licensed under the Apache License, Version 2.0 (the "License");
 * you may not use this file except in compliance with the License.
 * You may obtain a copy of the License at
 *
 *     http://www.apache.org/licenses/LICENSE-2.0
 *
 * Unless required by applicable law or agreed to in writing, software
 * distributed under the License is distributed on an "AS IS" BASIS,
 * WITHOUT WARRANTIES OR CONDITIONS OF ANY KIND, either express or implied.
 * See the License for the specific language governing permissions and
 * limitations under the License.
 *
*/
#include "USDWorld.hh"

#include <map>
#include <memory>
#include <optional>
#include <string>
#include <utility>
#include <vector>

#include <ignition/common/Util.hh>

#pragma push_macro ("__DEPRECATED")
#undef __DEPRECATED
#include <pxr/usd/usd/primRange.h>
#include <pxr/usd/usdGeom/camera.h>
#include <pxr/usd/usdGeom/gprim.h>
#include <pxr/usd/usdGeom/scope.h>
#include <pxr/usd/usdLux/boundableLightBase.h>
#include <pxr/usd/usdLux/nonboundableLightBase.h>
#include <pxr/usd/usdPhysics/rigidBodyAPI.h>
#include <pxr/usd/usdPhysics/scene.h>
#include <pxr/usd/usdPhysics/joint.h>
#include <pxr/usd/usdShade/material.h>
#pragma pop_macro ("__DEPRECATED")

#include "sdf/usd/usd_parser/USDData.hh"
#include "sdf/usd/usd_parser/USDStage.hh"
#include "sdf/usd/usd_parser/USDTransforms.hh"

#include "USDJoints.hh"
#include "USDLights.hh"
#include "USDPhysics.hh"
#include "USDSensors.hh"
#include "USDLinks.hh"

#include "sdf/Collision.hh"
#include "sdf/Light.hh"
#include "sdf/Link.hh"
#include "sdf/Model.hh"
#include "sdf/Plugin.hh"
#include "sdf/Visual.hh"
#include "sdf/World.hh"

namespace sdf
{
inline namespace SDF_VERSION_NAMESPACE {
namespace usd
{
  UsdErrors parseUSDWorld(const std::string &_inputFileName,
    sdf::World &_world)
  {
    UsdErrors errors;
    USDData usdData(_inputFileName);
    errors = usdData.Init();
    if (!errors.empty())
      return errors;
    errors = usdData.ParseMaterials();
    if (!errors.empty())
      return errors;

    auto reference = pxr::UsdStage::Open(_inputFileName);
    if (!reference)
    {
      errors.emplace_back(UsdErrorCode::INVALID_USD_FILE,
        "Unable to open [" + _inputFileName + "]");
      return errors;
    }
    std::string worldName = reference->GetDefaultPrim().GetName().GetText();
    if (worldName.empty())
    {
      _world.SetName("world_name");
    }
    else
    {
      _world.SetName(worldName + "_world");
    }

    std::string linkName;
    std::string currentModelName;

    // USD link may have scale, store this value to apply this to the sdf visual
    // the key is the name of the link and the value is the scale value
    std::map<std::string, ignition::math::Vector3d> linkScaleMap;

    auto range = pxr::UsdPrimRange::Stage(reference);
    for (const auto &prim : range)
    {
      // Skip materials, the data is already available in the USDData class
      if (prim.IsA<pxr::UsdShadeMaterial>() || prim.IsA<pxr::UsdShadeShader>())
      {
        continue;
      }

      std::string primName = prim.GetName();
      std::string primPath = pxr::TfStringify(prim.GetPath());
      std::string primType = prim.GetPrimTypeInfo().GetTypeName().GetText();

      std::vector<std::string> primPathTokens =
        ignition::common::split(primPath, "/");

      // This assumption on the scene graph wouldn't hold if the usd does
      // not come from Isaac Sim
      if (primPathTokens.size() == 1 && !prim.IsA<pxr::UsdGeomCamera>()
          && !prim.IsA<pxr::UsdGeomScope>()
          && !prim.IsA<pxr::UsdPhysicsScene>()
          && !prim.IsA<pxr::UsdLuxBoundableLightBase>()
          && !prim.IsA<pxr::UsdLuxNonboundableLightBase>())
      {
        sdf::Model model = sdf::Model();
        model.SetName(primPathTokens[0]);
        currentModelName = primPathTokens[0];

        ignition::math::Pose3d pose;
        ignition::math::Vector3d scale{1, 1, 1};

        GetTransform(
          prim,
          usdData,
          pose,
          scale,
          model.Name());

        model.SetRawPose(pose);
        model.SetStatic(!prim.HasAPI<pxr::UsdPhysicsRigidBodyAPI>());

        _world.AddModel(model);
      }

      // In general USD models used in Issac Sim define the model path
      // under a root path for example:
      //  -> /robot_name/robot_name_link0
      // But sometimes for enviroments it uses just a simple path:
      //  -> /ground_plane
      //  -> /wall_0
      // the shortName variable defines if this is the first case when it's
      // False or when it's true then it's the second case.
      // This conversion might only work with Issac Sim USDs
      // TODO(adlarkin) find a better way to get root model prims/parent prims
      // of lights attached to the stage: see
      // https://github.com/ignitionrobotics/sdformat/issues/927
      if (primPathTokens.size() >= 2)
      {
        bool shortName = false;
        if (primPathTokens.size() == 2)
        {
          if (prim.IsA<pxr::UsdGeomGprim>() || (primType == "Plane"))
          {
            if (primName != "imu")
            {
              linkName = "/" + primPathTokens[0];
              shortName = true;
            }
          }
        }
        if (!shortName)
        {
          linkName = "/" + primPathTokens[0] + "/" + primPathTokens[1];
        }
      }

      if (prim.IsA<pxr::UsdLuxBoundableLightBase>() ||
          prim.IsA<pxr::UsdLuxNonboundableLightBase>())
      {
        auto light = ParseUSDLights(prim, usdData, linkName);
        auto link = modelPtr->LinkByName(linkName);
        light->SetName(primName);
        if (light)
        {
<<<<<<< HEAD
          if (link == nullptr)
          {
            _world.AddLight(*light.get());
          }
          else
          {
            link->AddLight(*light.get());
          }
=======
          _world.AddLight(light.value());
          // TODO(ahcorde) Include lights which are inside links
>>>>>>> a43b2f0f
        }
        continue;
      }
      // TODO(anyone) support converting other USD light types

      sdf::Model *modelPtr = nullptr;
      if (!currentModelName.empty())
      {
        modelPtr = _world.ModelByName(currentModelName);
        if (!modelPtr)
        {
          errors.push_back(UsdError(UsdErrorCode::USD_TO_SDF_PARSING_ERROR,
                "Unable to find a sdf::Model named [" + currentModelName +
                "] in world named [" + _world.Name() +
                "], but a sdf::Model with this name should exist."));
          return errors;
        }
      }

      if (prim.IsA<pxr::UsdPhysicsJoint>())
      {
        if (!modelPtr)
        {
          errors.push_back(UsdError(UsdErrorCode::USD_TO_SDF_PARSING_ERROR,
            "Unable to parse joint corresponding to USD prim [" +
            std::string(prim.GetName()) +
            "] because the corresponding sdf::Model object wasn't found."));
          return errors;
        }
        sdf::Joint joint;
        auto errorsJoint = ParseJoints(prim, usdData, joint);
        if (!errorsJoint.empty())
        {
          errors.push_back(UsdError(UsdErrorCode::USD_TO_SDF_PARSING_ERROR,
            "Unable to find parse UsdPhysicsJoint [" +
            std::string(prim.GetName()) + "]"));
          return errors;
        }
        modelPtr->AddJoint(joint);
        continue;
      }

      if (prim.IsA<pxr::UsdPhysicsScene>())
      {
        std::pair<std::string, std::shared_ptr<USDStage>> data =
          usdData.FindStage(primName);
        if (!data.second)
        {
          errors.push_back(UsdError(UsdErrorCode::INVALID_PRIM_PATH,
                "Unable to retrieve the pxr::UsdPhysicsScene named ["
                + primName + "]"));
          return errors;
        }

        ParseUSDPhysicsScene(pxr::UsdPhysicsScene(prim), _world,
            data.second->MetersPerUnit());
        continue;
      }

      if(prim.IsA<pxr::UsdGeomCamera>() || primType == "Lidar")
      {
        if (!linkName.empty())
        {
          auto sensor = ParseSensors(prim, usdData);
          auto link = modelPtr->LinkByName(linkName);
          if (link != nullptr)
          {
            link->AddSensor(sensor);
          }
        }
        continue;
      }

      if (!prim.IsA<pxr::UsdGeomGprim>() && !(primType == "Plane"))
      {
        continue;
      }

      if (!modelPtr)
      {
        errors.push_back(UsdError(UsdErrorCode::USD_TO_SDF_PARSING_ERROR,
              "Unable to parse link named [" + linkName +
              "] because the corresponding sdf::Model object wasn't found."));
        return errors;
      }

      std::optional<sdf::Link> optionalLink;
      if (auto linkInserted = modelPtr->LinkByName(linkName))
      {
        optionalLink = *linkInserted;
        auto scale = linkScaleMap.find(linkName);
        if (scale == linkScaleMap.end())
        {
          scale = linkScaleMap.insert(
              {linkName, ignition::math::Vector3d(1, 1, 1)}).first;
        }
        sdf::usd::ParseUSDLinks(
          prim, linkName, optionalLink, usdData, scale->second);
      }
      else
      {
        ignition::math::Vector3d scale{1, 1, 1};

        sdf::usd::ParseUSDLinks(prim, linkName, optionalLink, usdData, scale);
        linkScaleMap[linkName] = scale;

        if (optionalLink && !optionalLink->Name().empty() &&
            !modelPtr->LinkByName(optionalLink->Name()))
        {
          modelPtr->AddLink(optionalLink.value());
        }
      }
    }

    for (unsigned int i = 0; i < _world.LightCount(); ++i)
    {
      auto light = _world.LightByIndex(i);
      light->SetName(ignition::common::basename(light->Name()));
    }

    for (unsigned int i = 0; i < _world.ModelCount(); ++i)
    {
      const auto m = _world.ModelByIndex(i);

      // We might include some empty models
      // for example: some models create a world path to set up physics
      // but there is no model data inside
      // TODO(ahcorde) Add a RemoveModelByName() method in sdf::World
      if (m->LinkCount() == 0)
      {
        sdf::Link emptyLink;
        emptyLink.SetName("emptyLink");
        m->AddLink(emptyLink);
      }
    }

    // Add some plugins to run the Ignition Gazebo simulation
    sdf::Plugin physicsPlugin;
    physicsPlugin.SetName("ignition::gazebo::systems::Physics");
    physicsPlugin.SetFilename("ignition-gazebo-physics-system");
    _world.AddPlugin(physicsPlugin);

    sdf::Plugin sensorsPlugin;
    sensorsPlugin.SetName("ignition::gazebo::systems::Sensors");
    sensorsPlugin.SetFilename("ignition-gazebo-sensors-system");
    _world.AddPlugin(sensorsPlugin);

    sdf::Plugin userCommandsPlugin;
    userCommandsPlugin.SetName("ignition::gazebo::systems::UserCommands");
    userCommandsPlugin.SetFilename("ignition-gazebo-user-commands-system");
    _world.AddPlugin(userCommandsPlugin);

    sdf::Plugin sceneBroadcasterPlugin;
    sceneBroadcasterPlugin.SetName(
      "ignition::gazebo::systems::SceneBroadcaster");
    sceneBroadcasterPlugin.SetFilename(
      "ignition-gazebo-scene-broadcaster-system");
    _world.AddPlugin(sceneBroadcasterPlugin);

    return errors;
  }
}
}
}<|MERGE_RESOLUTION|>--- conflicted
+++ resolved
@@ -180,25 +180,19 @@
         auto light = ParseUSDLights(prim, usdData, linkName);
         auto link = modelPtr->LinkByName(linkName);
         light->SetName(primName);
-        if (light)
-        {
-<<<<<<< HEAD
-          if (link == nullptr)
+        if (light.has_value())
+        {
+          if (!link.has_value())
           {
-            _world.AddLight(*light.get());
+            _world.AddLight(light.value());
           }
           else
           {
-            link->AddLight(*light.get());
+            link->AddLight(light.value());
           }
-=======
-          _world.AddLight(light.value());
-          // TODO(ahcorde) Include lights which are inside links
->>>>>>> a43b2f0f
-        }
-        continue;
-      }
-      // TODO(anyone) support converting other USD light types
+        }
+        continue;
+      }
 
       sdf::Model *modelPtr = nullptr;
       if (!currentModelName.empty())
