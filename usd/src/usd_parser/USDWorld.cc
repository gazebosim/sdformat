--- conflicted
+++ resolved
@@ -28,13 +28,10 @@
 
 #pragma push_macro ("__DEPRECATED")
 #undef __DEPRECATED
-<<<<<<< HEAD
 #include <pxr/usd/usdGeom/gprim.h>
 #include <pxr/usd/usdLux/boundableLightBase.h>
 #include <pxr/usd/usdLux/nonboundableLightBase.h>
-=======
 #include <pxr/usd/usd/primRange.h>
->>>>>>> 539d7242
 #include <pxr/usd/usdPhysics/scene.h>
 #include <pxr/usd/usdShade/material.h>
 #pragma pop_macro ("__DEPRECATED")
@@ -118,7 +115,7 @@
         auto light = ParseUSDLights(prim, usdData, linkName);
         if (light)
         {
-          _world->lights.insert(
+          _world.lights.insert(
             std::pair<std::string, std::shared_ptr<sdf::Light>>
               (primName, light));
           // TODO(ahcorde): Include lights which are inside links
@@ -144,7 +141,7 @@
       }
     }
 
-    for (auto & light : _world->lights)
+    for (auto & light : _world.lights)
     {
       std::cout << "-------------Lights--------------" << std::endl;
       std::cout << light.second->Name() << std::endl;
