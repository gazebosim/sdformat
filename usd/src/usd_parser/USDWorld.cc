--- conflicted
+++ resolved
@@ -154,8 +154,6 @@
       }
     }
 
-<<<<<<< HEAD
-=======
     // Add some plugins to run the Ignition Gazebo simulation
     sdf::Plugin physicsPlugin;
     physicsPlugin.SetName("ignition::gazebo::systems::Physics");
@@ -179,7 +177,6 @@
       "ignition-gazebo-scene-broadcaster-system");
     _world.AddPlugin(sceneBroadcasterPlugin);
 
->>>>>>> 0198bfa9
     return errors;
   }
 }
