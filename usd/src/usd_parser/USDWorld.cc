/*
 * Copyright (C) 2022 Open Source Robotics Foundation
 *
 * Licensed under the Apache License, Version 2.0 (the "License");
 * you may not use this file except in compliance with the License.
 * You may obtain a copy of the License at
 *
 *     http://www.apache.org/licenses/LICENSE-2.0
 *
 * Unless required by applicable law or agreed to in writing, software
 * distributed under the License is distributed on an "AS IS" BASIS,
 * WITHOUT WARRANTIES OR CONDITIONS OF ANY KIND, either express or implied.
 * See the License for the specific language governing permissions and
 * limitations under the License.
 *
*/
#include "USDWorld.hh"

#include <map>
#include <memory>
#include <optional>
#include <string>
#include <utility>
#include <vector>

#include <ignition/common/Util.hh>

#pragma push_macro ("__DEPRECATED")
#undef __DEPRECATED
#include <pxr/usd/usdGeom/camera.h>
#include <pxr/usd/usdGeom/gprim.h>
#include <pxr/usd/usdGeom/scope.h>
#include <pxr/usd/usdLux/boundableLightBase.h>
#include <pxr/usd/usdLux/nonboundableLightBase.h>
#include <pxr/usd/usd/primRange.h>
#include <pxr/usd/usdPhysics/rigidBodyAPI.h>
#include <pxr/usd/usdPhysics/scene.h>
#include <pxr/usd/usdShade/material.h>
#pragma pop_macro ("__DEPRECATED")

#include "sdf/usd/usd_parser/USDData.hh"
#include "sdf/usd/usd_parser/USDStage.hh"
#include "sdf/usd/usd_parser/USDTransforms.hh"

#include "USDLights.hh"
#include "USDPhysics.hh"
#include "USDLinks.hh"

#include "sdf/Light.hh"
#include "sdf/Link.hh"
#include "sdf/Model.hh"
#include "sdf/Plugin.hh"
#include "sdf/World.hh"

namespace sdf
{
inline namespace SDF_VERSION_NAMESPACE {
namespace usd
{
  UsdErrors parseUSDWorld(const std::string &_inputFileName,
    sdf::World &_world)
  {
    UsdErrors errors;
    USDData usdData(_inputFileName);
    errors = usdData.Init();
    if (!errors.empty())
      return errors;
    errors = usdData.ParseMaterials();
    if (!errors.empty())
      return errors;

    auto reference = pxr::UsdStage::Open(_inputFileName);
    if (!reference)
    {
      errors.emplace_back(UsdErrorCode::INVALID_USD_FILE,
        "Unable to open [" + _inputFileName + "]");
      return errors;
    }
    std::string worldName = reference->GetDefaultPrim().GetName().GetText();
    if (worldName.empty())
    {
      _world.SetName("world_name");
    }
    else
    {
      _world.SetName(worldName + "_world");
    }

    std::string linkName;

    // USD link may have scale, store this value to apply this to the sdf visual
    std::map<std::string, ignition::math::Vector3d> linkScaleVector;
    std::string currentModelName;

    auto range = pxr::UsdPrimRange::Stage(reference);
    for (const auto &prim : range)
    {
      // Skip materials, the data is already available in the USDData class
      if (prim.IsA<pxr::UsdShadeMaterial>() || prim.IsA<pxr::UsdShadeShader>())
      {
        continue;
      }

      std::string primName = prim.GetName();
      std::string primPath = pxr::TfStringify(prim.GetPath());
      std::string primType = prim.GetPrimTypeInfo().GetTypeName().GetText();

      std::vector<std::string> primPathTokens =
        ignition::common::split(primPath, "/");

      // This assumption on the scene graph wouldn't hold if the usd does
      // not come from Isaac Sim
      if (primPathTokens.size() == 1 && !prim.IsA<pxr::UsdGeomCamera>()
          && !prim.IsA<pxr::UsdGeomScope>()
          && !prim.IsA<pxr::UsdPhysicsScene>()
          && !prim.IsA<pxr::UsdLuxBoundableLightBase>()
          && !prim.IsA<pxr::UsdLuxNonboundableLightBase>())
      {
        sdf::Model model = sdf::Model();
        model.SetName(primPathTokens[0]);
        currentModelName = primPathTokens[0];

        ignition::math::Pose3d pose;
        ignition::math::Vector3d scale{1, 1, 1};

        GetTransform(
          prim,
          usdData,
          pose,
          scale,
          model.Name());

        model.SetRawPose(pose);
        model.SetStatic(!prim.HasAPI<pxr::UsdPhysicsRigidBodyAPI>());

        _world.AddModel(model);
      }

      // In general USD models used in Issac Sim define the model path
      // under a root path for example:
      //  -> /robot_name/robot_name_link0
      // But sometimes for enviroments it uses just a simple path:
      //  -> /ground_plane
      //  -> /wall_0
      // the shortName variable defines if this is the first case when it's
      // False or when it's true then it's the second case.
      // This conversion might only work with Issac Sim USDs
      // TODO(adlarkin) find a better way to get root model prims/parent prims
      // of lights attached to the stage: see
      // https://github.com/ignitionrobotics/sdformat/issues/927
      if (primPathTokens.size() >= 2)
      {
        bool shortName = false;
        if (primPathTokens.size() == 2)
        {
          if (prim.IsA<pxr::UsdGeomGprim>() || (primType == "Plane"))
          {
            if (primName != "imu")
            {
              linkName = "/" + primPathTokens[0];
              shortName = true;
            }
          }
        }
        if (!shortName)
        {
          linkName = "/" + primPathTokens[0] + "/" + primPathTokens[1];
        }
      }

      if (prim.IsA<pxr::UsdLuxBoundableLightBase>() ||
          prim.IsA<pxr::UsdLuxNonboundableLightBase>())
      {
        auto light = ParseUSDLights(prim, usdData, linkName);
        light->SetName(primName);
        if (light)
        {
          _world.AddLight(light.value());
          // TODO(ahcorde) Include lights which are inside links
        }
        continue;
      }
      // TODO(anyone) support converting other USD light types

      if (prim.IsA<pxr::UsdPhysicsScene>())
      {
        std::pair<std::string, std::shared_ptr<USDStage>> data =
          usdData.FindStage(primName);
        if (!data.second)
        {
          errors.push_back(UsdError(UsdErrorCode::INVALID_PRIM_PATH,
                "Unable to retrieve the pxr::UsdPhysicsScene named ["
                + primName + "]"));
          return errors;
        }

        ParseUSDPhysicsScene(pxr::UsdPhysicsScene(prim), _world,
            data.second->MetersPerUnit());
        continue;
      }

      if (!prim.IsA<pxr::UsdGeomGprim>() && (primType != "Plane"))
      {
        continue;
      }

      auto modelPtr = _world.ModelByName(currentModelName);
      if (!modelPtr)
      {
<<<<<<< HEAD
        auto scale = linkScaleVector.find(linkName);
        sdf::usd::ParseUSDLinks(
          prim, linkName, linkInserted, usdData, scale->second);
      }
      else
      {
        sdf::Link * link = nullptr;
        ignition::math::Vector3d scale{1, 1, 1};
        sdf::usd::ParseUSDLinks(
          prim, linkName, link, usdData, scale);

        linkScaleVector[linkName] = scale;
=======
        errors.push_back(UsdError(UsdErrorCode::USD_TO_SDF_PARSING_ERROR,
              "Unable to find a sdf::Model named [" + currentModelName +
              "] in world named [" + _world.Name() +
              "], but a sdf::Model with this name should exist."));
        return errors;
      }

      std::optional<sdf::Link> optionalLink;
      if (auto linkInserted = modelPtr->LinkByName(linkName))
      {
        optionalLink = *linkInserted;
        sdf::usd::ParseUSDLinks(prim, linkName, optionalLink, usdData);
      }
      else
      {
        sdf::usd::ParseUSDLinks(prim, linkName, optionalLink, usdData);
>>>>>>> 47aa317c

        if (optionalLink && !optionalLink->Name().empty() &&
            !modelPtr->LinkByName(optionalLink->Name()))
        {
          modelPtr->AddLink(optionalLink.value());
        }
      }
    }

    for (unsigned int i = 0; i < _world.LightCount(); ++i)
    {
      auto light = _world.LightByIndex(i);
      light->SetName(ignition::common::basename(light->Name()));
    }

    for (unsigned int i = 0; i < _world.ModelCount(); ++i)
    {
      const auto m = _world.ModelByIndex(i);

      // We might include some empty models
      // for example: some models create a world path to set up physics
      // but there is no model data inside
      // TODO(ahcorde) Add a RemoveModelByName() method in sdf::World
      if (m->LinkCount() == 0)
      {
        sdf::Link emptyLink;
        emptyLink.SetName("emptyLink");
        m->AddLink(emptyLink);
      }
    }

    // Add some plugins to run the Ignition Gazebo simulation
    sdf::Plugin physicsPlugin;
    physicsPlugin.SetName("ignition::gazebo::systems::Physics");
    physicsPlugin.SetFilename("ignition-gazebo-physics-system");
    _world.AddPlugin(physicsPlugin);

    sdf::Plugin sensorsPlugin;
    sensorsPlugin.SetName("ignition::gazebo::systems::Sensors");
    sensorsPlugin.SetFilename("ignition-gazebo-sensors-system");
    _world.AddPlugin(sensorsPlugin);

    sdf::Plugin userCommandsPlugin;
    userCommandsPlugin.SetName("ignition::gazebo::systems::UserCommands");
    userCommandsPlugin.SetFilename("ignition-gazebo-user-commands-system");
    _world.AddPlugin(userCommandsPlugin);

    sdf::Plugin sceneBroadcasterPlugin;
    sceneBroadcasterPlugin.SetName(
      "ignition::gazebo::systems::SceneBroadcaster");
    sceneBroadcasterPlugin.SetFilename(
      "ignition-gazebo-scene-broadcaster-system");
    _world.AddPlugin(sceneBroadcasterPlugin);

    return errors;
  }
}
}
}<|MERGE_RESOLUTION|>--- conflicted
+++ resolved
@@ -207,20 +207,6 @@
       auto modelPtr = _world.ModelByName(currentModelName);
       if (!modelPtr)
       {
-<<<<<<< HEAD
-        auto scale = linkScaleVector.find(linkName);
-        sdf::usd::ParseUSDLinks(
-          prim, linkName, linkInserted, usdData, scale->second);
-      }
-      else
-      {
-        sdf::Link * link = nullptr;
-        ignition::math::Vector3d scale{1, 1, 1};
-        sdf::usd::ParseUSDLinks(
-          prim, linkName, link, usdData, scale);
-
-        linkScaleVector[linkName] = scale;
-=======
         errors.push_back(UsdError(UsdErrorCode::USD_TO_SDF_PARSING_ERROR,
               "Unable to find a sdf::Model named [" + currentModelName +
               "] in world named [" + _world.Name() +
@@ -232,12 +218,16 @@
       if (auto linkInserted = modelPtr->LinkByName(linkName))
       {
         optionalLink = *linkInserted;
-        sdf::usd::ParseUSDLinks(prim, linkName, optionalLink, usdData);
+        auto scale = linkScaleVector.find(linkName);
+        sdf::usd::ParseUSDLinks(
+          prim, linkName, optionalLink, usdData, scale->second);
       }
       else
       {
-        sdf::usd::ParseUSDLinks(prim, linkName, optionalLink, usdData);
->>>>>>> 47aa317c
+        ignition::math::Vector3d scale{1, 1, 1};
+
+        sdf::usd::ParseUSDLinks(prim, linkName, optionalLink, usdData, scale);
+        linkScaleVector[linkName] = scale;
 
         if (optionalLink && !optionalLink->Name().empty() &&
             !modelPtr->LinkByName(optionalLink->Name()))
