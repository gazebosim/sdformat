--- conflicted
+++ resolved
@@ -183,7 +183,6 @@
       }
     }
 
-<<<<<<< HEAD
     for (unsigned int i = 0; i < _world.LightCount(); ++i)
     {
       std::cout << "-------------Lights--------------" << std::endl;
@@ -203,8 +202,6 @@
       m->AddLink(link);
     }
 
-=======
->>>>>>> 958fb3a2
     return errors;
   }
 }
