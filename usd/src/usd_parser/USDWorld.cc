/*
 * Copyright (C) 2022 Open Source Robotics Foundation
 *
 * Licensed under the Apache License, Version 2.0 (the "License");
 * you may not use this file except in compliance with the License.
 * You may obtain a copy of the License at
 *
 *     http://www.apache.org/licenses/LICENSE-2.0
 *
 * Unless required by applicable law or agreed to in writing, software
 * distributed under the License is distributed on an "AS IS" BASIS,
 * WITHOUT WARRANTIES OR CONDITIONS OF ANY KIND, either express or implied.
 * See the License for the specific language governing permissions and
 * limitations under the License.
 *
*/
#include "USDWorld.hh"

#include <map>
#include <memory>
#include <optional>
#include <string>
#include <utility>
#include <vector>

#include <ignition/common/Filesystem.hh>
#include <ignition/common/Util.hh>

#pragma push_macro ("__DEPRECATED")
#undef __DEPRECATED
#include <pxr/usd/usd/primRange.h>
#include <pxr/usd/usdGeom/camera.h>
#include <pxr/usd/usdGeom/gprim.h>
#include <pxr/usd/usdGeom/scope.h>
#include <pxr/usd/usdLux/boundableLightBase.h>
#include <pxr/usd/usdLux/nonboundableLightBase.h>
#include <pxr/usd/usdPhysics/rigidBodyAPI.h>
#include <pxr/usd/usdPhysics/scene.h>
#include <pxr/usd/usdPhysics/joint.h>
#include <pxr/usd/usdShade/material.h>
#pragma pop_macro ("__DEPRECATED")

#include "sdf/usd/usd_parser/USDData.hh"
#include "sdf/usd/usd_parser/USDStage.hh"
#include "sdf/usd/usd_parser/USDTransforms.hh"

#include "USDJoints.hh"
#include "USDLights.hh"
#include "USDPhysics.hh"
#include "USDSensors.hh"
#include "USDLinks.hh"

#include "sdf/Collision.hh"
#include "sdf/Light.hh"
#include "sdf/Link.hh"
#include "sdf/Model.hh"
#include "sdf/Plugin.hh"
#include "sdf/Visual.hh"
#include "sdf/World.hh"

namespace sdf
{
inline namespace SDF_VERSION_NAMESPACE {
namespace usd
{
  UsdErrors parseUSDWorld(const std::string &_inputFileName,
    sdf::World &_world)
  {
    UsdErrors errors;
    USDData usdData(_inputFileName);
    errors = usdData.Init();
    if (!errors.empty())
      return errors;
    errors = usdData.ParseMaterials();
    if (!errors.empty())
      return errors;

    auto reference = pxr::UsdStage::Open(_inputFileName);
    if (!reference)
    {
      errors.emplace_back(UsdErrorCode::INVALID_USD_FILE,
        "Unable to open [" + _inputFileName + "]");
      return errors;
    }
    std::string worldName = reference->GetDefaultPrim().GetName().GetText();
    if (worldName.empty())
    {
      _world.SetName("world_name");
    }
    else
    {
      _world.SetName(worldName + "_world");
    }

    std::string linkName;
    std::string currentModelName;

    // USD link may have scale, store this value to apply this to the sdf visual
    // the key is the name of the link and the value is the scale value
    std::map<std::string, ignition::math::Vector3d> linkScaleMap;

    auto range = pxr::UsdPrimRange::Stage(reference);
    for (const auto &prim : range)
    {
      // Skip materials, the data is already available in the USDData class
      if (prim.IsA<pxr::UsdShadeMaterial>() || prim.IsA<pxr::UsdShadeShader>())
      {
        continue;
      }

      std::string primName = prim.GetName();
      std::string primPath = pxr::TfStringify(prim.GetPath());
      std::string primType = prim.GetPrimTypeInfo().GetTypeName().GetText();

      std::vector<std::string> primPathTokens =
        ignition::common::split(primPath, "/");

      // This assumption on the scene graph wouldn't hold if the usd does
      // not come from Isaac Sim
      if (primPathTokens.size() == 1 && !prim.IsA<pxr::UsdGeomCamera>()
          && !prim.IsA<pxr::UsdGeomScope>()
          && !prim.IsA<pxr::UsdPhysicsScene>()
          && !prim.IsA<pxr::UsdLuxBoundableLightBase>()
          && !prim.IsA<pxr::UsdLuxNonboundableLightBase>())
      {
        sdf::Model model = sdf::Model();
        model.SetName(primPathTokens[0]);
        currentModelName = primPathTokens[0];

        ignition::math::Pose3d pose;
        ignition::math::Vector3d scale{1, 1, 1};

        GetTransform(
          prim,
          usdData,
          pose,
          scale,
          model.Name());

        model.SetRawPose(pose);
        model.SetStatic(!prim.HasAPI<pxr::UsdPhysicsRigidBodyAPI>());

        _world.AddModel(model);
      }

      // In general USD models used in Issac Sim define the model path
      // under a root path for example:
      //  -> /robot_name/robot_name_link0
      // But sometimes for enviroments it uses just a simple path:
      //  -> /ground_plane
      //  -> /wall_0
      // the shortName variable defines if this is the first case when it's
      // False or when it's true then it's the second case.
      // This conversion might only work with Issac Sim USDs
      // TODO(adlarkin) find a better way to get root model prims/parent prims
      // of lights attached to the stage: see
      // https://github.com/ignitionrobotics/sdformat/issues/927
      if (primPathTokens.size() >= 2)
      {
        bool shortName = false;
        if (primPathTokens.size() == 2)
        {
          if (prim.IsA<pxr::UsdGeomGprim>() || (primType == "Plane"))
          {
            if (primName != "imu")
            {
              linkName = "/" + primPathTokens[0];
              shortName = true;
            }
          }
        }
        if (!shortName)
        {
          linkName = "/" + primPathTokens[0] + "/" + primPathTokens[1];
        }
      }

<<<<<<< HEAD
      if (primType == "RosDifferentialBase")
      {
        auto leftWheelAttr = prim.GetAttribute(
          pxr::TfToken("leftWheelJointName"));
        auto rightWheelAttr = prim.GetAttribute(
          pxr::TfToken("rightWheelJointName"));
        auto wheelBaseAttr = prim.GetAttribute(
          pxr::TfToken("wheelBase"));
        auto wheelRadiusAttr = prim.GetAttribute(
          pxr::TfToken("wheelRadius"));

        sdf::Plugin diffDrivePlugin;
        diffDrivePlugin.SetName("ignition::gazebo::systems::DiffDrive");
        diffDrivePlugin.SetFilename("ignition-gazebo-diff-drive-system");

        std::string leftWheelName;
        std::string rightWheelName;
        float wheelBase;
        float wheelRadius;
        wheelBaseAttr.Get<float>(&wheelBase);
        wheelRadiusAttr.Get<float>(&wheelRadius);
        leftWheelAttr.Get<std::string>(&leftWheelName);
        rightWheelAttr.Get<std::string>(&rightWheelName);

        sdf::ElementPtr leftJointContent(new sdf::Element);
        leftJointContent->SetName("left_joint");
        leftJointContent->AddValue("string", "", false);
        leftJointContent->Set(leftWheelName + "_joint");
        diffDrivePlugin.InsertContent(leftJointContent);

        sdf::ElementPtr rightJointContent(new sdf::Element);
        rightJointContent->SetName("right_joint");
        rightJointContent->AddValue("string", "", false);
        rightJointContent->Set(rightWheelName + "_joint");
        diffDrivePlugin.InsertContent(rightJointContent);

        sdf::ElementPtr wheelSeparationContent(new sdf::Element);
        wheelSeparationContent->SetName("wheel_separation");
        wheelSeparationContent->AddValue("float", "0.0", false);
        wheelSeparationContent->Set(wheelBase);
        diffDrivePlugin.InsertContent(wheelSeparationContent);

        sdf::ElementPtr wheelRadiusContent(new sdf::Element);
        wheelRadiusContent->SetName("wheel_radius");
        wheelRadiusContent->AddValue("float", "0.0", false);
        wheelRadiusContent->Set(wheelRadius);
        diffDrivePlugin.InsertContent(wheelRadiusContent);

        modelPtr->AddPlugin(diffDrivePlugin);
      }
=======
      sdf::Model *modelPtr = nullptr;
      if (!currentModelName.empty())
      {
        modelPtr = _world.ModelByName(currentModelName);
        if (!modelPtr)
        {
          errors.push_back(UsdError(UsdErrorCode::USD_TO_SDF_PARSING_ERROR,
                "Unable to find a sdf::Model named [" + currentModelName +
                "] in world named [" + _world.Name() +
                "], but a sdf::Model with this name should exist."));
          return errors;
        }
      }

>>>>>>> ab60b1a7
      if (prim.IsA<pxr::UsdLuxBoundableLightBase>() ||
          prim.IsA<pxr::UsdLuxNonboundableLightBase>())
      {
        auto light = ParseUSDLights(prim, usdData, linkName);
        if (light)
        {
          light->SetName(primName);

          // assume this light belongs to the world unless the corresponding
          // model/link for this light are found
          bool worldLight = true;

          // if the light prim we are parsing has no parent (or if its parent
          // is the root prim), this means the light belongs to the world
          const bool noModelAncestor = !prim.GetParent() ||
            (prim.GetParent().GetName().GetString() == "/");
          if (!noModelAncestor && modelPtr)
          {
            if (auto link =
                modelPtr->LinkByName(ignition::common::basename(linkName)))
            {
              link->AddLight(light.value());
              worldLight = false;
            }
          }

          if (worldLight)
          {
            _world.AddLight(light.value());
          }
        }
        continue;
      }

      if (prim.IsA<pxr::UsdPhysicsJoint>())
      {
        if (!modelPtr)
        {
          errors.push_back(UsdError(UsdErrorCode::USD_TO_SDF_PARSING_ERROR,
            "Unable to parse joint corresponding to USD prim [" +
            std::string(prim.GetName()) +
            "] because the corresponding sdf::Model object wasn't found."));
          return errors;
        }
        sdf::Joint joint;
        auto errorsJoint = ParseJoints(prim, usdData, joint);
        if (!errorsJoint.empty())
        {
          errors.push_back(UsdError(UsdErrorCode::USD_TO_SDF_PARSING_ERROR,
            "Unable to find parse UsdPhysicsJoint [" +
            std::string(prim.GetName()) + "]"));
          return errors;
        }
        modelPtr->AddJoint(joint);
        continue;
      }

      if (prim.IsA<pxr::UsdPhysicsScene>())
      {
        std::pair<std::string, std::shared_ptr<USDStage>> data =
          usdData.FindStage(primName);
        if (!data.second)
        {
          errors.push_back(UsdError(UsdErrorCode::INVALID_PRIM_PATH,
                "Unable to retrieve the pxr::UsdPhysicsScene named ["
                + primName + "]"));
          return errors;
        }

        ParseUSDPhysicsScene(pxr::UsdPhysicsScene(prim), _world,
            data.second->MetersPerUnit());
        continue;
      }

      if (prim.IsA<pxr::UsdGeomCamera>() || primType == "Lidar")
      {
        if (!linkName.empty())
        {
          auto sensor = ParseSensors(prim, usdData);
          auto link = modelPtr->LinkByName(linkName);
          if (link != nullptr)
          {
            link->AddSensor(sensor);
          }
        }
        continue;
      }

      if (!prim.IsA<pxr::UsdGeomGprim>() && !(primType == "Plane"))
      {
        continue;
      }

      if (!modelPtr)
      {
        errors.push_back(UsdError(UsdErrorCode::USD_TO_SDF_PARSING_ERROR,
              "Unable to parse link named [" + linkName +
              "] because the corresponding sdf::Model object wasn't found."));
        return errors;
      }

      std::optional<sdf::Link> optionalLink;
      if (auto linkInserted = modelPtr->LinkByName(linkName))
      {
        optionalLink = *linkInserted;
        auto scale = linkScaleMap.find(linkName);
        if (scale == linkScaleMap.end())
        {
          scale = linkScaleMap.insert(
              {linkName, ignition::math::Vector3d(1, 1, 1)}).first;
        }
        sdf::usd::ParseUSDLinks(
          prim, linkName, optionalLink, usdData, scale->second);
      }
      else
      {
        ignition::math::Vector3d scale{1, 1, 1};

        sdf::usd::ParseUSDLinks(prim, linkName, optionalLink, usdData, scale);
        linkScaleMap[linkName] = scale;

        if (optionalLink && !optionalLink->Name().empty() &&
            !modelPtr->LinkByName(optionalLink->Name()))
        {
          modelPtr->AddLink(optionalLink.value());
        }
      }
    }

    for (unsigned int i = 0; i < _world.LightCount(); ++i)
    {
      auto light = _world.LightByIndex(i);
      light->SetName(ignition::common::basename(light->Name()));
    }

    for (unsigned int i = 0; i < _world.ModelCount(); ++i)
    {
      const auto m = _world.ModelByIndex(i);

      // We might include some empty models
      // for example: some models create a world path to set up physics
      // but there is no model data inside
      // TODO(ahcorde) Add a RemoveModelByName() method in sdf::World
      if (m->LinkCount() == 0)
      {
        sdf::Link emptyLink;
        emptyLink.SetName("emptyLink");
        m->AddLink(emptyLink);
      }
    }

    // Add some plugins to run the Ignition Gazebo simulation
    sdf::Plugin physicsPlugin;
    physicsPlugin.SetName("ignition::gazebo::systems::Physics");
    physicsPlugin.SetFilename("ignition-gazebo-physics-system");
    _world.AddPlugin(physicsPlugin);

    sdf::Plugin sensorsPlugin;
    sensorsPlugin.SetName("ignition::gazebo::systems::Sensors");
    sensorsPlugin.SetFilename("ignition-gazebo-sensors-system");
    _world.AddPlugin(sensorsPlugin);

    sdf::Plugin userCommandsPlugin;
    userCommandsPlugin.SetName("ignition::gazebo::systems::UserCommands");
    userCommandsPlugin.SetFilename("ignition-gazebo-user-commands-system");
    _world.AddPlugin(userCommandsPlugin);

    sdf::Plugin sceneBroadcasterPlugin;
    sceneBroadcasterPlugin.SetName(
      "ignition::gazebo::systems::SceneBroadcaster");
    sceneBroadcasterPlugin.SetFilename(
      "ignition-gazebo-scene-broadcaster-system");
    _world.AddPlugin(sceneBroadcasterPlugin);

    return errors;
  }
}
}
}<|MERGE_RESOLUTION|>--- conflicted
+++ resolved
@@ -175,9 +175,30 @@
         }
       }
 
-<<<<<<< HEAD
+      sdf::Model *modelPtr = nullptr;
+      if (!currentModelName.empty())
+      {
+        modelPtr = _world.ModelByName(currentModelName);
+        if (!modelPtr)
+        {
+          errors.push_back(UsdError(UsdErrorCode::USD_TO_SDF_PARSING_ERROR,
+                "Unable to find a sdf::Model named [" + currentModelName +
+                "] in world named [" + _world.Name() +
+                "], but a sdf::Model with this name should exist."));
+          return errors;
+        }
+      }
+
       if (primType == "RosDifferentialBase")
       {
+        if (!modelPtr)
+        {
+          errors.push_back(UsdError(UsdErrorCode::USD_TO_SDF_PARSING_ERROR,
+            "Unable to store RosDifferentialBase in a DiffDrive plugin "
+            "because the corresponding sdf::Model object wasn't found."));
+          return errors;
+        }
+
         auto leftWheelAttr = prim.GetAttribute(
           pxr::TfToken("leftWheelJointName"));
         auto rightWheelAttr = prim.GetAttribute(
@@ -225,23 +246,9 @@
         diffDrivePlugin.InsertContent(wheelRadiusContent);
 
         modelPtr->AddPlugin(diffDrivePlugin);
-      }
-=======
-      sdf::Model *modelPtr = nullptr;
-      if (!currentModelName.empty())
-      {
-        modelPtr = _world.ModelByName(currentModelName);
-        if (!modelPtr)
-        {
-          errors.push_back(UsdError(UsdErrorCode::USD_TO_SDF_PARSING_ERROR,
-                "Unable to find a sdf::Model named [" + currentModelName +
-                "] in world named [" + _world.Name() +
-                "], but a sdf::Model with this name should exist."));
-          return errors;
-        }
-      }
-
->>>>>>> ab60b1a7
+        continue;
+      }
+
       if (prim.IsA<pxr::UsdLuxBoundableLightBase>() ||
           prim.IsA<pxr::UsdLuxNonboundableLightBase>())
       {
