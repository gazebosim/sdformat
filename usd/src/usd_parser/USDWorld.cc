/*
 * Copyright (C) 2022 Open Source Robotics Foundation
 *
 * Licensed under the Apache License, Version 2.0 (the "License");
 * you may not use this file except in compliance with the License.
 * You may obtain a copy of the License at
 *
 *     http://www.apache.org/licenses/LICENSE-2.0
 *
 * Unless required by applicable law or agreed to in writing, software
 * distributed under the License is distributed on an "AS IS" BASIS,
 * WITHOUT WARRANTIES OR CONDITIONS OF ANY KIND, either express or implied.
 * See the License for the specific language governing permissions and
 * limitations under the License.
 *
*/
#include "USDWorld.hh"

#include <memory>
#include <string>
#include <utility>
#include <vector>

#include <ignition/common/Util.hh>

#pragma push_macro ("__DEPRECATED")
#undef __DEPRECATED
#include <pxr/usd/usdGeom/camera.h>
#include <pxr/usd/usdGeom/gprim.h>
#include <pxr/usd/usdGeom/scope.h>
#include <pxr/usd/usdLux/boundableLightBase.h>
#include <pxr/usd/usdLux/nonboundableLightBase.h>
#include <pxr/usd/usd/primRange.h>
#include <pxr/usd/usdPhysics/rigidBodyAPI.h>
#include <pxr/usd/usdPhysics/scene.h>
#include <pxr/usd/usdShade/material.h>
#pragma pop_macro ("__DEPRECATED")

#include "sdf/usd/usd_parser/USDData.hh"
#include "sdf/usd/usd_parser/USDStage.hh"
#include "sdf/usd/usd_parser/USDTransforms.hh"

#include "USDLights.hh"
#include "USDPhysics.hh"
#include "USDLinks.hh"

#include "sdf/Light.hh"
#include "sdf/Link.hh"
#include "sdf/Model.hh"
#include "sdf/Plugin.hh"
#include "sdf/World.hh"

namespace sdf
{
inline namespace SDF_VERSION_NAMESPACE {
namespace usd
{
  UsdErrors parseUSDWorld(const std::string &_inputFileName,
    sdf::World &_world)
  {
    UsdErrors errors;
    USDData usdData(_inputFileName);
    errors = usdData.Init();
    if (!errors.empty())
      return errors;
    errors = usdData.ParseMaterials();
    if (!errors.empty())
      return errors;
<<<<<<< HEAD

    sdf::Model model;
    sdf::Model * modelPtr;
=======
>>>>>>> d62eabaf

    auto reference = pxr::UsdStage::Open(_inputFileName);
    if (!reference)
    {
      errors.emplace_back(UsdErrorCode::INVALID_USD_FILE,
        "Unable to open [" + _inputFileName + "]");
      return errors;
    }
    std::string worldName = reference->GetDefaultPrim().GetName().GetText();
    if (worldName.empty())
    {
      _world.SetName("world_name");
    }
    else
    {
      _world.SetName(worldName + "_world");
    }

    std::string linkName;
<<<<<<< HEAD

    // USD link may have scale, store this value to apply this to the sdf visual
    std::map<std::string, ignition::math::Vector3d> linkScaleVector;
=======
    std::string currentModelName;
>>>>>>> d62eabaf

    auto range = pxr::UsdPrimRange::Stage(reference);
    for (const auto &prim : range)
    {
      // Skip materials, the data is already available in the USDData class
      if (prim.IsA<pxr::UsdShadeMaterial>() || prim.IsA<pxr::UsdShadeShader>())
      {
        continue;
      }

      std::string primName = prim.GetName();
      std::string primPath = pxr::TfStringify(prim.GetPath());
      std::string primType = prim.GetPrimTypeInfo().GetTypeName().GetText();

      std::vector<std::string> primPathTokens =
        ignition::common::split(primPath, "/");

      // This assumption on the scene graph wouldn't hold if the usd does
      // not come from Isaac Sim
      if (primPathTokens.size() == 1 && !prim.IsA<pxr::UsdGeomCamera>()
          && !prim.IsA<pxr::UsdGeomScope>()
          && !prim.IsA<pxr::UsdPhysicsScene>()
          && !prim.IsA<pxr::UsdLuxBoundableLightBase>()
          && !prim.IsA<pxr::UsdLuxNonboundableLightBase>())
      {
        sdf::Model model = sdf::Model();
        model.SetName(primPathTokens[0]);
        currentModelName = primPathTokens[0];

        ignition::math::Pose3d pose;
        ignition::math::Vector3d scale{1, 1, 1};

        GetTransform(
          prim,
          usdData,
          pose,
          scale,
          model.Name());

        model.SetRawPose(pose);
        model.SetStatic(!prim.HasAPI<pxr::UsdPhysicsRigidBodyAPI>());

        _world.AddModel(model);
      }

      // In general USD models used in Issac Sim define the model path
      // under a root path for example:
      //  -> /robot_name/robot_name_link0
      // But sometimes for enviroments it uses just a simple path:
      //  -> /ground_plane
      //  -> /wall_0
      // the shortName variable defines if this is the first case when it's
      // False or when it's true then it's the second case.
      // This conversion might only work with Issac Sim USDs
      // TODO(adlarkin) find a better way to get root model prims/parent prims
      // of lights attached to the stage: see
      // https://github.com/ignitionrobotics/sdformat/issues/927
      if (primPathTokens.size() >= 2)
      {
        bool shortName = false;
        if (primPathTokens.size() == 2)
        {
          if (prim.IsA<pxr::UsdGeomGprim>() || (primType == "Plane"))
          {
            if (primName != "imu")
            {
              linkName = "/" + primPathTokens[0];
              shortName = true;
            }
          }
        }
        if (!shortName)
        {
          linkName = "/" + primPathTokens[0] + "/" + primPathTokens[1];
        }
      }

      if (prim.IsA<pxr::UsdLuxBoundableLightBase>() ||
          prim.IsA<pxr::UsdLuxNonboundableLightBase>())
      {
        auto light = ParseUSDLights(prim, usdData, linkName);
        light->SetName(primName);
        if (light)
        {
          _world.AddLight(light.value());
          // TODO(ahcorde) Include lights which are inside links
        }
        continue;
      }
      // TODO(anyone) support converting other USD light types

      if (prim.IsA<pxr::UsdPhysicsScene>())
      {
        std::pair<std::string, std::shared_ptr<USDStage>> data =
          usdData.FindStage(primName);
        if (!data.second)
        {
          errors.push_back(UsdError(UsdErrorCode::INVALID_PRIM_PATH,
                "Unable to retrieve the pxr::UsdPhysicsScene named ["
                + primName + "]"));
          return errors;
        }

        ParseUSDPhysicsScene(pxr::UsdPhysicsScene(prim), _world,
            data.second->MetersPerUnit());
        continue;
      }

      if (!prim.IsA<pxr::UsdGeomGprim>() && (primType != "Plane"))
      {
        continue;
      }

      auto modelPtr = _world.ModelByName(currentModelName);
      auto linkInserted = modelPtr->LinkByName(linkName);
      if (linkInserted)
      {
<<<<<<< HEAD
        auto scale = linkScaleVector.find(linkName);

        sdf::usd::ParseUSDLinks(prim, linkName, linkInserted, usdData, scale->second);
=======
        sdf::usd::ParseUSDLinks(prim, linkName, linkInserted, usdData);
>>>>>>> d62eabaf
      }
      else
      {
        sdf::Link * link = nullptr;
<<<<<<< HEAD
        ignition::math::Vector3d scale{1, 1, 1};
        link = sdf::usd::ParseUSDLinks(
          prim, linkName, link, usdData, scale);

        linkScaleVector[linkName] = scale;
=======
        sdf::usd::ParseUSDLinks(prim, linkName, link, usdData);
>>>>>>> d62eabaf

        if (link != nullptr && !link->Name().empty())
        {
          const auto l = modelPtr->LinkByName(link->Name());
          if (l == nullptr)
          {
            modelPtr->AddLink(*link);
          }
        }
        if (link == nullptr)
          delete link;
      }
    }
    for (unsigned int i = 0; i < _world.LightCount(); ++i)
    {
      auto light = _world.LightByIndex(i);
      light->SetName(ignition::common::basename(light->Name()));
    }
    for (unsigned int i = 0; i < _world.ModelCount(); ++i)
    {
      const auto m = _world.ModelByIndex(i);

      // We might include some empty models
      // for example: same models create a world path to set up physics
      // but there is no model data inside
      // TODO(ahcorde) Add a RemoveModelByName() method in sdf::World
      if (m->LinkCount() == 0)
      {
        sdf::Link emptyLink;
        emptyLink.SetName("emptyLink");
        m->AddLink(emptyLink);
      }
    }

    // Add some plugins to run the Ignition Gazebo simulation
    sdf::Plugin physicsPlugin;
    physicsPlugin.SetName("ignition::gazebo::systems::Physics");
    physicsPlugin.SetFilename("ignition-gazebo-physics-system");
    _world.AddPlugin(physicsPlugin);

    sdf::Plugin sensorsPlugin;
    sensorsPlugin.SetName("ignition::gazebo::systems::Sensors");
    sensorsPlugin.SetFilename("ignition-gazebo-sensors-system");
    _world.AddPlugin(sensorsPlugin);

    sdf::Plugin userCommandsPlugin;
    userCommandsPlugin.SetName("ignition::gazebo::systems::UserCommands");
    userCommandsPlugin.SetFilename("ignition-gazebo-user-commands-system");
    _world.AddPlugin(userCommandsPlugin);

    sdf::Plugin sceneBroadcasterPlugin;
    sceneBroadcasterPlugin.SetName(
      "ignition::gazebo::systems::SceneBroadcaster");
    sceneBroadcasterPlugin.SetFilename(
      "ignition-gazebo-scene-broadcaster-system");
    _world.AddPlugin(sceneBroadcasterPlugin);

    return errors;
  }
}
}
}<|MERGE_RESOLUTION|>--- conflicted
+++ resolved
@@ -66,12 +66,6 @@
     errors = usdData.ParseMaterials();
     if (!errors.empty())
       return errors;
-<<<<<<< HEAD
-
-    sdf::Model model;
-    sdf::Model * modelPtr;
-=======
->>>>>>> d62eabaf
 
     auto reference = pxr::UsdStage::Open(_inputFileName);
     if (!reference)
@@ -91,13 +85,10 @@
     }
 
     std::string linkName;
-<<<<<<< HEAD
 
     // USD link may have scale, store this value to apply this to the sdf visual
     std::map<std::string, ignition::math::Vector3d> linkScaleVector;
-=======
     std::string currentModelName;
->>>>>>> d62eabaf
 
     auto range = pxr::UsdPrimRange::Stage(reference);
     for (const auto &prim : range)
@@ -215,26 +206,18 @@
       auto linkInserted = modelPtr->LinkByName(linkName);
       if (linkInserted)
       {
-<<<<<<< HEAD
         auto scale = linkScaleVector.find(linkName);
 
         sdf::usd::ParseUSDLinks(prim, linkName, linkInserted, usdData, scale->second);
-=======
-        sdf::usd::ParseUSDLinks(prim, linkName, linkInserted, usdData);
->>>>>>> d62eabaf
       }
       else
       {
         sdf::Link * link = nullptr;
-<<<<<<< HEAD
         ignition::math::Vector3d scale{1, 1, 1};
-        link = sdf::usd::ParseUSDLinks(
+        sdf::usd::ParseUSDLinks(
           prim, linkName, link, usdData, scale);
 
         linkScaleVector[linkName] = scale;
-=======
-        sdf::usd::ParseUSDLinks(prim, linkName, link, usdData);
->>>>>>> d62eabaf
 
         if (link != nullptr && !link->Name().empty())
         {
