/*
 * Copyright (C) 2022 Open Source Robotics Foundation
 *
 * Licensed under the Apache License, Version 2.0 (the "License");
 * you may not use this file except in compliance with the License.
 * You may obtain a copy of the License at
 *
 *     http://www.apache.org/licenses/LICENSE-2.0
 *
 * Unless required by applicable law or agreed to in writing, software
 * distributed under the License is distributed on an "AS IS" BASIS,
 * WITHOUT WARRANTIES OR CONDITIONS OF ANY KIND, either express or implied.
 * See the License for the specific language governing permissions and
 * limitations under the License.
 *
*/

#ifndef USD_PARSER_USD_MODEL_WORLD_INTERFACE_HH_
#define USD_PARSER_USD_MODEL_WORLD_INTERFACE_HH_

#include <ostream>
#include <string>
#include <vector>

#include <ignition/math/Vector3.hh>

#include "sdf/sdf_config.h"

namespace sdf
{
  // Inline bracket to help doxygen filtering.
  inline namespace SDF_VERSION_NAMESPACE {
  //
  namespace usd
  {
<<<<<<< HEAD
    /// \brief This class store data about the world
    class WorldInterface {
      public:
        /// \brief World name
        std::string worldName;

        /// \brief Magnitude of the gravity
        float magnitude;

        /// \brief Gravity (X, Y, Z)
        ignition::math::Vector3d gravity;

        /// \brief World's lights 
        std::map<std::string, std::shared_ptr<sdf::Light>> lights;

        friend std::ostream& operator<<(
          std::ostream& os, const WorldInterface& _world)
        {
          os << "World name: " << _world.worldName;
          os << "Gravity: " << _world.gravity * _world.magnitude << "\n";
          return os;
        }
=======
    /// \brief This struct stores data about the world
    struct WorldInterface {
      /// \brief World name
      std::string worldName;

      /// \brief Magnitude of the gravity
      float magnitude {9.8f};

      /// \brief Gravity (X, Y, Z)
      ignition::math::Vector3d gravity {0.0, 0.0, -1.0};

      friend std::ostream& operator<<(
        std::ostream& os, const WorldInterface& _world)
      {
        os << "World name: " << _world.worldName
           << ", Gravity: " << _world.gravity * _world.magnitude;
        return os;
      }
>>>>>>> 539d7242
    };
  }
  }
}

#endif<|MERGE_RESOLUTION|>--- conflicted
+++ resolved
@@ -18,6 +18,8 @@
 #ifndef USD_PARSER_USD_MODEL_WORLD_INTERFACE_HH_
 #define USD_PARSER_USD_MODEL_WORLD_INTERFACE_HH_
 
+#include <map>
+#include <memory>
 #include <ostream>
 #include <string>
 #include <vector>
@@ -26,6 +28,8 @@
 
 #include "sdf/sdf_config.h"
 
+#include "sdf/Light.hh"
+
 namespace sdf
 {
   // Inline bracket to help doxygen filtering.
@@ -33,30 +37,6 @@
   //
   namespace usd
   {
-<<<<<<< HEAD
-    /// \brief This class store data about the world
-    class WorldInterface {
-      public:
-        /// \brief World name
-        std::string worldName;
-
-        /// \brief Magnitude of the gravity
-        float magnitude;
-
-        /// \brief Gravity (X, Y, Z)
-        ignition::math::Vector3d gravity;
-
-        /// \brief World's lights 
-        std::map<std::string, std::shared_ptr<sdf::Light>> lights;
-
-        friend std::ostream& operator<<(
-          std::ostream& os, const WorldInterface& _world)
-        {
-          os << "World name: " << _world.worldName;
-          os << "Gravity: " << _world.gravity * _world.magnitude << "\n";
-          return os;
-        }
-=======
     /// \brief This struct stores data about the world
     struct WorldInterface {
       /// \brief World name
@@ -68,6 +48,9 @@
       /// \brief Gravity (X, Y, Z)
       ignition::math::Vector3d gravity {0.0, 0.0, -1.0};
 
+      /// \brief World's lights
+      std::map<std::string, std::shared_ptr<sdf::Light>> lights;
+
       friend std::ostream& operator<<(
         std::ostream& os, const WorldInterface& _world)
       {
@@ -75,7 +58,6 @@
            << ", Gravity: " << _world.gravity * _world.magnitude;
         return os;
       }
->>>>>>> 539d7242
     };
   }
   }
