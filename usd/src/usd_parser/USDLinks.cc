/*
 * Copyright (C) 2022 Open Source Robotics Foundation
 *
 * Licensed under the Apache License, Version 2.0 (the "License");
 * you may not use this file except in compliance with the License.
 * You may obtain a copy of the License at
 *
 *     http://www.apache.org/licenses/LICENSE-2.0
 *
 * Unless required by applicable law or agreed to in writing, software
 * distributed under the License is distributed on an "AS IS" BASIS,
 * WITHOUT WARRANTIES OR CONDITIONS OF ANY KIND, either express or implied.
 * See the License for the specific language governing permissions and
 * limitations under the License.
 *
*/

#include "USDLinks.hh"

#include <string>

#pragma push_macro ("__DEPRECATED")
#undef __DEPRECATED
#include "pxr/usd/usdPhysics/rigidBodyAPI.h"
#pragma pop_macro ("__DEPRECATED")

#include <ignition/math/Inertial.hh>

#include "sdf/Link.hh"

#include "sdf/usd/usd_parser/USDTransforms.hh"

namespace sdf
{
// Inline bracket to help doxygen filtering.
inline namespace SDF_VERSION_NAMESPACE {
//
namespace usd
{
void GetInertial(
  const pxr::UsdPrim &_prim,
  ignition::math::Inertiald &_inertial)
{
  float mass;
  pxr::GfVec3f centerOfMass;
  pxr::GfVec3f diagonalInertia;
  pxr::GfQuatf principalAxes;

  ignition::math::MassMatrix3d massMatrix;

  if (_prim.HasAPI<pxr::UsdPhysicsRigidBodyAPI>())
  {
    if (pxr::UsdAttribute massAttribute =
      _prim.GetAttribute(pxr::TfToken("physics:mass")))
    {
      massAttribute.Get(&mass);

      if (pxr::UsdAttribute centerOfMassAttribute =
        _prim.GetAttribute(pxr::TfToken("physics:centerOfMass")))
      {
        centerOfMassAttribute.Get(&centerOfMass);
      }

      if (pxr::UsdAttribute diagonalInertiaAttribute =
        _prim.GetAttribute(pxr::TfToken("physics:diagonalInertia")))
      {
        diagonalInertiaAttribute.Get(&diagonalInertia);
      }

      if (pxr::UsdAttribute principalAxesAttribute =
        _prim.GetAttribute(pxr::TfToken("physics:principalAxes"))) {
        principalAxesAttribute.Get(&principalAxes);
      }

      // Added a diagonal inertia to avoid crash with the physics engine
      if (diagonalInertia == pxr::GfVec3f(0, 0, 0))
      {
        diagonalInertia = pxr::GfVec3f(0.0001, 0.0001, 0.0001);
      }

      // Added a massto avoid crash with the physics engine
      if (mass < 0.0001)
      {
        mass = 0.1;
      }

      massMatrix.SetMass(mass);
      massMatrix.SetDiagonalMoments(
        ignition::math::Vector3d(
          diagonalInertia[0],
          diagonalInertia[1],
          diagonalInertia[2]));

      _inertial.SetPose(ignition::math::Pose3d(
          ignition::math::Vector3d(
            centerOfMass[0], centerOfMass[1], centerOfMass[2]),
          ignition::math::Quaterniond(1.0, 0, 0, 0)));

      _inertial.SetMassMatrix(massMatrix);
    }
  }
  else
  {
    auto parent = _prim.GetParent();
    if (parent)
    {
      GetInertial(parent, _inertial);
    }
  }
}

void ParseUSDLinks(
  const pxr::UsdPrim &_prim,
  const std::string &_nameLink,
  sdf::Link *_link,
  USDData &_usdData)
{
<<<<<<< HEAD
  std::string primNameStr = _prim.GetPath().GetName();
  std::string primPathStr = pxr::TfStringify(_prim.GetPath());
  std::string primType = _prim.GetPrimTypeInfo().GetTypeName().GetText();

  std::pair<std::string, std::shared_ptr<USDStage>> data =
    _usdData.FindStage(primNameStr);

  // Is this a new link ?
=======
  // Is this a new link?
>>>>>>> d27cb4fb
  if (_link == nullptr)
  {
    _link = new sdf::Link();
    _link->SetName(ignition::common::basename(_nameLink));

    ignition::math::Pose3d pose;
    ignition::math::Vector3d scale(1, 1, 1);
    GetTransform(_prim, _usdData, pose, scale, "");
    size_t nSlash = std::count(_nameLink.begin(), _nameLink.end(), '/');
    if (nSlash > 1)
      _link->SetRawPose(pose);
  }

  // If the schema is a rigid body use this name instead.
  if (_prim.HasAPI<pxr::UsdPhysicsRigidBodyAPI>())
  {
<<<<<<< HEAD
    _link->SetName(ignition::common::basename(primPathStr));
=======
    _link->SetName(pxr::TfStringify(_prim.GetPath()));
>>>>>>> d27cb4fb
  }

  ignition::math::Inertiald noneInertial = {{1.0,
            ignition::math::Vector3d::One, ignition::math::Vector3d::Zero},
            ignition::math::Pose3d::Zero};
  const auto inertial = _link->Inertial();
  if (inertial == noneInertial)
  {
    ignition::math::Inertiald newInertial;
    GetInertial(_prim, newInertial);
    _link->SetInertial(newInertial);
  }
}
}
}
}<|MERGE_RESOLUTION|>--- conflicted
+++ resolved
@@ -23,6 +23,8 @@
 #undef __DEPRECATED
 #include "pxr/usd/usdPhysics/rigidBodyAPI.h"
 #pragma pop_macro ("__DEPRECATED")
+
+#include <ignition/common/Filesystem.hh>
 
 #include <ignition/math/Inertial.hh>
 
@@ -115,7 +117,6 @@
   sdf::Link *_link,
   USDData &_usdData)
 {
-<<<<<<< HEAD
   std::string primNameStr = _prim.GetPath().GetName();
   std::string primPathStr = pxr::TfStringify(_prim.GetPath());
   std::string primType = _prim.GetPrimTypeInfo().GetTypeName().GetText();
@@ -124,9 +125,6 @@
     _usdData.FindStage(primNameStr);
 
   // Is this a new link ?
-=======
-  // Is this a new link?
->>>>>>> d27cb4fb
   if (_link == nullptr)
   {
     _link = new sdf::Link();
@@ -143,11 +141,7 @@
   // If the schema is a rigid body use this name instead.
   if (_prim.HasAPI<pxr::UsdPhysicsRigidBodyAPI>())
   {
-<<<<<<< HEAD
     _link->SetName(ignition::common::basename(primPathStr));
-=======
-    _link->SetName(pxr::TfStringify(_prim.GetPath()));
->>>>>>> d27cb4fb
   }
 
   ignition::math::Inertiald noneInertial = {{1.0,
