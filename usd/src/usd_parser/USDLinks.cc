--- conflicted
+++ resolved
@@ -310,11 +310,7 @@
 /// \param[in] _geom sdf geom
 /// \param[in] _scale scale mesh
 /// \param[in] _usdData metadata of the USD file
-<<<<<<< HEAD
-ignition::math::Pose3d ParseMesh(
-=======
 UsdErrors ParseMesh(
->>>>>>> b8690d46
   const pxr::UsdPrim &_prim,
   sdf::Link *_link,
   sdf::Visual &_vis,
@@ -635,28 +631,37 @@
       double metersPerUnit = data.second->MetersPerUnit();
 
       if (_prim.IsA<pxr::UsdGeomSphere>())
-<<<<<<< HEAD
       {
         ParseSphere(_prim, geom, _scale, metersPerUnit);
         vis.SetName("visual_sphere");
         vis.SetGeom(geom);
+        _link->AddVisual(vis);
       }
       else if (_prim.IsA<pxr::UsdGeomCylinder>())
       {
         ParseCylinder(_prim, geom, _scale, metersPerUnit);
         vis.SetName("visual_cylinder");
         vis.SetGeom(geom);
+        _link->AddVisual(vis);
       }
       else if (_prim.IsA<pxr::UsdGeomCube>())
       {
         ParseCube(_prim, geom, _scale, metersPerUnit);
         vis.SetName("visual_box");
         vis.SetGeom(geom);
+        _link->AddVisual(vis);
       }
       else if (_prim.IsA<pxr::UsdGeomMesh>())
       {
-        ParseMesh(
-          _prim, _link, vis, geom, _scale, _usdData);
+        errors = ParseMesh(
+          _prim, &_link.value(), vis, geom, _scale, _usdData);
+        if (!errors.empty())
+        {
+          errors.emplace_back(UsdError(
+          sdf::usd::UsdErrorCode::SDF_TO_USD_PARSING_ERROR,
+            "Error parsing mesh"));
+          return errors;
+        }
       }
     }
 
@@ -724,40 +729,6 @@
       }
 
       _link->AddCollision(col);
-=======
-        {
-          ParseSphere(_prim, geom, _scale, metersPerUnit);
-          vis.SetName("visual_sphere");
-          vis.SetGeom(geom);
-          _link->AddVisual(vis);
-        }
-        else if (_prim.IsA<pxr::UsdGeomCylinder>())
-        {
-          ParseCylinder(_prim, geom, _scale, metersPerUnit);
-          vis.SetName("visual_cylinder");
-          vis.SetGeom(geom);
-          _link->AddVisual(vis);
-        }
-        else if (_prim.IsA<pxr::UsdGeomCube>())
-        {
-          ParseCube(_prim, geom, _scale, metersPerUnit);
-          vis.SetName("visual_box");
-          vis.SetGeom(geom);
-          _link->AddVisual(vis);
-        }
-        else if (_prim.IsA<pxr::UsdGeomMesh>())
-        {
-          errors = ParseMesh(
-            _prim, &_link.value(), vis, geom, _scale, _usdData);
-          if (!errors.empty())
-          {
-            errors.emplace_back(UsdError(
-            sdf::usd::UsdErrorCode::SDF_TO_USD_PARSING_ERROR,
-              "Error parsing mesh"));
-            return errors;
-          }
-        }
->>>>>>> b8690d46
     }
 
   }
