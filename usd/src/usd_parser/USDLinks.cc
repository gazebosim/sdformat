/*
 * Copyright (C) 2022 Open Source Robotics Foundation
 *
 * Licensed under the Apache License, Version 2.0 (the "License");
 * you may not use this file except in compliance with the License.
 * You may obtain a copy of the License at
 *
 *     http://www.apache.org/licenses/LICENSE-2.0
 *
 * Unless required by applicable law or agreed to in writing, software
 * distributed under the License is distributed on an "AS IS" BASIS,
 * WITHOUT WARRANTIES OR CONDITIONS OF ANY KIND, either express or implied.
 * See the License for the specific language governing permissions and
 * limitations under the License.
 *
*/

#include "USDLinks.hh"

#include <memory>
#include <optional>
#include <string>
#include <utility>
#include <vector>

#pragma push_macro ("__DEPRECATED")
#undef __DEPRECATED
#include <pxr/usd/kind/registry.h>
#include <pxr/usd/usd/modelAPI.h>
#include <pxr/usd/usdGeom/cube.h>
#include <pxr/usd/usdGeom/cylinder.h>
#include <pxr/usd/usdGeom/gprim.h>
#include <pxr/usd/usdGeom/mesh.h>
#include <pxr/usd/usdGeom/sphere.h>
#include <pxr/usd/usdGeom/subset.h>
#include "pxr/usd/usdPhysics/collisionAPI.h"
#include "pxr/usd/usdPhysics/massAPI.h"
#include <pxr/usd/usdPhysics/rigidBodyAPI.h>
#include <pxr/usd/usdShade/materialBindingAPI.h>
#pragma pop_macro ("__DEPRECATED")

#include <ignition/common/ColladaExporter.hh>
#include <ignition/common/Filesystem.hh>
<<<<<<< HEAD
#include <ignition/common/Material.hh>
#include <ignition/common/Mesh.hh>
#include <ignition/common/SubMesh.hh>
#include <ignition/common/Util.hh>

=======
>>>>>>> 47aa317c
#include <ignition/math/Inertial.hh>

#include "sdf/Box.hh"
#include "sdf/Cylinder.hh"
#include "sdf/Geometry.hh"
#include "sdf/Link.hh"
<<<<<<< HEAD
#include "sdf/Mesh.hh"
#include "sdf/Sphere.hh"
#include "sdf/Visual.hh"

#include "polygon_helper.hh"

=======
>>>>>>> 47aa317c
#include "sdf/usd/usd_parser/USDTransforms.hh"
#include "../Conversions.hh"

namespace sdf
{
// Inline bracket to help doxygen filtering.
inline namespace SDF_VERSION_NAMESPACE {
//
namespace usd
{
//////////////////////////////////////////////////
void GetInertial(
  const pxr::UsdPrim &_prim,
  ignition::math::Inertiald &_inertial)
{
  float mass;
  pxr::GfVec3f centerOfMass;
  pxr::GfVec3f diagonalInertia;
  pxr::GfQuatf principalAxes;

  ignition::math::MassMatrix3d massMatrix;

  if (_prim.HasAPI<pxr::UsdPhysicsRigidBodyAPI>())
  {
    if (pxr::UsdAttribute massAttribute =
      _prim.GetAttribute(pxr::TfToken("physics:mass")))
    {
      massAttribute.Get(&mass);

      if (pxr::UsdAttribute centerOfMassAttribute =
        _prim.GetAttribute(pxr::TfToken("physics:centerOfMass")))
      {
        centerOfMassAttribute.Get(&centerOfMass);
      }

      if (pxr::UsdAttribute diagonalInertiaAttribute =
        _prim.GetAttribute(pxr::TfToken("physics:diagonalInertia")))
      {
        diagonalInertiaAttribute.Get(&diagonalInertia);
      }

      if (pxr::UsdAttribute principalAxesAttribute =
        _prim.GetAttribute(pxr::TfToken("physics:principalAxes")))
      {
        principalAxesAttribute.Get(&principalAxes);
      }

      // Added a diagonal inertia to avoid crash with the physics engine
      if (diagonalInertia == pxr::GfVec3f(0, 0, 0))
      {
        diagonalInertia = pxr::GfVec3f(0.0001, 0.0001, 0.0001);
      }

      // Added a mass to avoid crash with the physics engine
      if (mass < 0.0001)
      {
        mass = 0.1;
      }

      massMatrix.SetMass(mass);

      // TODO(ahcorde) Figure out how to use PrincipalMoments and
      // PrincipalAxesOffset: see
      // https://github.com/ignitionrobotics/sdformat/pull/902#discussion_r840905534
      massMatrix.SetDiagonalMoments(
        ignition::math::Vector3d(
          diagonalInertia[0],
          diagonalInertia[1],
          diagonalInertia[2]));

      _inertial.SetPose(ignition::math::Pose3d(
          ignition::math::Vector3d(
            centerOfMass[0], centerOfMass[1], centerOfMass[2]),
          ignition::math::Quaterniond(1.0, 0, 0, 0)));

      _inertial.SetMassMatrix(massMatrix);
    }
  }
  else
  {
    auto parent = _prim.GetParent();
    if (parent)
    {
      GetInertial(parent, _inertial);
    }
  }
}

//////////////////////////////////////////////////
/// \brief Create the directory based on the USD path
/// \param[in] _primPath Path of the prim
/// \return A string with the path
std::string directoryFromUSDPath(std::string &_primPath)
{
  std::vector<std::string> tokensChild =
    ignition::common::split(_primPath, "/");
  std::string directoryMesh;
  if (tokensChild.size() > 1)
  {
    directoryMesh = tokensChild[0];
    for (unsigned int i = 1; i < tokensChild.size() - 1; ++i)
    {
        directoryMesh = ignition::common::joinPaths(
          directoryMesh, tokensChild[i+1]);
    }
  }
  return directoryMesh;
}

//////////////////////////////////////////////////
/// \brief Get the material name of the prim
/// \param[in] _prim Path of the prim
/// \return A string with the material name
std::string ParseMaterialName(const pxr::UsdPrim &_prim)
{
  // Materials
  std::string nameMaterial;

  auto bindMaterial = pxr::UsdShadeMaterialBindingAPI(_prim);
  pxr::UsdRelationship directBindingRel =
    bindMaterial.GetDirectBindingRel();

  pxr::SdfPathVector paths;
  directBindingRel.GetTargets(&paths);
  for (auto p : paths)
  {
    std::vector<std::string> tokensMaterial =
      ignition::common::split(pxr::TfStringify(p), "/");

    if(tokensMaterial.size() > 0)
    {
      nameMaterial = tokensMaterial[tokensMaterial.size() - 1];
    }
  }
  return nameMaterial;
}

//////////////////////////////////////////////////
/// \brief Parse USD mesh subsets
/// \param[in] _prim Path of the prim
/// \param[in] _link Current link
/// \param[in] _subMesh submesh to add the subsets
/// \param[in] _meshGeom Mesh geom
/// \param[inout] _scale scale mesh
/// \param[in] _usdData metadata of the USD file
/// \return Number of mesh subsets
int ParseMeshSubGeom(const pxr::UsdPrim &_prim,
  sdf::Link *_link,
  ignition::common::SubMesh &_subMesh,
  sdf::Mesh &_meshGeom,
  ignition::math::Vector3d &_scale,
  USDData &_usdData)
{
  std::pair<std::string, std::shared_ptr<USDStage>> data =
    _usdData.FindStage(_prim.GetPath().GetName());

  int numSubMeshes = 0;

  for (const auto & child : _prim.GetChildren())
  {
    if (child.IsA<pxr::UsdGeomSubset>())
    {
      sdf::Visual visSubset;
      std::string nameMaterial = ParseMaterialName(child);
      auto it = _usdData.Materials().find(nameMaterial);
      if (it != _usdData.Materials().end())
      {
        visSubset.SetMaterial(it->second);
      }

      ignition::common::Mesh meshSubset;

      numSubMeshes++;

      ignition::common::SubMesh subMeshSubset;
      subMeshSubset.SetPrimitiveType(ignition::common::SubMesh::TRISTRIPS);
      subMeshSubset.SetName("subgeommesh");

      if (it != _usdData.Materials().end())
      {
        std::shared_ptr<ignition::common::Material> matCommon =
          std::make_shared<ignition::common::Material>();
        convert(it->second, *matCommon.get());
        meshSubset.AddMaterial(matCommon);
        subMeshSubset.SetMaterialIndex(meshSubset.MaterialCount() - 1);
      }
      pxr::VtIntArray faceVertexIndices;
      child.GetAttribute(pxr::TfToken("indices")).Get(&faceVertexIndices);

      for (unsigned int i = 0; i < faceVertexIndices.size(); ++i)
      {
        subMeshSubset.AddIndex(_subMesh.Index(faceVertexIndices[i] * 3));
        subMeshSubset.AddIndex(_subMesh.Index(faceVertexIndices[i] * 3 + 1));
        subMeshSubset.AddIndex(_subMesh.Index(faceVertexIndices[i] * 3 + 2));
      }

      for (unsigned int i = 0; i < _subMesh.VertexCount(); ++i)
      {
        subMeshSubset.AddVertex(_subMesh.Vertex(i));
      }
      for (unsigned int i = 0; i < _subMesh.NormalCount(); ++i)
      {
        subMeshSubset.AddNormal(_subMesh.Normal(i));
      }
      for (unsigned int i = 0; i < _subMesh.TexCoordCount(); ++i)
      {
        subMeshSubset.AddTexCoord(_subMesh.TexCoord(i));
      }

      meshSubset.AddSubMesh(subMeshSubset);
      sdf::Mesh meshGeomSubset;
      sdf::Geometry geomSubset;
      geomSubset.SetType(sdf::GeometryType::MESH);

      std::string childPathName = pxr::TfStringify(child.GetPath());
      std::string directoryMesh = directoryFromUSDPath(childPathName) +
        childPathName;

      if (ignition::common::createDirectories(directoryMesh))
      {
        directoryMesh = ignition::common::joinPaths(directoryMesh,
          ignition::common::basename(directoryMesh));

        // Export with extension
        ignition::common::ColladaExporter exporter;
        exporter.Export(&meshSubset, directoryMesh, false);
      }
      _meshGeom.SetFilePath(directoryMesh + ".dae");
      _meshGeom.SetUri(directoryMesh + ".dae");

      geomSubset.SetMeshShape(_meshGeom);
      visSubset.SetName("mesh_subset");
      visSubset.SetGeom(geomSubset);

      ignition::math::Pose3d pose;
      ignition::math::Vector3d scale(1, 1, 1);
      GetTransform(child, _usdData, pose, scale, _link->Name());
      _scale *= scale;
      visSubset.SetRawPose(pose);
      _link->AddVisual(visSubset);
    }
  }
  return numSubMeshes;
}

//////////////////////////////////////////////////
/// \brief Parse USD mesh
/// \param[in] _prim Path of the prim
/// \param[in] _link Current link
/// \param[in] _vis sdf visual
/// \param[in] _geom sdf geom
/// \param[in] _scale scale mesh
/// \param[in] _usdData metadata of the USD file
void ParseMesh(
  const pxr::UsdPrim &_prim,
  sdf::Link *_link,
  sdf::Visual &_vis,
  sdf::Geometry &_geom,
  ignition::math::Vector3d &_scale,
  USDData &_usdData)
{
  std::pair<std::string, std::shared_ptr<USDStage>> data =
    _usdData.FindStage(_prim.GetPath().GetName());

  double metersPerUnit = data.second->MetersPerUnit();

  ignition::common::Mesh mesh;
  ignition::common::SubMesh subMesh;
  subMesh.SetPrimitiveType(ignition::common::SubMesh::TRISTRIPS);
  pxr::VtIntArray faceVertexIndices;
  pxr::VtIntArray faceVertexCounts;
  pxr::VtArray<pxr::GfVec3f> normals;
  pxr::VtArray<pxr::GfVec3f> points;
  pxr::VtArray<pxr::GfVec2f> textCoords;
  _prim.GetAttribute(pxr::TfToken("faceVertexCounts")).Get(&faceVertexCounts);
  _prim.GetAttribute(pxr::TfToken("faceVertexIndices")).Get(&faceVertexIndices);
  _prim.GetAttribute(pxr::TfToken("normals")).Get(&normals);
  _prim.GetAttribute(pxr::TfToken("points")).Get(&points);
  _prim.GetAttribute(pxr::TfToken("primvars:st")).Get(&textCoords);

  if (textCoords.size() == 0)
  {
    _prim.GetAttribute(pxr::TfToken("primvars:st_0")).Get(&textCoords);
  }

  std::vector<unsigned int> indexes = PolygonToTriangles(
    faceVertexIndices, faceVertexCounts);
  for (unsigned int i = 0; i < indexes.size(); ++i)
  {
    subMesh.AddIndex(indexes[i]);
  }

  for (auto & textCoord : textCoords)
  {
    subMesh.AddTexCoord(textCoord[0], (1 - textCoord[1]));
  }

  for (auto & point : points)
  {
    ignition::math::Vector3d v =
      ignition::math::Vector3d(point[0], point[1], point[2]) * metersPerUnit;
    subMesh.AddVertex(v);
  }

  for (auto & normal : normals)
  {
    subMesh.AddNormal(normal[0], normal[1], normal[2]);
  }

  sdf::Mesh meshGeom;
  _geom.SetType(sdf::GeometryType::MESH);

  ignition::math::Pose3d pose;
  ignition::math::Vector3d scale(1, 1, 1);
  std::string linkName = _link->Name();
  size_t nSlash = std::count(linkName.begin(), linkName.end(), '/');
  if (nSlash == 1)
  {
    GetTransform(_prim, _usdData, pose, scale, "/");
  }
  else
  {
    GetTransform(_prim, _usdData, pose, scale, _link->Name());
  }
  meshGeom.SetScale(scale * _scale);

  std::string primName = pxr::TfStringify(_prim.GetPath());

  std::string directoryMesh = directoryFromUSDPath(primName) + primName;

  meshGeom.SetFilePath(
    ignition::common::joinPaths(
      directoryMesh, ignition::common::basename(directoryMesh)) + ".dae");

  meshGeom.SetUri(meshGeom.FilePath());

  int numSubMeshes = ParseMeshSubGeom(
    _prim, _link, subMesh, meshGeom, _scale, _usdData);

  _geom.SetMeshShape(meshGeom);

  if (numSubMeshes == 0)
  {
    std::string nameMaterial = ParseMaterialName(_prim);
    auto it = _usdData.Materials().find(nameMaterial);
    if (it != _usdData.Materials().end())
    {
      _vis.SetMaterial(it->second);
      // link->visual_array_material.push_back(it->second);
      std::shared_ptr<ignition::common::Material> matCommon =
        std::make_shared<ignition::common::Material>();
      convert(it->second, *matCommon.get());
      mesh.AddMaterial(matCommon);
      subMesh.SetMaterialIndex(mesh.MaterialCount() - 1);
    }

    std::string primNameStr = _prim.GetPath().GetName();
    _vis.SetName(primNameStr + "_visual");
    _vis.SetRawPose(pose);
    _vis.SetGeom(_geom);

    _link->AddVisual(_vis);

    // link->visual_array_material_name.push_back(nameMaterial);
    mesh.AddSubMesh(subMesh);

    if (ignition::common::createDirectories(directoryMesh))
    {
      directoryMesh = ignition::common::joinPaths(
        directoryMesh, ignition::common::basename(directoryMesh));
      // Export with extension
      ignition::common::ColladaExporter exporter;
      exporter.Export(&mesh, directoryMesh, false);
    }
  }
}

//////////////////////////////////////////////////
/// \brief Parse USD cube
/// \param[in] _prim Path of the prim
/// \param[in] _geom sdf geom
/// \param[in] _scale scale mesh
/// \param[in] _metersPerUnit meter per unit of the stage
void ParseCube(const pxr::UsdPrim &_prim,
  sdf::Geometry &_geom,
  ignition::math::Vector3d &_scale,
  const double _metersPerUnit)
{
  double size;
  auto variant_cylinder = pxr::UsdGeomCube(_prim);
  variant_cylinder.GetSizeAttr().Get(&size);

  size = size * _metersPerUnit;

  sdf::Box box;
  _geom.SetType(sdf::GeometryType::BOX);
  box.SetSize(ignition::math::Vector3d(
    size * _scale.X(),
    size * _scale.Y(),
    size * _scale.Z()));

  _geom.SetBoxShape(box);
}

//////////////////////////////////////////////////
/// \brief Parse USD sphere
/// \param[in] _prim Path of the prim
/// \param[in] _geom sdf geom
/// \param[in] _scale scale mesh
/// \param[in] _metersPerUnit meter per unit of the stage
void ParseSphere(const pxr::UsdPrim &_prim,
  sdf::Geometry &_geom,
  ignition::math::Vector3d &_scale,
  const double _metersPerUnit)
{
  double radius;
  auto variant_sphere = pxr::UsdGeomSphere(_prim);
  variant_sphere.GetRadiusAttr().Get(&radius);

  sdf::Sphere s;
  _geom.SetType(sdf::GeometryType::SPHERE);
  s.SetRadius(radius * _metersPerUnit * _scale.X());
  _geom.SetSphereShape(s);
}

//////////////////////////////////////////////////
/// \brief Parse USD cylinder
/// \param[in] _prim Path of the prim
/// \param[in] _geom sdf geom
/// \param[in] _scale scale mesh
/// \param[in] _metersPerUnit meter per unit of the stage
void ParseCylinder(
  const pxr::UsdPrim &_prim,
  sdf::Geometry &_geom,
  const ignition::math::Vector3d &_scale,
  const double _metersPerUnit)
{
  auto variant_cylinder = pxr::UsdGeomCylinder(_prim);
  double radius;
  double height;
  variant_cylinder.GetRadiusAttr().Get(&radius);
  variant_cylinder.GetHeightAttr().Get(&height);

  sdf::Cylinder c;
  _geom.SetType(sdf::GeometryType::CYLINDER);

  c.SetRadius(radius * _metersPerUnit * _scale.X());
  c.SetLength(height * _metersPerUnit * _scale.Y());

  _geom.SetCylinderShape(c);
}

//////////////////////////////////////////////////
void ParseUSDLinks(
  const pxr::UsdPrim &_prim,
  const std::string &_nameLink,
<<<<<<< HEAD
  sdf::Link *_link,
  USDData &_usdData,
  ignition::math::Vector3d &_scale)
=======
  std::optional<sdf::Link> &_link,
  const USDData &_usdData)
>>>>>>> 47aa317c
{
  const std::string primNameStr = _prim.GetPath().GetName();
  const std::string primPathStr = pxr::TfStringify(_prim.GetPath());
  const std::string primType = _prim.GetPrimTypeInfo().GetTypeName().GetText();

  // Is this a new link ?
  if (!_link)
  {
    _link = sdf::Link();
    _link->SetName(ignition::common::basename(_nameLink));

    // USD define visual inside other visuals or links
    // This loop allow to find the link for a specific visual
    // For example
    // This visual /ur10_long_suction/shoulder_link/cylinder
    // correponds to the link /ur10_long_suction/wrist_3_link
    // Then we can find the right transformations
    std::string originalPrimName = pxr::TfStringify(_prim.GetPath());
    size_t pos = std::string::npos;
    std::string nameOfLink;
    if ((pos = originalPrimName.find(_link->Name()))!= std::string::npos)
    {
      nameOfLink = originalPrimName.erase(
        pos + _link->Name().length(),
        originalPrimName.length() - (pos + _link->Name().length()));
    }
    pxr::UsdPrim tmpPrim = _prim;
    if (!nameOfLink.empty())
    {
      while(tmpPrim)
      {
        if (pxr::TfStringify(tmpPrim.GetPath()) == nameOfLink)
        {
          break;
        }
        tmpPrim = tmpPrim.GetParent();
      }
    }

    ignition::math::Pose3d pose;
    ignition::math::Vector3d scale(1, 1, 1);
    GetTransform(_prim, _usdData, pose, scale, "");
    // This is a special case when a geometry is defined in the higher level
    // of the path. we should only set the position is the path at least has
    // more than 1 level.
    // TODO(ahcorde) Review this code and improve this logic
    size_t nSlash = std::count(_nameLink.begin(), _nameLink.end(), '/');
    if (nSlash > 1)
      _link->SetRawPose(pose);
    _scale *= scale;
  }

  // If the schema is a rigid body use this name instead.
  if (_prim.HasAPI<pxr::UsdPhysicsRigidBodyAPI>())
  {
    _link->SetName(ignition::common::basename(primPathStr));
  }

  ignition::math::Inertiald noneInertial = {{1.0,
            ignition::math::Vector3d::One, ignition::math::Vector3d::Zero},
            ignition::math::Pose3d::Zero};
  const auto inertial = _link->Inertial();
  if (inertial == noneInertial)
  {
    ignition::math::Inertiald newInertial;
    GetInertial(_prim, newInertial);
    _link->SetInertial(newInertial);
  }

  sdf::Geometry geom;
  if (_prim.IsA<pxr::UsdGeomSphere>() ||
      _prim.IsA<pxr::UsdGeomCylinder>() ||
      _prim.IsA<pxr::UsdGeomCube>() ||
      _prim.IsA<pxr::UsdGeomMesh>() ||
      primType == "Plane")
  {
    sdf::Visual vis;

    auto variant_geom = pxr::UsdGeomGprim(_prim);

    bool collisionEnabled = false;
    if (_prim.HasAPI<pxr::UsdPhysicsCollisionAPI>())
    {
      _prim.GetAttribute(
        pxr::TfToken("physics:collisionEnabled")).Get(&collisionEnabled);
    }

    pxr::TfToken kindOfSchema;
    if(!pxr::UsdModelAPI(_prim).GetKind(&kindOfSchema))
    {
      auto parent = _prim.GetParent();
      pxr::UsdModelAPI(parent).GetKind(&kindOfSchema);
    }

    if (_prim.HasAPI<pxr::UsdPhysicsRigidBodyAPI>()
      || pxr::KindRegistry::IsA(kindOfSchema, pxr::KindTokens->model)
      || !collisionEnabled)
    {
      double metersPerUnit = data.second->MetersPerUnit();

      if (_prim.IsA<pxr::UsdGeomSphere>())
        {
          ParseSphere(_prim, geom, _scale, metersPerUnit);
          vis.SetName("visual_sphere");
          vis.SetGeom(geom);
          _link->AddVisual(vis);
        }
        else if (_prim.IsA<pxr::UsdGeomCylinder>())
        {
          ParseCylinder(_prim, geom, _scale, metersPerUnit);
          vis.SetName("visual_cylinder");
          vis.SetGeom(geom);
          _link->AddVisual(vis);
        }
        else if (_prim.IsA<pxr::UsdGeomCube>())
        {
          ParseCube(_prim, geom, _scale, metersPerUnit);
          vis.SetName("visual_box");
          vis.SetGeom(geom);
          _link->AddVisual(vis);
        }
        else if (_prim.IsA<pxr::UsdGeomMesh>())
        {
          ParseMesh(
            _prim, _link, vis, geom, _scale, _usdData);
        }
    }
  }
}
}
}
}<|MERGE_RESOLUTION|>--- conflicted
+++ resolved
@@ -41,29 +41,23 @@
 
 #include <ignition/common/ColladaExporter.hh>
 #include <ignition/common/Filesystem.hh>
-<<<<<<< HEAD
 #include <ignition/common/Material.hh>
 #include <ignition/common/Mesh.hh>
 #include <ignition/common/SubMesh.hh>
 #include <ignition/common/Util.hh>
 
-=======
->>>>>>> 47aa317c
 #include <ignition/math/Inertial.hh>
 
 #include "sdf/Box.hh"
 #include "sdf/Cylinder.hh"
 #include "sdf/Geometry.hh"
 #include "sdf/Link.hh"
-<<<<<<< HEAD
 #include "sdf/Mesh.hh"
 #include "sdf/Sphere.hh"
 #include "sdf/Visual.hh"
 
 #include "polygon_helper.hh"
 
-=======
->>>>>>> 47aa317c
 #include "sdf/usd/usd_parser/USDTransforms.hh"
 #include "../Conversions.hh"
 
@@ -215,9 +209,9 @@
   ignition::common::SubMesh &_subMesh,
   sdf::Mesh &_meshGeom,
   ignition::math::Vector3d &_scale,
-  USDData &_usdData)
-{
-  std::pair<std::string, std::shared_ptr<USDStage>> data =
+  const USDData &_usdData)
+{
+  const std::pair<std::string, std::shared_ptr<USDStage>> data =
     _usdData.FindStage(_prim.GetPath().GetName());
 
   int numSubMeshes = 0;
@@ -323,9 +317,9 @@
   sdf::Visual &_vis,
   sdf::Geometry &_geom,
   ignition::math::Vector3d &_scale,
-  USDData &_usdData)
-{
-  std::pair<std::string, std::shared_ptr<USDStage>> data =
+  const USDData &_usdData)
+{
+  const std::pair<std::string, std::shared_ptr<USDStage>> data =
     _usdData.FindStage(_prim.GetPath().GetName());
 
   double metersPerUnit = data.second->MetersPerUnit();
@@ -520,18 +514,16 @@
 void ParseUSDLinks(
   const pxr::UsdPrim &_prim,
   const std::string &_nameLink,
-<<<<<<< HEAD
-  sdf::Link *_link,
-  USDData &_usdData,
+  std::optional<sdf::Link> &_link,
+  const USDData &_usdData,
   ignition::math::Vector3d &_scale)
-=======
-  std::optional<sdf::Link> &_link,
-  const USDData &_usdData)
->>>>>>> 47aa317c
 {
   const std::string primNameStr = _prim.GetPath().GetName();
   const std::string primPathStr = pxr::TfStringify(_prim.GetPath());
   const std::string primType = _prim.GetPrimTypeInfo().GetTypeName().GetText();
+
+  const std::pair<std::string, std::shared_ptr<USDStage>> data =
+    _usdData.FindStage(primNameStr);
 
   // Is this a new link ?
   if (!_link)
@@ -652,7 +644,7 @@
         else if (_prim.IsA<pxr::UsdGeomMesh>())
         {
           ParseMesh(
-            _prim, _link, vis, geom, _scale, _usdData);
+            _prim, &_link.value(), vis, geom, _scale, _usdData);
         }
     }
   }
