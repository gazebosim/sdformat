--- conflicted
+++ resolved
@@ -743,12 +743,8 @@
 
         ignition::math::Pose3d pose;
         ignition::math::Vector3d scale(1, 1, 1);
-<<<<<<< HEAD
-        GetTransform(_prim, _usdData, pose, scale, pxr::TfStringify(_prim.GetPath()));
-=======
         GetTransform(
           _prim, _usdData, pose, scale, pxr::TfStringify(_prim.GetPath()));
->>>>>>> 276fcbf8
         col.SetRawPose(pose);
         col.SetGeom(colGeom);
       }
