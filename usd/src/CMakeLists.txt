--- conflicted
+++ resolved
@@ -33,12 +33,7 @@
   sdf_parser/Joint_Sdf2Usd_TEST.cc
   sdf_parser/Light_Sdf2Usd_TEST.cc
   sdf_parser/Link_Sdf2Usd_TEST.cc
-<<<<<<< HEAD
-=======
-  # TODO(adlarkin) add a test for SDF -> USD models once model parsing
-  # functionality is complete
   sdf_parser/Sensors_Sdf2Usd_TEST.cc
->>>>>>> 4dd71a59
   sdf_parser/Visual_Sdf2Usd_TEST.cc
   sdf_parser/World_Sdf2Usd_TEST.cc
   usd_parser/USDData_TEST.cc
