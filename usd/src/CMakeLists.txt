set(sources
<<<<<<< HEAD
  sdf_parser/Conversions.cc
=======
  UsdError.cc
>>>>>>> 00a55c5a
  sdf_parser/Geometry.cc
  sdf_parser/Light.cc
  sdf_parser/Link.cc
  sdf_parser/Material.cc
  sdf_parser/Model.cc
  sdf_parser/Visual.cc
  sdf_parser/World.cc
)

ign_add_component(usd SOURCES ${sources} GET_TARGET_NAME usd_target)

target_include_directories(${usd_target}
  PUBLIC
    ${PXR_INCLUDE_DIRS}
)

target_link_libraries(${usd_target}
  PUBLIC
    ignition-common${IGN_COMMON_VER}::ignition-common${IGN_COMMON_VER}
    ignition-common${IGN_COMMON_VER}::graphics
    ${PXR_LIBRARIES}
)

set(gtest_sources
  sdf_parser/sdf2usd_TEST.cc
  sdf_parser/Conversions_TEST.cc
  sdf_parser/Geometry_Sdf2Usd_TEST.cc
  sdf_parser/Light_Sdf2Usd_TEST.cc
  sdf_parser/Link_Sdf2Usd_TEST.cc
<<<<<<< HEAD
  sdf_parser/Material_Sdf2Usd_TEST.cc
=======
  # TODO(adlarkin) add a test for SDF -> USD models once model parsing
  # functionality is complete
>>>>>>> 00a55c5a
  sdf_parser/Visual_Sdf2Usd_TEST.cc
  sdf_parser/World_Sdf2Usd_TEST.cc
  UsdError_TEST.cc
  UsdUtils_TEST.cc
)

# Build the unit tests
ign_build_tests(
  TYPE UNIT
  SOURCES ${gtest_sources}
  LIB_DEPS ${usd_target} ignition-cmake${IGN_CMAKE_VER}::utilities
  INCLUDE_DIRS ${PROJECT_SOURCE_DIR}/test
)

add_subdirectory(cmd)<|MERGE_RESOLUTION|>--- conflicted
+++ resolved
@@ -1,9 +1,6 @@
 set(sources
-<<<<<<< HEAD
+  UsdError.cc
   sdf_parser/Conversions.cc
-=======
-  UsdError.cc
->>>>>>> 00a55c5a
   sdf_parser/Geometry.cc
   sdf_parser/Light.cc
   sdf_parser/Link.cc
@@ -33,12 +30,7 @@
   sdf_parser/Geometry_Sdf2Usd_TEST.cc
   sdf_parser/Light_Sdf2Usd_TEST.cc
   sdf_parser/Link_Sdf2Usd_TEST.cc
-<<<<<<< HEAD
   sdf_parser/Material_Sdf2Usd_TEST.cc
-=======
-  # TODO(adlarkin) add a test for SDF -> USD models once model parsing
-  # functionality is complete
->>>>>>> 00a55c5a
   sdf_parser/Visual_Sdf2Usd_TEST.cc
   sdf_parser/World_Sdf2Usd_TEST.cc
   UsdError_TEST.cc
