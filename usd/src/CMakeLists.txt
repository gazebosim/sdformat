# Collect source files into the "sources" variable and unit test files into the
# "gtest_sources" variable.
ign_get_libsources_and_unittests(sources gtest_sources)

ign_add_component(usd SOURCES ${sources} GET_TARGET_NAME usd_target)

target_include_directories(${usd_target}
  PUBLIC
    ${PXR_INCLUDE_DIRS}
)

target_link_libraries(${usd_target}
  PUBLIC
    ignition-common${IGN_COMMON_VER}::ignition-common${IGN_COMMON_VER}
    ${PXR_LIBRARIES}
)

# Build the unit tests
ign_build_tests(
  TYPE UNIT
  SOURCES ${gtest_sources}
<<<<<<< HEAD
  LIB_DEPS ${usd_target}
  INCLUDE_DIRS
    ${CMAKE_CURRENT_SOURCE_DIR}
    ${PROJECT_SOURCE_DIR}/test
=======
  LIB_DEPS ${usd_target} ignition-cmake${IGN_CMAKE_VER}::utilities
  INCLUDE_DIRS ${PROJECT_SOURCE_DIR}/test
>>>>>>> 0fd25685
)

add_subdirectory(cmd)<|MERGE_RESOLUTION|>--- conflicted
+++ resolved
@@ -19,15 +19,10 @@
 ign_build_tests(
   TYPE UNIT
   SOURCES ${gtest_sources}
-<<<<<<< HEAD
-  LIB_DEPS ${usd_target}
+  LIB_DEPS ${usd_target} ignition-cmake${IGN_CMAKE_VER}::utilities
   INCLUDE_DIRS
     ${CMAKE_CURRENT_SOURCE_DIR}
     ${PROJECT_SOURCE_DIR}/test
-=======
-  LIB_DEPS ${usd_target} ignition-cmake${IGN_CMAKE_VER}::utilities
-  INCLUDE_DIRS ${PROJECT_SOURCE_DIR}/test
->>>>>>> 0fd25685
 )
 
 add_subdirectory(cmd)