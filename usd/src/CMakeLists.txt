--- conflicted
+++ resolved
@@ -16,10 +16,7 @@
   usd_parser/USDMaterial.cc
   usd_parser/USDPhysics.cc
   usd_parser/USDStage.cc
-<<<<<<< HEAD
   usd_parser/USDTransforms.cc
-=======
->>>>>>> 3c140a19
   usd_parser/USDWorld.cc
 )
 
