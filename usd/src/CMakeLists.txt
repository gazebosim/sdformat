--- conflicted
+++ resolved
@@ -1,9 +1,6 @@
 set(sources
-<<<<<<< HEAD
+  UsdError.cc
   sdf_parser/Geometry.cc
-=======
-  UsdError.cc
->>>>>>> f898d264
   sdf_parser/Light.cc
   sdf_parser/Link.cc
   sdf_parser/Model.cc
@@ -30,12 +27,9 @@
   sdf_parser/Geometry_Sdf2Usd_TEST.cc
   sdf_parser/Light_Sdf2Usd_TEST.cc
   sdf_parser/Link_Sdf2Usd_TEST.cc
-<<<<<<< HEAD
-  sdf_parser/Visual_Sdf2Usd_TEST.cc
-=======
   # TODO(adlarkin) add a test for SDF -> USD models once model parsing
   # functionality is complete
->>>>>>> f898d264
+  sdf_parser/Visual_Sdf2Usd_TEST.cc
   sdf_parser/World_Sdf2Usd_TEST.cc
   UsdError_TEST.cc
 )
