set(sources
<<<<<<< HEAD
  sdf_parser/Joint.cc
=======
  UsdError.cc
>>>>>>> f816dd4b
  sdf_parser/Light.cc
  sdf_parser/Link.cc
  sdf_parser/Model.cc
  sdf_parser/World.cc
)

ign_add_component(usd SOURCES ${sources} GET_TARGET_NAME usd_target)

target_include_directories(${usd_target}
  PUBLIC
    ${PXR_INCLUDE_DIRS}
)

target_link_libraries(${usd_target}
  PUBLIC
    ignition-common${IGN_COMMON_VER}::ignition-common${IGN_COMMON_VER}
    ${PXR_LIBRARIES}
)

set(gtest_sources
  sdf_parser/sdf2usd_TEST.cc
  sdf_parser/Joint_Sdf2Usd_TEST.cc
  sdf_parser/Light_Sdf2Usd_TEST.cc
  sdf_parser/Link_Sdf2Usd_TEST.cc
  # TODO(adlarkin) add a test for SDF -> USD models once model parsing
  # functionality is complete
  sdf_parser/World_Sdf2Usd_TEST.cc
  UsdError_TEST.cc
  UsdUtils_TEST.cc
)

# Build the unit tests
ign_build_tests(
  TYPE UNIT
  SOURCES ${gtest_sources}
  LIB_DEPS ${usd_target} ignition-cmake${IGN_CMAKE_VER}::utilities
  INCLUDE_DIRS ${PROJECT_SOURCE_DIR}/test
)

add_subdirectory(cmd)<|MERGE_RESOLUTION|>--- conflicted
+++ resolved
@@ -1,9 +1,6 @@
 set(sources
-<<<<<<< HEAD
+  UsdError.cc
   sdf_parser/Joint.cc
-=======
-  UsdError.cc
->>>>>>> f816dd4b
   sdf_parser/Light.cc
   sdf_parser/Link.cc
   sdf_parser/Model.cc
