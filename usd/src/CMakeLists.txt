set(sources
  UsdError.cc
<<<<<<< HEAD
  sdf_parser/Joint.cc
=======
  sdf_parser/Geometry.cc
>>>>>>> ad611178
  sdf_parser/Light.cc
  sdf_parser/Link.cc
  sdf_parser/Model.cc
  sdf_parser/Visual.cc
  sdf_parser/World.cc
)

ign_add_component(usd SOURCES ${sources} GET_TARGET_NAME usd_target)

target_include_directories(${usd_target}
  PUBLIC
    ${PXR_INCLUDE_DIRS}
)

target_link_libraries(${usd_target}
  PUBLIC
    ignition-common${IGN_COMMON_VER}::ignition-common${IGN_COMMON_VER}
    ignition-common${IGN_COMMON_VER}::graphics
    ${PXR_LIBRARIES}
)

set(gtest_sources
  sdf_parser/sdf2usd_TEST.cc
<<<<<<< HEAD
  sdf_parser/Joint_Sdf2Usd_TEST.cc
=======
  sdf_parser/Geometry_Sdf2Usd_TEST.cc
>>>>>>> ad611178
  sdf_parser/Light_Sdf2Usd_TEST.cc
  sdf_parser/Link_Sdf2Usd_TEST.cc
  # TODO(adlarkin) add a test for SDF -> USD models once model parsing
  # functionality is complete
  sdf_parser/Visual_Sdf2Usd_TEST.cc
  sdf_parser/World_Sdf2Usd_TEST.cc
  UsdError_TEST.cc
  UsdUtils_TEST.cc
)

# Build the unit tests
ign_build_tests(
  TYPE UNIT
  SOURCES ${gtest_sources}
  LIB_DEPS ${usd_target} ignition-cmake${IGN_CMAKE_VER}::utilities
  INCLUDE_DIRS ${PROJECT_SOURCE_DIR}/test
)

add_subdirectory(cmd)<|MERGE_RESOLUTION|>--- conflicted
+++ resolved
@@ -1,10 +1,7 @@
 set(sources
   UsdError.cc
-<<<<<<< HEAD
+  sdf_parser/Geometry.cc
   sdf_parser/Joint.cc
-=======
-  sdf_parser/Geometry.cc
->>>>>>> ad611178
   sdf_parser/Light.cc
   sdf_parser/Link.cc
   sdf_parser/Model.cc
@@ -28,11 +25,8 @@
 
 set(gtest_sources
   sdf_parser/sdf2usd_TEST.cc
-<<<<<<< HEAD
+  sdf_parser/Geometry_Sdf2Usd_TEST.cc
   sdf_parser/Joint_Sdf2Usd_TEST.cc
-=======
-  sdf_parser/Geometry_Sdf2Usd_TEST.cc
->>>>>>> ad611178
   sdf_parser/Light_Sdf2Usd_TEST.cc
   sdf_parser/Link_Sdf2Usd_TEST.cc
   # TODO(adlarkin) add a test for SDF -> USD models once model parsing
