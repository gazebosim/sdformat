--- conflicted
+++ resolved
@@ -36,13 +36,10 @@
   # functionality is complete
   sdf_parser/Visual_Sdf2Usd_TEST.cc
   sdf_parser/World_Sdf2Usd_TEST.cc
-<<<<<<< HEAD
   usd_parser/USDData_TEST.cc
   usd_parser/USDStage_TEST.cc
-=======
   UsdError_TEST.cc
   UsdUtils_TEST.cc
->>>>>>> 5e3605fd
 )
 
 # Build the unit tests
