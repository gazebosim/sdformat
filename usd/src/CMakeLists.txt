set(sources
  Conversions.cc
  UsdError.cc
  sdf_parser/Geometry.cc
  sdf_parser/Joint.cc
  sdf_parser/Light.cc
  sdf_parser/Link.cc
  sdf_parser/Material.cc
  sdf_parser/Model.cc
  sdf_parser/Sensor.cc
  sdf_parser/Visual.cc
  sdf_parser/World.cc
  usd_parser/Parser.cc
  usd_parser/USD2SDF.cc
  usd_parser/USDData.cc
  usd_parser/USDMaterial.cc
  usd_parser/USDPhysics.cc
  usd_parser/USDStage.cc
  usd_parser/USDTransforms.cc
  usd_parser/USDWorld.cc
)

ign_add_component(usd SOURCES ${sources} GET_TARGET_NAME usd_target)

target_include_directories(${usd_target}
  PUBLIC
    ${PXR_INCLUDE_DIRS}
)

target_link_libraries(${usd_target}
  PUBLIC
    ignition-common${IGN_COMMON_VER}::ignition-common${IGN_COMMON_VER}
    ignition-common${IGN_COMMON_VER}::graphics
    ${PXR_LIBRARIES}
)

set(gtest_sources
  sdf_parser/sdf2usd_TEST.cc
  usd_parser/usd2sdf_TEST.cc
  sdf_parser/Geometry_Sdf2Usd_TEST.cc
  sdf_parser/Joint_Sdf2Usd_TEST.cc
  sdf_parser/Light_Sdf2Usd_TEST.cc
  sdf_parser/Link_Sdf2Usd_TEST.cc
  sdf_parser/Material_Sdf2Usd_TEST.cc
  sdf_parser/Sensors_Sdf2Usd_TEST.cc
  sdf_parser/Visual_Sdf2Usd_TEST.cc
  sdf_parser/World_Sdf2Usd_TEST.cc
  usd_parser/USDData_TEST.cc
  usd_parser/USDPhysics_TEST.cc
  usd_parser/USDStage_TEST.cc
  usd_parser/USDTransforms_TEST.cc
  Conversions_TEST.cc
  UsdError_TEST.cc
  UsdUtils_TEST.cc
)

# Build the unit tests
ign_build_tests(
  TYPE UNIT
  SOURCES ${gtest_sources}
  LIB_DEPS ${usd_target} ignition-cmake${IGN_CMAKE_VER}::utilities
  INCLUDE_DIRS ${PROJECT_SOURCE_DIR}/test
)

if (TARGET UNIT_USDPhysics_TEST)
  target_sources(UNIT_USDPhysics_TEST PRIVATE
  usd_parser/USDPhysics.cc)
endif()

<<<<<<< HEAD
if (TARGET UNIT_USDTransport_TEST)
  target_sources(UNIT_USDTransport_TEST PRIVATE
  usd_parser/USDTransforms.cc)
=======
if (TARGET UNIT_Conversions_TEST)
  target_sources(UNIT_Conversions_TEST PRIVATE
    Conversions.cc)
endif()

set(sdf2usd_test_sources
  Conversions.cc
  sdf_parser/Geometry.cc
  sdf_parser/Joint.cc
  sdf_parser/Light.cc
  sdf_parser/Link.cc
  sdf_parser/Material.cc
  sdf_parser/Model.cc
  sdf_parser/Sensor.cc
  sdf_parser/Visual.cc
)

if (TARGET UNIT_Joint_Sdf2Usd_TEST)
  target_sources(UNIT_Joint_Sdf2Usd_TEST PRIVATE
    ${sdf2usd_test_sources})
endif()

if (TARGET UNIT_Light_Sdf2Usd_TEST)
  target_sources(UNIT_Light_Sdf2Usd_TEST PRIVATE
    ${sdf2usd_test_sources})
>>>>>>> 6a18db18
endif()

add_subdirectory(cmd)<|MERGE_RESOLUTION|>--- conflicted
+++ resolved
@@ -67,11 +67,11 @@
   usd_parser/USDPhysics.cc)
 endif()
 
-<<<<<<< HEAD
 if (TARGET UNIT_USDTransport_TEST)
   target_sources(UNIT_USDTransport_TEST PRIVATE
   usd_parser/USDTransforms.cc)
-=======
+endif()
+
 if (TARGET UNIT_Conversions_TEST)
   target_sources(UNIT_Conversions_TEST PRIVATE
     Conversions.cc)
@@ -97,7 +97,6 @@
 if (TARGET UNIT_Light_Sdf2Usd_TEST)
   target_sources(UNIT_Light_Sdf2Usd_TEST PRIVATE
     ${sdf2usd_test_sources})
->>>>>>> 6a18db18
 endif()
 
 add_subdirectory(cmd)