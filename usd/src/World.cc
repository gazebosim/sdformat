--- conflicted
+++ resolved
@@ -28,7 +28,6 @@
 #include <pxr/usd/usdPhysics/scene.h>
 
 #include "sdf/World.hh"
-
 #include "sdf/usd/Light.hh"
 
 namespace usd
@@ -42,18 +41,6 @@
     _stage->SetStartTimeCode(0);
     _stage->SetTimeCodesPerSecond(24);
 
-<<<<<<< HEAD
-    for (uint64_t i = 0; i < _world.LightCount(); ++i)
-    {
-      const auto light = *(_world.LightByIndex(i));
-      const auto lightPath = std::string(_path + "/" + light.Name());
-      if (!ParseSdfLight(light, _stage, lightPath))
-      {
-        std::cerr << "Error parsing light [" << light.Name() << "]\n";
-        return false;
-      }
-    }
-=======
     const pxr::SdfPath worldPrimPath(_path);
     auto usdWorldPrim = _stage->DefinePrim(worldPrimPath);
 
@@ -65,11 +52,21 @@
           normalizedGravity.X(), normalizedGravity.Y(), normalizedGravity.Z()));
     usdPhysics.CreateGravityMagnitudeAttr().Set(
         static_cast<float>(sdfWorldGravity.Length()));
->>>>>>> 16e0789b
+
+    for (uint64_t i = 0; i < _world.LightCount(); ++i)
+    {
+      const auto light = *(_world.LightByIndex(i));
+      const auto lightPath = std::string(_path + "/" + light.Name());
+      if (!ParseSdfLight(light, _stage, lightPath))
+      {
+        std::cerr << "Error parsing light [" << light.Name() << "]\n";
+        return false;
+      }
+    }
 
     // TODO(ahcorde) Add parser
     std::cerr << "Parser for a sdf world only parses physics information at "
-              << "the moment. Models and lights that are children of the world "
+              << "the moment. Models that are children of the world "
               << "are currently being ignored.\n";
 
     return true;
