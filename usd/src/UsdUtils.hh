--- conflicted
+++ resolved
@@ -121,24 +121,6 @@
       return errors;
     }
 
-<<<<<<< HEAD
-    /// \brief Check if an sdf model is a plane.
-    /// \param[in] _model The sdf model to check
-    /// \return True if _model is a plane. False otherwise
-    /// \note This method will no longer be needed when a pxr::USDGeomPlane
-    /// class is created
-    inline bool SDFORMAT_VISIBLE IsPlane(const sdf::Model &_model)
-    {
-      if (_model.LinkCount() != 1u)
-        return false;
-
-      const auto &link = _model.LinkByIndex(0u);
-      if (link->VisualCount() != 1u)
-        return false;
-
-      const auto &visual = link->VisualByIndex(0u);
-      return visual->Geom()->Type() == sdf::GeometryType::PLANE;
-=======
     /// \brief Check if an sdf model is static and contains a single link that
     /// contains a single visual and single collision that both have a plane
     /// geometry.
@@ -162,7 +144,6 @@
 
       const auto &collision = link->CollisionByIndex(0u);
       return collision->Geom()->Type() == sdf::GeometryType::PLANE;
->>>>>>> c9b0c727
     }
   }
   }
