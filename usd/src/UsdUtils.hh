/*
 * Copyright (C) 2022 Open Source Robotics Foundation
 *
 * Licensed under the Apache License, Version 2.0 (the "License");
 * you may not use this file except in compliance with the License.
 * You may obtain a copy of the License at
 *
 *     http://www.apache.org/licenses/LICENSE-2.0
 *
 * Unless required by applicable law or agreed to in writing, software
 * distributed under the License is distributed on an "AS IS" BASIS,
 * WITHOUT WARRANTIES OR CONDITIONS OF ANY KIND, either express or implied.
 * See the License for the specific language governing permissions and
 * limitations under the License.
 *
*/

#ifndef SDF_USD_SDF_PARSER_UTILS_HH_
#define SDF_USD_SDF_PARSER_UTILS_HH_

#include <ignition/math/Angle.hh>
#include <ignition/math/Pose3.hh>
#include <ignition/math/Vector3.hh>
#include <ignition/math/Quaternion.hh>

// TODO(adlarkin) this is to remove deprecated "warnings" in usd, these warnings
// are reported using #pragma message so normal diagnostic flags cannot remove
// them. This workaround requires this block to be used whenever usd is
// included.
#pragma push_macro ("__DEPRECATED")
#undef __DEPRECATED
#include <pxr/base/gf/vec3d.h>
#include <pxr/usd/usd/stage.h>
#include <pxr/usd/usdGeom/xformCommonAPI.h>
#pragma pop_macro ("__DEPRECATED")

#include "sdf/Collision.hh"
#include "sdf/Error.hh"
#include "sdf/Geometry.hh"
#include "sdf/Link.hh"
#include "sdf/Model.hh"
#include "sdf/SemanticPose.hh"
#include "sdf/Visual.hh"
#include "sdf/system_util.hh"
#include "sdf/usd/Export.hh"
#include "sdf/usd/UsdError.hh"

namespace sdf
{
  // Inline bracke to help doxygen filtering.
  inline namespace SDF_VERSION_NAMESPACE {
  //
  namespace usd
  {
    /// \brief Get an object's pose w.r.t. its parent.
    /// \param[in] _obj The object whose pose should be computed/retrieved.
    /// \param[out] _pose The pose of _obj w.r.t. its parent.
    /// \tparam T An object that has the following method signatures:
    ///   sdf::SemanticPose SemanticPose();
    /// \return UsdErrors, which is a vector of UsdError objects. Each UsdError
    /// includes an error code and message. An empty vector indicates no error.
    template <typename T>
    inline UsdErrors IGNITION_SDFORMAT_USD_VISIBLE
    PoseWrtParent(const T &_obj, ignition::math::Pose3d &_pose)
    {
      UsdErrors errors;
      const auto poseResolutionErrors = _obj.SemanticPose().Resolve(_pose, "");
      if (!poseResolutionErrors.empty())
      {
        for (const auto &e : poseResolutionErrors)
          errors.push_back(UsdError(e));

        sdf::Error poseError(sdf::ErrorCode::POSE_RELATIVE_TO_INVALID,
            "Unable to resolve the pose of [" + _obj.Name()
            + "] w.r.t its parent");
        errors.push_back(UsdError(poseError));
      }
      return errors;
    }

    /// \brief Set the pose of a USD prim.
    /// \param[in] _pose The pose to set.
    /// \param[in] _stage The stage that contains the USD prim at path _usdPath.
    /// \param[in] _usdPath The path to the USD prim that should have its
    /// pose modified to match _pose.
    /// \return UsdErrors, which is a vector of UsdError objects. Each UsdError
    /// includes an error code and message. An empty vector indicates no error.
    inline UsdErrors IGNITION_SDFORMAT_USD_VISIBLE SetPose(
        const ignition::math::Pose3d &_pose,
        pxr::UsdStageRefPtr &_stage,
        const pxr::SdfPath &_usdPath)
    {
      UsdErrors errors;

      const auto prim = _stage->GetPrimAtPath(_usdPath);
      if (!prim)
      {
        errors.push_back(UsdError(UsdErrorCode::INVALID_PRIM_PATH,
              "No USD prim exists at path [" + _usdPath.GetString() + "]"));
        return errors;
      }

      pxr::UsdGeomXformCommonAPI geomXformAPI(_stage->GetPrimAtPath(_usdPath));
      if (!geomXformAPI)
      {
        errors.push_back(UsdError(UsdErrorCode::FAILED_PRIM_API_APPLY,
              "Unable to apply apxr::UsdGeomXformCommonAPI to prim at path ["
              + _usdPath.GetString() + "]"));
        return errors;
      }

      const auto &position = _pose.Pos();
      geomXformAPI.SetTranslate(pxr::GfVec3d(
            position.X(), position.Y(), position.Z()));

      const auto &rotation = _pose.Rot();
      // roll/pitch/yaw from ignition::math::Pose3d are in radians, but this API
      // call expects degrees
      geomXformAPI.SetRotate(pxr::GfVec3f(
            ignition::math::Angle(rotation.Roll()).Degree(),
            ignition::math::Angle(rotation.Pitch()).Degree(),
            ignition::math::Angle(rotation.Yaw()).Degree()));

      return errors;
    }

<<<<<<< HEAD
    /// \brief Check if an sdf model is a plane.
    /// \param[in] _model The sdf model to check
    /// \return True if _model is a plane. False otherwise
=======
    /// \brief Check if an sdf model is static and contains a single link that
    /// contains a single visual and single collision that both have a plane
    /// geometry.
    /// \param[in] _model The sdf model to check
    /// \return True if _model is static and has only one link with one visual
    /// and one collision that have a plane geometry. False otherwise
>>>>>>> 5059bb8b
    /// \note This method will no longer be needed when a pxr::USDGeomPlane
    /// class is created
    inline bool SDFORMAT_VISIBLE IsPlane(const sdf::Model &_model)
    {
<<<<<<< HEAD
      if (_model.LinkCount() != 1u)
        return false;

      const auto &link = _model.LinkByIndex(0u);
      if (link->VisualCount() != 1u)
        return false;

      const auto &visual = link->VisualByIndex(0u);
      return visual->Geom()->Type() == sdf::GeometryType::PLANE;
    }

    /// \brief Pre-defined USD plane thickness. This is a temporary variable
    /// that will no longer be needed once USD supports their own plane class
    static const double kPlaneThickness = 0.25;
=======
      if (!_model.Static() || _model.LinkCount() != 1u)
        return false;

      const auto &link = _model.LinkByIndex(0u);
      if ((link->VisualCount() != 1u) || (link->CollisionCount() != 1u))
        return false;

      const auto &visual = link->VisualByIndex(0u);
      if (visual->Geom()->Type() != sdf::GeometryType::PLANE)
        return false;

      const auto &collision = link->CollisionByIndex(0u);
      return collision->Geom()->Type() == sdf::GeometryType::PLANE;
    }
>>>>>>> 5059bb8b
  }
  }
}

#endif<|MERGE_RESOLUTION|>--- conflicted
+++ resolved
@@ -124,38 +124,16 @@
       return errors;
     }
 
-<<<<<<< HEAD
-    /// \brief Check if an sdf model is a plane.
-    /// \param[in] _model The sdf model to check
-    /// \return True if _model is a plane. False otherwise
-=======
     /// \brief Check if an sdf model is static and contains a single link that
     /// contains a single visual and single collision that both have a plane
     /// geometry.
     /// \param[in] _model The sdf model to check
     /// \return True if _model is static and has only one link with one visual
     /// and one collision that have a plane geometry. False otherwise
->>>>>>> 5059bb8b
     /// \note This method will no longer be needed when a pxr::USDGeomPlane
     /// class is created
     inline bool SDFORMAT_VISIBLE IsPlane(const sdf::Model &_model)
     {
-<<<<<<< HEAD
-      if (_model.LinkCount() != 1u)
-        return false;
-
-      const auto &link = _model.LinkByIndex(0u);
-      if (link->VisualCount() != 1u)
-        return false;
-
-      const auto &visual = link->VisualByIndex(0u);
-      return visual->Geom()->Type() == sdf::GeometryType::PLANE;
-    }
-
-    /// \brief Pre-defined USD plane thickness. This is a temporary variable
-    /// that will no longer be needed once USD supports their own plane class
-    static const double kPlaneThickness = 0.25;
-=======
       if (!_model.Static() || _model.LinkCount() != 1u)
         return false;
 
@@ -170,7 +148,10 @@
       const auto &collision = link->CollisionByIndex(0u);
       return collision->Geom()->Type() == sdf::GeometryType::PLANE;
     }
->>>>>>> 5059bb8b
+
+    /// \brief Pre-defined USD plane thickness. This is a temporary variable
+    /// that will no longer be needed once USD supports their own plane class
+    static const double kPlaneThickness = 0.25;
   }
   }
 }
