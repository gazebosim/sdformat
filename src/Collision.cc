--- conflicted
+++ resolved
@@ -105,11 +105,7 @@
 
   // Load the geometry
   Errors geomErr = this->dataPtr->geom.Load(
-<<<<<<< HEAD
-      _sdf->GetElement("geometry", errors));
-=======
-      _sdf->GetElement("geometry"), _config);
->>>>>>> 131750f0
+      _sdf->GetElement("geometry", errors), _config);
   errors.insert(errors.end(), geomErr.begin(), geomErr.end());
 
   // Load the surface parameters if they are given
@@ -233,7 +229,7 @@
     poseElem->GetAttribute("relative_to")->Set<std::string>(
         this->dataPtr->poseRelativeTo, _errors);
   }
-  poseElem->Set<gz::math::Pose3d>(this->RawPose(), _errors);
+  poseElem->Set<gz::math::Pose3d>(_errors, this->RawPose());
 
   // Set the geometry
   elem->InsertElement(this->dataPtr->geom.ToElement(_errors), true);
