/*
 * Copyright 2018 Open Source Robotics Foundation
 *
 * Licensed under the Apache License, Version 2.0 (the "License");
 * you may not use this file except in compliance with the License.
 * You may obtain a copy of the License at
 *
 *     http://www.apache.org/licenses/LICENSE-2.0
 *
 * Unless required by applicable law or agreed to in writing, software
 * distributed under the License is distributed on an "AS IS" BASIS,
 * WITHOUT WARRANTIES OR CONDITIONS OF ANY KIND, either express or implied.
 * See the License for the specific language governing permissions and
 * limitations under the License.
 *
*/
#include <memory>
#include <string>
#include <gz/math/Pose3.hh>
#include <gz/math/Inertial.hh>
#include "sdf/Collision.hh"
#include "sdf/Error.hh"
#include "sdf/Geometry.hh"
#include "sdf/parser.hh"
#include "sdf/Surface.hh"
#include "sdf/Types.hh"
#include "sdf/ParserConfig.hh"
#include "sdf/Element.hh"
#include "FrameSemantics.hh"
#include "ScopedGraph.hh"
#include "Utils.hh"

using namespace sdf;

class sdf::Collision::Implementation
{
  /// \brief Name of the collision.
  public: std::string name = "";

  /// \brief Pose of the collision object
  public: gz::math::Pose3d pose = gz::math::Pose3d::Zero;

  /// \brief Frame of the pose.
  public: std::string poseRelativeTo = "";

  /// \brief The collision's geometry.
  public: Geometry geom;

  /// \brief The collision's surface parameters.
  public: sdf::Surface surface;

  /// \brief Density of the collision. Default is 1000.0
  public: double density{1000.0};

<<<<<<< HEAD
  /// \brief SDF element pointer to <moi_calculator_params> tag
  public: sdf::ElementPtr autoInertiaParams{nullptr};
=======
  /// \brief True if density was set during load from sdf.
  public: bool densitySetAtLoad = false;
>>>>>>> ec627665

  /// \brief The SDF element pointer used during load.
  public: sdf::ElementPtr sdf;

  /// \brief Name of xml parent object.
  public: std::string xmlParentName;

  /// \brief Scoped Pose Relative-To graph at the parent model scope.
  public: sdf::ScopedGraph<sdf::PoseRelativeToGraph> poseRelativeToGraph;
};

/////////////////////////////////////////////////
Collision::Collision()
  : dataPtr(gz::utils::MakeImpl<Implementation>())
{
}

/////////////////////////////////////////////////
Errors Collision::Load(ElementPtr _sdf)
{
  return this->Load(_sdf, ParserConfig::GlobalConfig());
}

/////////////////////////////////////////////////
Errors Collision::Load(ElementPtr _sdf, const ParserConfig &_config)
{
  Errors errors;

  this->dataPtr->sdf = _sdf;

  // Check that the provided SDF element is a <collision>
  // This is an error that cannot be recovered, so return an error.
  if (_sdf->GetName() != "collision")
  {
    errors.push_back({ErrorCode::ELEMENT_INCORRECT_TYPE,
        "Attempting to load a Collision, but the provided SDF element is not a "
        "<collision>."});
    return errors;
  }

  // Read the collisions's name
  if (!loadName(_sdf, this->dataPtr->name))
  {
    errors.push_back({ErrorCode::ATTRIBUTE_MISSING,
                     "A collision name is required, but the name is not set."});
  }

  // Check that the collision's name is valid
  if (isReservedName(this->dataPtr->name))
  {
    errors.push_back({ErrorCode::RESERVED_NAME,
                     "The supplied collision name [" + this->dataPtr->name +
                     "] is reserved."});
  }

  // Load the pose. Ignore the return value since the pose is optional.
  loadPose(_sdf, this->dataPtr->pose, this->dataPtr->poseRelativeTo);

  // Load the geometry
  Errors geomErr = this->dataPtr->geom.Load(
      _sdf->GetElement("geometry", errors), _config);
  errors.insert(errors.end(), geomErr.begin(), geomErr.end());

  // Load the surface parameters if they are given
  if (_sdf->HasElement("surface"))
  {
    this->dataPtr->surface.Load(_sdf->GetElement("surface", errors));
  }

  // Load the density value if given
  if (_sdf->HasElement("density"))
  {
    this->dataPtr->density = _sdf->Get<double>("density");
    this->dataPtr->densitySetAtLoad = true;
  }

  return errors;
}

/////////////////////////////////////////////////
std::string Collision::Name() const
{
  return this->dataPtr->name;
}

/////////////////////////////////////////////////
void Collision::SetName(const std::string &_name)
{
  this->dataPtr->name = _name;
}

/////////////////////////////////////////////////
double Collision::Density() const
{
  return this->dataPtr->density;
}

/////////////////////////////////////////////////
void Collision::SetDensity(double _density)
{
  this->dataPtr->density = _density;
}

/////////////////////////////////////////////////
<<<<<<< HEAD
sdf::ElementPtr Collision::AutoInertiaParams() const
{
  return this->dataPtr->autoInertiaParams;
}

/////////////////////////////////////////////////
void Collision::SetAutoInertiaParams(const sdf::ElementPtr _autoInertiaParams)
{
  this->dataPtr->autoInertiaParams = _autoInertiaParams;
}

/////////////////////////////////////////////////
=======
>>>>>>> ec627665
const Geometry *Collision::Geom() const
{
  return &this->dataPtr->geom;
}

/////////////////////////////////////////////////
void Collision::SetGeom(const Geometry &_geom)
{
  this->dataPtr->geom = _geom;
}

/////////////////////////////////////////////////
const sdf::Surface *Collision::Surface() const
{
  return &this->dataPtr->surface;
}

/////////////////////////////////////////////////
void Collision::SetSurface(const sdf::Surface &_surface)
{
  this->dataPtr->surface = _surface;
}

/////////////////////////////////////////////////
const gz::math::Pose3d &Collision::RawPose() const
{
  return this->dataPtr->pose;
}

/////////////////////////////////////////////////
const std::string &Collision::PoseRelativeTo() const
{
  return this->dataPtr->poseRelativeTo;
}

/////////////////////////////////////////////////
void Collision::SetRawPose(const gz::math::Pose3d &_pose)
{
  this->dataPtr->pose = _pose;
}

/////////////////////////////////////////////////
void Collision::SetPoseRelativeTo(const std::string &_frame)
{
  this->dataPtr->poseRelativeTo = _frame;
}

/////////////////////////////////////////////////
void Collision::SetXmlParentName(const std::string &_xmlParentName)
{
  this->dataPtr->xmlParentName = _xmlParentName;
}

/////////////////////////////////////////////////
void Collision::SetPoseRelativeToGraph(
    sdf::ScopedGraph<PoseRelativeToGraph> _graph)
{
  this->dataPtr->poseRelativeToGraph = _graph;
}

/////////////////////////////////////////////////
sdf::SemanticPose Collision::SemanticPose() const
{
  return sdf::SemanticPose(
      this->dataPtr->pose,
      this->dataPtr->poseRelativeTo,
      this->dataPtr->xmlParentName,
      this->dataPtr->poseRelativeToGraph);
}

/////////////////////////////////////////////////
<<<<<<< HEAD
Errors Collision::CalculateInertial(gz::math::Inertiald &_inertial,
                                    const ParserConfig &_config)
{
  Errors errors;

  // Set the density value for the collision material
  if (this->dataPtr->sdf->HasElement("density"))
  {
    this->dataPtr->density = this->dataPtr->sdf->Get<double>("density");
  }
  else
  {
    // If the density element is missing, let the user know that a default
    // value would be used according to the policy
=======
void Collision::CalculateInertial(
  sdf::Errors &_errors,
  const ParserConfig &_config,
  gz::math::Inertiald &_inertial)
{
  // Check if density was not set during load & send a warning
  // about the default value being used
  if (!this->dataPtr->densitySetAtLoad)
  {
>>>>>>> ec627665
    Error densityMissingErr(
      ErrorCode::ELEMENT_MISSING,
      "Collision is missing a <density> child element. "
      "Using a default density value of 1000.0 kg/m^3. "
    );
    enforceConfigurablePolicyCondition(
<<<<<<< HEAD
      _config.WarningsPolicy(), densityMissingErr, errors
    );
  }

  if (this->dataPtr->sdf->HasElement("auto_inertia_params"))
  {
    this->dataPtr->autoInertiaParams =
      this->dataPtr->sdf->GetElement("auto_inertia_params");
  }

  auto geomInertial =
    this->dataPtr->geom.CalculateInertial(this->dataPtr->density, _config,
                                          this->dataPtr->autoInertiaParams,
                                          errors);

  if (!geomInertial)
  {
    errors.push_back({ErrorCode::LINK_INERTIA_INVALID,
        "Inertia Calculated for collision: " +
        this->dataPtr->name + " seems invalid."});
=======
      _config.WarningsPolicy(), densityMissingErr, _errors
    );
  }

  auto geomInertial =
    this->dataPtr->geom.CalculateInertial(_errors, _config,
      this->dataPtr->density);

  if (!geomInertial)
  {
    _errors.push_back({ErrorCode::LINK_INERTIA_INVALID,
        "Inertia Calculated for collision: " +
        this->dataPtr->name + " is invalid."});
>>>>>>> ec627665
  }
  else
  {
    _inertial = geomInertial.value();

    // If geometry type is not mesh than calculate inertial pose in Link frame
    // considering collision frame to be same as inertial frame
    // In case of mesh the custom inertia calculator should return
    // the inertial object with the pose already set
    if (this->dataPtr->geom.Type() != GeometryType::MESH)
    {
      // If collision pose is in Link Frame then set that as inertial pose
      // Else resolve collision pose in Link Frame and then set as inertial pose
      if (this->dataPtr->poseRelativeTo.empty())
      {
        _inertial.SetPose(this->dataPtr->pose);
      }
      else
      {
        gz::math::Pose3d collisionPoseLinkFrame;
        Errors poseConvErrors =
          this->SemanticPose().Resolve(collisionPoseLinkFrame);
<<<<<<< HEAD
        errors.insert(errors.end(),
=======
        _errors.insert(_errors.end(),
>>>>>>> ec627665
                      poseConvErrors.begin(),
                      poseConvErrors.end());
        _inertial.SetPose(collisionPoseLinkFrame);
      }
    }
  }
<<<<<<< HEAD

  return errors;
=======
>>>>>>> ec627665
}

/////////////////////////////////////////////////
sdf::ElementPtr Collision::Element() const
{
  return this->dataPtr->sdf;
}

sdf::ElementPtr Collision::ToElement() const
{
  sdf::Errors errors;
  auto result = this->ToElement(errors);
  sdf::throwOrPrintErrors(errors);
  return result;
}

/////////////////////////////////////////////////
sdf::ElementPtr Collision::ToElement(sdf::Errors &_errors) const
{
  sdf::ElementPtr elem(new sdf::Element);
  sdf::initFile("collision.sdf", elem);

  elem->GetAttribute("name")->Set(this->Name(), _errors);

  // Set pose
  sdf::ElementPtr poseElem = elem->GetElement("pose", _errors);
  if (!this->dataPtr->poseRelativeTo.empty())
  {
    poseElem->GetAttribute("relative_to")->Set<std::string>(
        this->dataPtr->poseRelativeTo, _errors);
  }
  poseElem->Set<gz::math::Pose3d>(_errors, this->RawPose());

  // Set the density
  sdf::ElementPtr densityElem = elem->GetElement("density", _errors);
  densityElem->Set<double>(this->Density());

  // Set the geometry
  elem->InsertElement(this->dataPtr->geom.ToElement(_errors), true);

  // Set the surface
  elem->InsertElement(this->dataPtr->surface.ToElement(_errors), true);

  return elem;
}<|MERGE_RESOLUTION|>--- conflicted
+++ resolved
@@ -52,13 +52,11 @@
   /// \brief Density of the collision. Default is 1000.0
   public: double density{1000.0};
 
-<<<<<<< HEAD
+  /// \brief True if density was set during load from sdf.
+  public: bool densitySetAtLoad = false;
+
   /// \brief SDF element pointer to <moi_calculator_params> tag
   public: sdf::ElementPtr autoInertiaParams{nullptr};
-=======
-  /// \brief True if density was set during load from sdf.
-  public: bool densitySetAtLoad = false;
->>>>>>> ec627665
 
   /// \brief The SDF element pointer used during load.
   public: sdf::ElementPtr sdf;
@@ -163,7 +161,6 @@
 }
 
 /////////////////////////////////////////////////
-<<<<<<< HEAD
 sdf::ElementPtr Collision::AutoInertiaParams() const
 {
   return this->dataPtr->autoInertiaParams;
@@ -176,8 +173,6 @@
 }
 
 /////////////////////////////////////////////////
-=======
->>>>>>> ec627665
 const Geometry *Collision::Geom() const
 {
   return &this->dataPtr->geom;
@@ -249,22 +244,6 @@
 }
 
 /////////////////////////////////////////////////
-<<<<<<< HEAD
-Errors Collision::CalculateInertial(gz::math::Inertiald &_inertial,
-                                    const ParserConfig &_config)
-{
-  Errors errors;
-
-  // Set the density value for the collision material
-  if (this->dataPtr->sdf->HasElement("density"))
-  {
-    this->dataPtr->density = this->dataPtr->sdf->Get<double>("density");
-  }
-  else
-  {
-    // If the density element is missing, let the user know that a default
-    // value would be used according to the policy
-=======
 void Collision::CalculateInertial(
   sdf::Errors &_errors,
   const ParserConfig &_config,
@@ -274,15 +253,13 @@
   // about the default value being used
   if (!this->dataPtr->densitySetAtLoad)
   {
->>>>>>> ec627665
     Error densityMissingErr(
       ErrorCode::ELEMENT_MISSING,
       "Collision is missing a <density> child element. "
       "Using a default density value of 1000.0 kg/m^3. "
     );
     enforceConfigurablePolicyCondition(
-<<<<<<< HEAD
-      _config.WarningsPolicy(), densityMissingErr, errors
+      _config.WarningsPolicy(), densityMissingErr, _errors
     );
   }
 
@@ -293,30 +270,14 @@
   }
 
   auto geomInertial =
-    this->dataPtr->geom.CalculateInertial(this->dataPtr->density, _config,
-                                          this->dataPtr->autoInertiaParams,
-                                          errors);
-
-  if (!geomInertial)
-  {
-    errors.push_back({ErrorCode::LINK_INERTIA_INVALID,
-        "Inertia Calculated for collision: " +
-        this->dataPtr->name + " seems invalid."});
-=======
-      _config.WarningsPolicy(), densityMissingErr, _errors
-    );
-  }
-
-  auto geomInertial =
     this->dataPtr->geom.CalculateInertial(_errors, _config,
-      this->dataPtr->density);
+      this->dataPtr->density, this->dataPtr->autoInertiaParams);
 
   if (!geomInertial)
   {
     _errors.push_back({ErrorCode::LINK_INERTIA_INVALID,
         "Inertia Calculated for collision: " +
         this->dataPtr->name + " is invalid."});
->>>>>>> ec627665
   }
   else
   {
@@ -339,22 +300,13 @@
         gz::math::Pose3d collisionPoseLinkFrame;
         Errors poseConvErrors =
           this->SemanticPose().Resolve(collisionPoseLinkFrame);
-<<<<<<< HEAD
-        errors.insert(errors.end(),
-=======
         _errors.insert(_errors.end(),
->>>>>>> ec627665
                       poseConvErrors.begin(),
                       poseConvErrors.end());
         _inertial.SetPose(collisionPoseLinkFrame);
       }
     }
   }
-<<<<<<< HEAD
-
-  return errors;
-=======
->>>>>>> ec627665
 }
 
 /////////////////////////////////////////////////
