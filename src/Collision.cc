/*
 * Copyright 2018 Open Source Robotics Foundation
 *
 * Licensed under the Apache License, Version 2.0 (the "License");
 * you may not use this file except in compliance with the License.
 * You may obtain a copy of the License at
 *
 *     http://www.apache.org/licenses/LICENSE-2.0
 *
 * Unless required by applicable law or agreed to in writing, software
 * distributed under the License is distributed on an "AS IS" BASIS,
 * WITHOUT WARRANTIES OR CONDITIONS OF ANY KIND, either express or implied.
 * See the License for the specific language governing permissions and
 * limitations under the License.
 *
*/
#include <memory>
#include <string>
#include <gz/math/Pose3.hh>
#include <gz/math/Inertial.hh>
#include "sdf/Collision.hh"
#include "sdf/Error.hh"
#include "sdf/Geometry.hh"
#include "sdf/parser.hh"
#include "sdf/Surface.hh"
#include "sdf/Types.hh"
#include "FrameSemantics.hh"
#include "ScopedGraph.hh"
#include "Utils.hh"

using namespace sdf;

class sdf::Collision::Implementation
{
  /// \brief Name of the collision.
  public: std::string name = "";

  /// \brief Pose of the collision object
  public: gz::math::Pose3d pose = gz::math::Pose3d::Zero;

  /// \brief Frame of the pose.
  public: std::string poseRelativeTo = "";

  /// \brief The collision's geometry.
  public: Geometry geom;

  /// \brief The collision's surface parameters.
  public: sdf::Surface surface;

  /// \brief Density of the collision. Default is 1000.0
  public: double density{1000.0};

  /// \brief SDF element pointer to <moi_calculator_params> tag
  public: sdf::ElementPtr moiCalculatorParams;

  /// \brief The SDF element pointer used during load.
  public: sdf::ElementPtr sdf;

  /// \brief Name of xml parent object.
  public: std::string xmlParentName;

  /// \brief Scoped Pose Relative-To graph at the parent model scope.
  public: sdf::ScopedGraph<sdf::PoseRelativeToGraph> poseRelativeToGraph;
};

/////////////////////////////////////////////////
Collision::Collision()
  : dataPtr(gz::utils::MakeImpl<Implementation>())
{
}

/////////////////////////////////////////////////
Errors Collision::Load(ElementPtr _sdf)
{
  return this->Load(_sdf, ParserConfig::GlobalConfig());
}

/////////////////////////////////////////////////
Errors Collision::Load(ElementPtr _sdf, const ParserConfig &_config)
{
  Errors errors;

  this->dataPtr->sdf = _sdf;

  // Check that the provided SDF element is a <collision>
  // This is an error that cannot be recovered, so return an error.
  if (_sdf->GetName() != "collision")
  {
    errors.push_back({ErrorCode::ELEMENT_INCORRECT_TYPE,
        "Attempting to load a Collision, but the provided SDF element is not a "
        "<collision>."});
    return errors;
  }

  // Read the collisions's name
  if (!loadName(_sdf, this->dataPtr->name))
  {
    errors.push_back({ErrorCode::ATTRIBUTE_MISSING,
                     "A collision name is required, but the name is not set."});
  }

  // Check that the collision's name is valid
  if (isReservedName(this->dataPtr->name))
  {
    errors.push_back({ErrorCode::RESERVED_NAME,
                     "The supplied collision name [" + this->dataPtr->name +
                     "] is reserved."});
  }

  // Load the pose. Ignore the return value since the pose is optional.
  loadPose(_sdf, this->dataPtr->pose, this->dataPtr->poseRelativeTo);

  // Load the geometry
  Errors geomErr = this->dataPtr->geom.Load(
      _sdf->GetElement("geometry", errors), _config);
  errors.insert(errors.end(), geomErr.begin(), geomErr.end());

  // Set the density value for the collision material
  if (_sdf->HasElement("density"))
  {
    this->dataPtr->density = _sdf->Get<double>("density");
  }
  else
  {
    // If the density element is missing, let the user know that a default
    // value would be used according to the policy
    Error densityMissingErr(
      ErrorCode::ELEMENT_MISSING,
      "Collision is missing a <density> child element. "
      "Using a default density value of 1000.0 kg/m^3. "
    );
    enforceConfigurablePolicyCondition(
      _config.WarningsPolicy(), densityMissingErr, errors
    );
  }

  // Load the surface parameters if they are given
  if (_sdf->HasElement("surface"))
  {
    this->dataPtr->surface.Load(_sdf->GetElement("surface", errors));
  }

  if (_sdf->HasElement("moi_calculator_params"))
  {
    this->dataPtr->moiCalculatorParams = _sdf->GetElement("moi_calculator_params");
  }
  else
  {
    errors.push_back({ErrorCode::ELEMENT_MISSING,
        "Collision is missing a <moi_calculator_params> child "
        "element for Inertia Caluclations of Meshes"});
  }

  return errors;
}

/////////////////////////////////////////////////
std::string Collision::Name() const
{
  return this->dataPtr->name;
}

/////////////////////////////////////////////////
void Collision::SetName(const std::string &_name)
{
  this->dataPtr->name = _name;
}

/////////////////////////////////////////////////
double Collision::Density() const
{
  return this->dataPtr->density;
}

/////////////////////////////////////////////////
void Collision::SetDensity(const double _density)
{
  this->dataPtr->density = _density;
}

/////////////////////////////////////////////////
sdf::ElementPtr Collision::MoiCalulatorParams() const
{
  return this->dataPtr->moiCalculatorParams;
}

/////////////////////////////////////////////////
void Collision::SetMoiCalculatorParams(const sdf::ElementPtr _calculatorParams)
{
  this->dataPtr->moiCalculatorParams = _calculatorParams;
}

/////////////////////////////////////////////////
const Geometry *Collision::Geom() const
{
  return &this->dataPtr->geom;
}

/////////////////////////////////////////////////
void Collision::SetGeom(const Geometry &_geom)
{
  this->dataPtr->geom = _geom;
}

/////////////////////////////////////////////////
const sdf::Surface *Collision::Surface() const
{
  return &this->dataPtr->surface;
}

/////////////////////////////////////////////////
void Collision::SetSurface(const sdf::Surface &_surface)
{
  this->dataPtr->surface = _surface;
}

/////////////////////////////////////////////////
const gz::math::Pose3d &Collision::RawPose() const
{
  return this->dataPtr->pose;
}

/////////////////////////////////////////////////
const std::string &Collision::PoseRelativeTo() const
{
  return this->dataPtr->poseRelativeTo;
}

/////////////////////////////////////////////////
void Collision::SetRawPose(const gz::math::Pose3d &_pose)
{
  this->dataPtr->pose = _pose;
}

/////////////////////////////////////////////////
void Collision::SetPoseRelativeTo(const std::string &_frame)
{
  this->dataPtr->poseRelativeTo = _frame;
}

/////////////////////////////////////////////////
void Collision::SetXmlParentName(const std::string &_xmlParentName)
{
  this->dataPtr->xmlParentName = _xmlParentName;
}

/////////////////////////////////////////////////
void Collision::SetPoseRelativeToGraph(
    sdf::ScopedGraph<PoseRelativeToGraph> _graph)
{
  this->dataPtr->poseRelativeToGraph = _graph;
}

/////////////////////////////////////////////////
sdf::SemanticPose Collision::SemanticPose() const
{
  return sdf::SemanticPose(
      this->dataPtr->pose,
      this->dataPtr->poseRelativeTo,
      this->dataPtr->xmlParentName,
      this->dataPtr->poseRelativeToGraph);
}

/////////////////////////////////////////////////
<<<<<<< HEAD
Errors Collision::MassMatrix(gz::math::Vector3d &_xxyyzz, 
        gz::math::Vector3d &_xyxzyx, double &_mass, const ParserConfig &_config)
{
  Errors errors;
  auto massMat = this->dataPtr->geom.MassMatrix(this->dataPtr->density, this->dataPtr->moiCalculatorParams, _config);
=======
Errors Collision::CalculateInertial(gz::math::Inertiald &_inertial)
{
  Errors errors;

  auto geomInertial =
    this->dataPtr->geom.CalculateInertial(this->dataPtr->density);
>>>>>>> 67126dd5

  if (!geomInertial)
  {
    errors.push_back({ErrorCode::LINK_INERTIA_INVALID,
        "Inertia Calculated for collision: " +
        this->dataPtr->name + " seems invalid."});
  }
  else
  {
    _inertial = geomInertial.value();

    // If geometry type is not mesh than calculate inertial pose in Link frame
    // considering collision frame to be same as inertial frame
    // In case of mesh the custom inertia calculator should return
    // the inertial object with the pose already set
    if (this->dataPtr->geom.Type() != GeometryType::MESH)
    {
      // If collision pose is in Link Frame then set that as inertial pose
      // Else resolve collision pose in Link Frame and then set as inertial pose
      if (this->dataPtr->poseRelativeTo.empty())
      {
        _inertial.SetPose(this->dataPtr->pose);
      }
      else
      {
        gz::math::Pose3d collisionPoseLinkFrame;
        Errors poseConvErrors =
          this->SemanticPose().Resolve(collisionPoseLinkFrame);
        errors.insert(errors.end(),
                      poseConvErrors.begin(),
                      poseConvErrors.end());
        _inertial.SetPose(collisionPoseLinkFrame);
      }
    }
  }

  return errors;
}

/////////////////////////////////////////////////
sdf::ElementPtr Collision::Element() const
{
  return this->dataPtr->sdf;
}

sdf::ElementPtr Collision::ToElement() const
{
  sdf::Errors errors;
  auto result = this->ToElement(errors);
  sdf::throwOrPrintErrors(errors);
  return result;
}

/////////////////////////////////////////////////
sdf::ElementPtr Collision::ToElement(sdf::Errors &_errors) const
{
  sdf::ElementPtr elem(new sdf::Element);
  sdf::initFile("collision.sdf", elem);

  elem->GetAttribute("name")->Set(this->Name(), _errors);

  // Set pose
  sdf::ElementPtr poseElem = elem->GetElement("pose", _errors);
  if (!this->dataPtr->poseRelativeTo.empty())
  {
    poseElem->GetAttribute("relative_to")->Set<std::string>(
        this->dataPtr->poseRelativeTo, _errors);
  }
  poseElem->Set<gz::math::Pose3d>(_errors, this->RawPose());

  // Set the geometry
  elem->InsertElement(this->dataPtr->geom.ToElement(_errors), true);

  // Set the surface
  elem->InsertElement(this->dataPtr->surface.ToElement(_errors), true);

  return elem;
}<|MERGE_RESOLUTION|>--- conflicted
+++ resolved
@@ -262,20 +262,12 @@
 }
 
 /////////////////////////////////////////////////
-<<<<<<< HEAD
-Errors Collision::MassMatrix(gz::math::Vector3d &_xxyyzz, 
-        gz::math::Vector3d &_xyxzyx, double &_mass, const ParserConfig &_config)
-{
-  Errors errors;
-  auto massMat = this->dataPtr->geom.MassMatrix(this->dataPtr->density, this->dataPtr->moiCalculatorParams, _config);
-=======
 Errors Collision::CalculateInertial(gz::math::Inertiald &_inertial)
 {
   Errors errors;
 
   auto geomInertial =
     this->dataPtr->geom.CalculateInertial(this->dataPtr->density);
->>>>>>> 67126dd5
 
   if (!geomInertial)
   {
