/*
 * Copyright (C) 2018 Open Source Robotics Foundation
 *
 * Licensed under the Apache License, Version 2.0 (the "License");
 * you may not use this file except in compliance with the License.
 * You may obtain a copy of the License at
 *
 *     http://www.apache.org/licenses/LICENSE-2.0
 *
 * Unless required by applicable law or agreed to in writing, software
 * distributed under the License is distributed on an "AS IS" BASIS,
 * WITHOUT WARRANTIES OR CONDITIONS OF ANY KIND, either express or implied.
 * See the License for the specific language governing permissions and
 * limitations under the License.
 *
*/

#include <gtest/gtest.h>
#include <limits>
#include "sdf/JointAxis.hh"
<<<<<<< HEAD
#include "sdf/Root.hh"
=======
#include "test_utils.hh"
>>>>>>> bfeaf073

/////////////////////////////////////////////////
TEST(DOMJointAxis, Construction)
{
  sdf::JointAxis axis;
  EXPECT_EQ(nullptr, axis.Element());
  EXPECT_EQ(gz::math::Vector3d::UnitZ, axis.Xyz());
  EXPECT_TRUE(axis.XyzExpressedIn().empty());
  EXPECT_DOUBLE_EQ(0.0, axis.Damping());
  EXPECT_DOUBLE_EQ(0.0, axis.Friction());
  EXPECT_DOUBLE_EQ(0.0, axis.SpringReference());
  EXPECT_DOUBLE_EQ(0.0, axis.SpringStiffness());
  EXPECT_DOUBLE_EQ(-std::numeric_limits<double>::infinity(), axis.Lower());
  EXPECT_DOUBLE_EQ(std::numeric_limits<double>::infinity(), axis.Upper());
  EXPECT_DOUBLE_EQ(std::numeric_limits<double>::infinity(), axis.Effort());
  EXPECT_DOUBLE_EQ(std::numeric_limits<double>::infinity(), axis.MaxVelocity());
  EXPECT_DOUBLE_EQ(1e8, axis.Stiffness());
  EXPECT_DOUBLE_EQ(1.0, axis.Dissipation());

  {
    sdf::Errors errors = axis.SetXyz(gz::math::Vector3d(0, 1, 0));
    EXPECT_TRUE(errors.empty());
    EXPECT_EQ(gz::math::Vector3d::UnitY, axis.Xyz());
  }

  axis.SetXyzExpressedIn("__model__");
  EXPECT_EQ("__model__", axis.XyzExpressedIn());

  // expect errors when trying to resolve axis without graph
  gz::math::Vector3d vec3;
  EXPECT_FALSE(axis.ResolveXyz(vec3).empty());

  axis.SetDamping(0.2);
  EXPECT_DOUBLE_EQ(0.2, axis.Damping());

  axis.SetFriction(1.3);
  EXPECT_DOUBLE_EQ(1.3, axis.Friction());

  axis.SetSpringReference(2.4);
  EXPECT_DOUBLE_EQ(2.4, axis.SpringReference());

  axis.SetSpringStiffness(-1.2);
  EXPECT_DOUBLE_EQ(-1.2, axis.SpringStiffness());

  axis.SetLower(-10.8);
  EXPECT_DOUBLE_EQ(-10.8, axis.Lower());

  axis.SetUpper(123.4);
  EXPECT_DOUBLE_EQ(123.4, axis.Upper());

  axis.SetEffort(3.2);
  EXPECT_DOUBLE_EQ(3.2, axis.Effort());

  axis.SetMaxVelocity(54.2);
  EXPECT_DOUBLE_EQ(54.2, axis.MaxVelocity());

  axis.SetStiffness(1e2);
  EXPECT_DOUBLE_EQ(1e2, axis.Stiffness());

  axis.SetDissipation(1.5);
  EXPECT_DOUBLE_EQ(1.5, axis.Dissipation());

  sdf::MimicJointContainer mimic("test_joint", 5.0, 1.0, 2.0);

  EXPECT_FALSE(axis.MimicJoint());
  axis.SetMimicJoint(mimic);
  EXPECT_TRUE(axis.MimicJoint());
  EXPECT_EQ(axis.MimicJoint()->Joint(), "test_joint");
  EXPECT_DOUBLE_EQ(axis.MimicJoint()->Multiplier(), 5.0);
  EXPECT_DOUBLE_EQ(axis.MimicJoint()->Offset(), 1.0);
  EXPECT_DOUBLE_EQ(axis.MimicJoint()->Reference(), 2.0);
}

/////////////////////////////////////////////////
TEST(DOMJointAxis, CopyConstructor)
{
  sdf::JointAxis jointAxis;
  EXPECT_TRUE(jointAxis.SetXyz(gz::math::Vector3d(0, 1, 0)).empty());

  sdf::JointAxis jointAxisCopy(jointAxis);
  EXPECT_EQ(jointAxis.Xyz(), jointAxisCopy.Xyz());
}

/////////////////////////////////////////////////
TEST(DOMJointAxis, AssignmentOperator)
{
  sdf::JointAxis jointAxis;
  EXPECT_TRUE(jointAxis.SetXyz(gz::math::Vector3d(0, 1, 0)).empty());

  sdf::JointAxis jointAxisCopy;
  jointAxisCopy = jointAxis;
  EXPECT_EQ(jointAxis.Xyz(), jointAxisCopy.Xyz());
}

/////////////////////////////////////////////////
TEST(DOMJointAxis, MoveConstructor)
{
  gz::math::Vector3d axis{0, 1, 0};
  sdf::JointAxis jointAxis;
  EXPECT_TRUE(jointAxis.SetXyz(axis).empty());

  sdf::JointAxis jointAxisMoved(std::move(jointAxis));
  EXPECT_EQ(axis, jointAxisMoved.Xyz());
}

/////////////////////////////////////////////////
TEST(DOMJointAxis, MoveAssignmentOperator)
{
  gz::math::Vector3d axis{0, 1, 0};
  sdf::JointAxis jointAxis;
  EXPECT_TRUE(jointAxis.SetXyz(axis).empty());

  sdf::JointAxis jointAxisMoved;
  jointAxisMoved = std::move(jointAxis);
  EXPECT_EQ(axis, jointAxisMoved.Xyz());
}

/////////////////////////////////////////////////
TEST(DOMJointAxis, CopyAssignmentAfterMove)
{
  gz::math::Vector3d axis1{0, 1, 0};
  sdf::JointAxis jointAxis1;
  EXPECT_TRUE(jointAxis1.SetXyz(axis1).empty());

  gz::math::Vector3d axis2{1, 0, 0};
  sdf::JointAxis jointAxis2;
  EXPECT_TRUE(jointAxis2.SetXyz(axis2).empty());

  // This is similar to what std::swap does except it uses std::move for each
  // assignment
  sdf::JointAxis tmp = std::move(jointAxis1);
  jointAxis1 = jointAxis2;
  jointAxis2 = tmp;

  EXPECT_EQ(axis2, jointAxis1.Xyz());
  EXPECT_EQ(axis1, jointAxis2.Xyz());
}

/////////////////////////////////////////////////
TEST(DOMJointAxis, ZeroNormVectorReturnsError)
{
  sdf::JointAxis axis;
  EXPECT_TRUE(axis.SetXyz({1.0, 0, 0}).empty());

  sdf::Errors errors = axis.SetXyz(gz::math::Vector3d::Zero);
  ASSERT_FALSE(errors.empty());
  EXPECT_EQ(errors[0].Message(), "The norm of the xyz vector cannot be zero");
}

/////////////////////////////////////////////////
<<<<<<< HEAD
TEST(DOMJointAxis, ParseMimic)
{
  std::string sdf =
    "<?xml version='1.0' ?>"
    "<sdf version='1.10'>"
    "  <model name='test'>"
    "    <link name='link1'/>"
    "    <link name='link2'/>"
    "    <joint name='revolute_joint' type='revolute'>"
    "      <pose>1 0 0 0 0 0</pose>"
    "      <child>link1</child>"
    "      <parent>link2</parent>"
    "      <axis>"
    "        <xyz>0 0 1</xyz>"
    "        <mimic joint='test_joint'>"
    "          <multiplier>4</multiplier>"
    "          <offset>2</offset>"
    "          <reference>3</reference>"
    "        </mimic>"
    "      </axis>"
    "    </joint>"
    "  </model>"
    "</sdf>";

  sdf::Root root;
  root.LoadSdfString(sdf);
  auto jointElement = root.Element()->GetElement("model")->GetElement("joint");
  EXPECT_NE(nullptr, jointElement);

  // Test loading from sdf element pointer.
  sdf::JointAxis jointAxis;
  jointAxis.Load(jointElement->GetElement("axis"));
  EXPECT_EQ(jointAxis.MimicJoint()->Joint(), "test_joint");
  EXPECT_TRUE(jointAxis.MimicJoint());
  EXPECT_DOUBLE_EQ(jointAxis.MimicJoint()->Multiplier(), 4);
  EXPECT_DOUBLE_EQ(jointAxis.MimicJoint()->Offset(), 2);
  EXPECT_DOUBLE_EQ(jointAxis.MimicJoint()->Reference(), 3);

  // Test conversion back to sdf element.
  auto mimicElement = jointAxis.ToElement()->GetElement("mimic");
  EXPECT_NE(nullptr, mimicElement);
  EXPECT_EQ(mimicElement->Get<std::string>("joint"), "test_joint");
  EXPECT_EQ(mimicElement->Get<double>("offset"), 2);
  EXPECT_EQ(mimicElement->Get<double>("multiplier"), 4);
  EXPECT_EQ(mimicElement->Get<double>("reference"), 3);
}

/////////////////////////////////////////////////
TEST(DOMJointAxis, ParseInvalidSelfMimic)
{
  std::string sdf =
    "<?xml version='1.0' ?>"
    "<sdf version='1.10'>"
    "  <model name='test'>"
    "    <link name='link1'/>"
    "    <link name='link2'/>"
    "    <joint name='self_mimic' type='universal'>"
    "      <pose>1 0 0 0 0 0</pose>"
    "      <child>link1</child>"
    "      <parent>link2</parent>"
    "      <axis>"
    "        <xyz>0 0 1</xyz>"
    "        <mimic joint='self_mimic'>"
    "          <multiplier>4</multiplier>"
    "          <offset>2</offset>"
    "          <reference>3</reference>"
    "        </mimic>"
    "      </axis>"
    "      <axis2>"
    "        <xyz>1 0 0</xyz>"
    "        <mimic joint='self_mimic'>"
    "          <multiplier>4</multiplier>"
    "          <offset>2</offset>"
    "          <reference>3</reference>"
    "        </mimic>"
    "      </axis2>"
    "    </joint>"
    "  </model>"
    "</sdf>";

  sdf::Root root;
  auto errors = root.LoadSdfString(sdf);
  EXPECT_EQ(errors.size(), 4) << errors;
  for (const auto &error : errors)
  {
    std::stringstream ss;
    ss << error;
    const std::string errorMsg = "Error Code 41: Msg: Joint with name "
      "[self_mimic] cannot mimic itself.";
    EXPECT_EQ(ss.str(), errorMsg);
  }
}

/////////////////////////////////////////////////
TEST(DOMJointAxis, ParseMimicInvalidJointName)
{
  std::string sdf =
    "<?xml version='1.0' ?>"
    "<sdf version='1.10'>"
    "  <model name='test'>"
    "    <link name='link1'/>"
    "    <link name='link2'/>"
    "    <joint name='joint' type='universal'>"
    "      <pose>1 0 0 0 0 0</pose>"
    "      <child>link1</child>"
    "      <parent>link2</parent>"
    "      <axis>"
    "        <xyz>0 0 1</xyz>"
    "        <mimic joint='invalid'>"
    "          <multiplier>4</multiplier>"
    "          <offset>2</offset>"
    "          <reference>3</reference>"
    "        </mimic>"
    "      </axis>"
    "      <axis2>"
    "        <xyz>1 0 0</xyz>"
    "        <mimic joint='invalid'>"
    "          <multiplier>4</multiplier>"
    "          <offset>2</offset>"
    "          <reference>3</reference>"
    "        </mimic>"
    "      </axis2>"
    "    </joint>"
    "  </model>"
    "</sdf>";

  sdf::Root root;
  auto errors = root.LoadSdfString(sdf);
  EXPECT_EQ(errors.size(), 2) << errors;
  for (const auto &error : errors)
  {
    std::stringstream ss;
    ss << error;
    const std::string errorMsg = "Error Code 41: Msg: A joint with"
      " name[invalid] specified by an axis mimic in joint with name[joint] not"
      " found in model with name[test].";
    EXPECT_EQ(ss.str(), errorMsg);
  }
=======
TEST(DOMJointAxis, ToElement)
{
  std::stringstream buffer;
  sdf::testing::RedirectConsoleStream redir(
      sdf::Console::Instance()->GetMsgStream(), &buffer);

  #ifdef _WIN32
    sdf::Console::Instance()->SetQuiet(false);
    sdf::testing::ScopeExit revertSetQuiet(
      []
      {
        sdf::Console::Instance()->SetQuiet(true);
      });
  #endif

  sdf::JointAxis axis;
  sdf::Errors errors;

  errors = axis.SetXyz(gz::math::Vector3d(0, 1, 0));
  ASSERT_TRUE(errors.empty());
  axis.SetXyzExpressedIn("test");
  ASSERT_TRUE(errors.empty());

  axis.SetDamping(0.2);
  axis.SetFriction(1.3);
  axis.SetSpringReference(2.4);
  axis.SetSpringStiffness(-1.2);
  axis.SetLower(-10.8);
  axis.SetUpper(123.4);
  axis.SetEffort(3.2);
  axis.SetMaxVelocity(54.2);
  axis.SetStiffness(1e2);
  axis.SetDissipation(1.5);

  sdf::ElementPtr elem = axis.ToElement(errors);
  ASSERT_TRUE(errors.empty());

  sdf::ElementPtr xyzElem = elem->GetElement("xyz", errors);
  ASSERT_TRUE(errors.empty());
  gz::math::Vector3d xyz = elem->Get<gz::math::Vector3d>(
      errors, "xyz", xyz).first;
  ASSERT_TRUE(errors.empty());
  EXPECT_EQ(gz::math::Vector3d::UnitY, axis.Xyz());
  std::string expressedIn = elem->GetElement("xyz", errors)->Get<std::string>(
      errors, "expressed_in");
  ASSERT_TRUE(errors.empty());
  EXPECT_EQ("test", expressedIn);

  sdf::ElementPtr dynElem = elem->GetElement("dynamics", errors);
  ASSERT_TRUE(errors.empty());

  double damping;
  damping = dynElem->Get<double>(errors, "damping", damping).first;
  ASSERT_TRUE(errors.empty());
  EXPECT_DOUBLE_EQ(0.2, damping);

  double friction;
  friction = dynElem->Get<double>(errors, "friction", friction).first;
  ASSERT_TRUE(errors.empty());
  EXPECT_DOUBLE_EQ(1.3, friction);

  double springReference;
  springReference = dynElem->Get<double>(
      errors, "spring_reference", springReference).first;
  ASSERT_TRUE(errors.empty());
  EXPECT_DOUBLE_EQ(2.4, springReference);

  double springStiffness;
  springStiffness = dynElem->Get<double>(
      errors, "spring_stiffness", springStiffness).first;
  ASSERT_TRUE(errors.empty());
  EXPECT_DOUBLE_EQ(-1.2, springStiffness);

  sdf::ElementPtr limitElem = elem->GetElement("limit", errors);
  double lower;
  lower = limitElem->Get<double>(errors, "lower", lower).first;
  ASSERT_TRUE(errors.empty());
  EXPECT_DOUBLE_EQ(-10.8, lower);

  double upper;
  upper = limitElem->Get<double>(errors, "upper", upper).first;
  ASSERT_TRUE(errors.empty());
  EXPECT_DOUBLE_EQ(123.4, upper);

  double effort;
  effort = limitElem->Get<double>(errors, "effort", effort).first;
  ASSERT_TRUE(errors.empty());
  EXPECT_DOUBLE_EQ(3.2, effort);

  double maxVel;
  maxVel = limitElem->Get<double>(errors, "velocity", maxVel).first;
  ASSERT_TRUE(errors.empty());
  EXPECT_DOUBLE_EQ(54.2, maxVel);

  double stiffness;
  stiffness = limitElem->Get<double>(errors, "stiffness", stiffness).first;
  ASSERT_TRUE(errors.empty());
  EXPECT_DOUBLE_EQ(1e2, stiffness);

  double dissipation;
  dissipation = limitElem->Get<double>(
      errors, "dissipation", dissipation).first;
  ASSERT_TRUE(errors.empty());
  EXPECT_DOUBLE_EQ(1.5, dissipation);

  // Check nothing has been printed
  EXPECT_TRUE(buffer.str().empty()) << buffer.str();
>>>>>>> bfeaf073
}<|MERGE_RESOLUTION|>--- conflicted
+++ resolved
@@ -18,11 +18,8 @@
 #include <gtest/gtest.h>
 #include <limits>
 #include "sdf/JointAxis.hh"
-<<<<<<< HEAD
 #include "sdf/Root.hh"
-=======
 #include "test_utils.hh"
->>>>>>> bfeaf073
 
 /////////////////////////////////////////////////
 TEST(DOMJointAxis, Construction)
@@ -173,7 +170,6 @@
 }
 
 /////////////////////////////////////////////////
-<<<<<<< HEAD
 TEST(DOMJointAxis, ParseMimic)
 {
   std::string sdf =
@@ -312,7 +308,9 @@
       " found in model with name[test].";
     EXPECT_EQ(ss.str(), errorMsg);
   }
-=======
+}
+
+/////////////////////////////////////////////////
 TEST(DOMJointAxis, ToElement)
 {
   std::stringstream buffer;
@@ -420,5 +418,4 @@
 
   // Check nothing has been printed
   EXPECT_TRUE(buffer.str().empty()) << buffer.str();
->>>>>>> bfeaf073
 }