/*
 * Copyright 2018 Open Source Robotics Foundation
 *
 * Licensed under the Apache License, Version 2.0 (the "License");
 * you may not use this file except in compliance with the License.
 * You may obtain a copy of the License at
 *
 *     http://www.apache.org/licenses/LICENSE-2.0
 *
 * Unless required by applicable law or agreed to in writing, software
 * distributed under the License is distributed on an "AS IS" BASIS,
 * WITHOUT WARRANTIES OR CONDITIONS OF ANY KIND, either express or implied.
 * See the License for the specific language governing permissions and
 * limitations under the License.
 *
*/

#include <optional>

#include <gz/math/Inertial.hh>
#include "sdf/Geometry.hh"
#include "sdf/Box.hh"
#include "sdf/Capsule.hh"
#include "sdf/Cylinder.hh"
#include "sdf/Ellipsoid.hh"
#include "sdf/Heightmap.hh"
#include "sdf/Mesh.hh"
#include "sdf/parser.hh"
#include "sdf/Plane.hh"
#include "sdf/Polyline.hh"
#include "sdf/Sphere.hh"

#include "Utils.hh"

using namespace sdf;

// Private data class
class sdf::Geometry::Implementation
{
  // \brief The geometry type.
  public: GeometryType type = GeometryType::EMPTY;

  /// \brief Optional box.
  public: std::optional<Box> box;

  /// \brief Optional capsule.
  public: std::optional<Capsule> capsule;

  /// \brief Optional cylinder.
  public: std::optional<Cylinder> cylinder;

  /// \brief Optional ellipsoid
  public: std::optional<Ellipsoid> ellipsoid;

  /// \brief Optional plane.
  public: std::optional<Plane> plane;

  /// \brief Optional polylines.
  public: std::vector<Polyline> polylines;

  /// \brief Optional sphere.
  public: std::optional<Sphere> sphere;

  /// \brief Optional mesh.
  public: std::optional<Mesh> mesh;

  /// \brief Optional heightmap.
  public: std::optional<Heightmap> heightmap;

  /// \brief The SDF element pointer used during load.
  public: sdf::ElementPtr sdf;
};

/////////////////////////////////////////////////
Geometry::Geometry()
  : dataPtr(gz::utils::MakeImpl<Implementation>())
{
}

/////////////////////////////////////////////////
Errors Geometry::Load(ElementPtr _sdf)
{
  return this->Load(_sdf, ParserConfig::GlobalConfig());
}

/////////////////////////////////////////////////
Errors Geometry::Load(ElementPtr _sdf, const ParserConfig &_config)
{
  Errors errors;

  this->dataPtr->sdf = _sdf;

  // Check that sdf is a valid pointer
  if (!_sdf)
  {
    errors.push_back({ErrorCode::ELEMENT_MISSING,
        "Attempting to load a Geometry, but the provided SDF "
        "element is null."});
    return errors;
  }

  // Check that the provided SDF element is a <geometry>
  // This is an error that cannot be recovered, so return an error.
  if (_sdf->GetName() != "geometry")
  {
    errors.push_back({ErrorCode::ELEMENT_INCORRECT_TYPE,
        "Attempting to load a Geometry, but the provided SDF element is not a "
        "<geometry>."});
    return errors;
  }

  if (_sdf->HasElement("box"))
  {
    this->dataPtr->type = GeometryType::BOX;
    this->dataPtr->box.emplace();
    Errors err = this->dataPtr->box->Load(_sdf->GetElement("box", errors));
    errors.insert(errors.end(), err.begin(), err.end());
  }
  else if (_sdf->HasElement("capsule"))
  {
    this->dataPtr->type = GeometryType::CAPSULE;
    this->dataPtr->capsule.emplace();
    Errors err = this->dataPtr->capsule->Load(
        _sdf->GetElement("capsule", errors));
    errors.insert(errors.end(), err.begin(), err.end());
  }
  else if (_sdf->HasElement("cylinder"))
  {
    this->dataPtr->type = GeometryType::CYLINDER;
    this->dataPtr->cylinder.emplace();
    Errors err = this->dataPtr->cylinder->Load(
        _sdf->GetElement("cylinder", errors));
    errors.insert(errors.end(), err.begin(), err.end());
  }
  else if (_sdf->HasElement("ellipsoid"))
  {
    this->dataPtr->type = GeometryType::ELLIPSOID;
    this->dataPtr->ellipsoid.emplace();
    Errors err = this->dataPtr->ellipsoid->Load(
        _sdf->GetElement("ellipsoid", errors));
    errors.insert(errors.end(), err.begin(), err.end());
  }
  else if (_sdf->HasElement("plane"))
  {
    this->dataPtr->type = GeometryType::PLANE;
    this->dataPtr->plane.emplace();
    Errors err = this->dataPtr->plane->Load(_sdf->GetElement("plane", errors));
    errors.insert(errors.end(), err.begin(), err.end());
  }
  else if (_sdf->HasElement("sphere"))
  {
    this->dataPtr->type = GeometryType::SPHERE;
    this->dataPtr->sphere.emplace();
    Errors err = this->dataPtr->sphere->Load(
        _sdf->GetElement("sphere", errors));
    errors.insert(errors.end(), err.begin(), err.end());
  }
  else if (_sdf->HasElement("mesh"))
  {
    this->dataPtr->type = GeometryType::MESH;
    this->dataPtr->mesh.emplace();
    Errors err = this->dataPtr->mesh->Load(_sdf->GetElement("mesh", errors),
                                           _config);
    errors.insert(errors.end(), err.begin(), err.end());
  }
  else if (_sdf->HasElement("heightmap"))
  {
    this->dataPtr->type = GeometryType::HEIGHTMAP;
    this->dataPtr->heightmap.emplace();
    Errors err = this->dataPtr->heightmap->Load(
        _sdf->GetElement("heightmap", errors), _config);
    errors.insert(errors.end(), err.begin(), err.end());
  }
  else if (_sdf->HasElement("polyline"))
  {
    this->dataPtr->type = GeometryType::POLYLINE;

    for (auto polylineElem = _sdf->GetElement("polyline", errors);
         polylineElem != nullptr;
         polylineElem = polylineElem->GetNextElement("polyline"))
    {
      sdf::Polyline polyline;
      auto err = polyline.Load(polylineElem);
      errors.insert(errors.end(), err.begin(), err.end());
      this->dataPtr->polylines.push_back(polyline);
    }
  }

  return errors;
}

/////////////////////////////////////////////////
GeometryType Geometry::Type() const
{
  return this->dataPtr->type;
}

/////////////////////////////////////////////////
void Geometry::SetType(const GeometryType _type)
{
  this->dataPtr->type = _type;
}

/////////////////////////////////////////////////
const Box *Geometry::BoxShape() const
{
  return optionalToPointer(this->dataPtr->box);
}

/////////////////////////////////////////////////
void Geometry::SetBoxShape(const Box &_box)
{
  this->dataPtr->box = _box;
}

/////////////////////////////////////////////////
const Sphere *Geometry::SphereShape() const
{
  return optionalToPointer(this->dataPtr->sphere);
}

/////////////////////////////////////////////////
void Geometry::SetSphereShape(const Sphere &_sphere)
{
  this->dataPtr->sphere = _sphere;
}

/////////////////////////////////////////////////
const Capsule *Geometry::CapsuleShape() const
{
  return optionalToPointer(this->dataPtr->capsule);
}

/////////////////////////////////////////////////
void Geometry::SetCapsuleShape(const Capsule &_capsule)
{
  this->dataPtr->capsule = _capsule;
}

/////////////////////////////////////////////////
const Cylinder *Geometry::CylinderShape() const
{
  return optionalToPointer(this->dataPtr->cylinder);
}

/////////////////////////////////////////////////
void Geometry::SetCylinderShape(const Cylinder &_cylinder)
{
  this->dataPtr->cylinder = _cylinder;
}

/////////////////////////////////////////////////
const Ellipsoid *Geometry::EllipsoidShape() const
{
  return optionalToPointer(this->dataPtr->ellipsoid);
}

/////////////////////////////////////////////////
void Geometry::SetEllipsoidShape(const Ellipsoid &_ellipsoid)
{
  this->dataPtr->ellipsoid = _ellipsoid;
}

/////////////////////////////////////////////////
const Plane *Geometry::PlaneShape() const
{
  return optionalToPointer(this->dataPtr->plane);
}

/////////////////////////////////////////////////
void Geometry::SetPlaneShape(const Plane &_plane)
{
  this->dataPtr->plane = _plane;
}

/////////////////////////////////////////////////
const Mesh *Geometry::MeshShape() const
{
  return optionalToPointer(this->dataPtr->mesh);
}

/////////////////////////////////////////////////
void Geometry::SetMeshShape(const Mesh &_mesh)
{
  this->dataPtr->mesh = _mesh;
}

/////////////////////////////////////////////////
const Heightmap *Geometry::HeightmapShape() const
{
  return optionalToPointer(this->dataPtr->heightmap);
}

/////////////////////////////////////////////////
void Geometry::SetHeightmapShape(const Heightmap &_heightmap)
{
  this->dataPtr->heightmap = _heightmap;
}

/////////////////////////////////////////////////
const std::vector<Polyline> &Geometry::PolylineShape() const
{
  return this->dataPtr->polylines;
}

/////////////////////////////////////////////////
void Geometry::SetPolylineShape(const std::vector<Polyline> &_polylines)
{
  this->dataPtr->polylines = _polylines;
}

<<<<<<< HEAD
std::optional< gz::math::MassMatrix3d > Geometry::MassMatrix(const double _density, 
    const sdf::ElementPtr _calculatorParams, const ParserConfig &_config)
=======
std::optional<gz::math::Inertiald> Geometry::CalculateInertial(
  const double _density)
>>>>>>> 67126dd5
{
  std::optional< gz::math::Inertiald > geomInertial;

  switch (this->dataPtr->type)
  {
    case GeometryType::BOX:
      geomInertial = this->dataPtr->box->CalculateInertial(_density);
      break;
    case GeometryType::CAPSULE:
      geomInertial = this->dataPtr->capsule->CalculateInertial(_density);
      break;
    case GeometryType::CYLINDER:
      geomInertial = this->dataPtr->cylinder->CalculateInertial(_density);
      break;
    case GeometryType::ELLIPSOID:
      geomInertial = this->dataPtr->ellipsoid->CalculateInertial(_density);
      break;
    case GeometryType::SPHERE:
      geomInertial = this->dataPtr->sphere->CalculateInertial(_density);
      break;
    case GeometryType::MESH:
      massMat = this->dataPtr->mesh->MassMatrix(_density, _calculatorParams, _config);
      break;
    default:
      break;
  }

  return geomInertial;
}

/////////////////////////////////////////////////
sdf::ElementPtr Geometry::Element() const
{
  return this->dataPtr->sdf;
}

/////////////////////////////////////////////////
sdf::ElementPtr Geometry::ToElement() const
{
  sdf::Errors errors;
  auto result = this->ToElement(errors);
  sdf::throwOrPrintErrors(errors);
  return result;
}

/////////////////////////////////////////////////
sdf::ElementPtr Geometry::ToElement(sdf::Errors &_errors) const
{
  sdf::ElementPtr elem(new sdf::Element);
  sdf::initFile("geometry.sdf", elem);

  switch (this->dataPtr->type)
  {
    case GeometryType::BOX:
      elem->InsertElement(this->dataPtr->box->ToElement(_errors), true);
      break;
    case GeometryType::CYLINDER:
      elem->InsertElement(this->dataPtr->cylinder->ToElement(_errors), true);
      break;
    case GeometryType::PLANE:
      elem->InsertElement(this->dataPtr->plane->ToElement(_errors), true);
      break;
    case GeometryType::SPHERE:
      elem->InsertElement(this->dataPtr->sphere->ToElement(_errors), true);
      break;
    case GeometryType::MESH:
      elem->InsertElement(this->dataPtr->mesh->ToElement(_errors), true);
      break;
    case GeometryType::HEIGHTMAP:
      elem->InsertElement(this->dataPtr->heightmap->ToElement(_errors), true);
      break;
    case GeometryType::CAPSULE:
      elem->InsertElement(this->dataPtr->capsule->ToElement(_errors), true);
      break;
    case GeometryType::ELLIPSOID:
      elem->InsertElement(this->dataPtr->ellipsoid->ToElement(_errors), true);
      break;
    case GeometryType::POLYLINE:
    {
      for (const auto &polyline : this->dataPtr->polylines)
      {
        elem->InsertElement(polyline.ToElement(_errors), true);
      }
      break;
    }
    case GeometryType::EMPTY:
    default:
      elem->AddElement("empty", _errors);
      break;
  }

  return elem;
}<|MERGE_RESOLUTION|>--- conflicted
+++ resolved
@@ -309,13 +309,8 @@
   this->dataPtr->polylines = _polylines;
 }
 
-<<<<<<< HEAD
-std::optional< gz::math::MassMatrix3d > Geometry::MassMatrix(const double _density, 
-    const sdf::ElementPtr _calculatorParams, const ParserConfig &_config)
-=======
 std::optional<gz::math::Inertiald> Geometry::CalculateInertial(
   const double _density)
->>>>>>> 67126dd5
 {
   std::optional< gz::math::Inertiald > geomInertial;
 
