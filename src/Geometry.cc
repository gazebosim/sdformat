--- conflicted
+++ resolved
@@ -310,12 +310,8 @@
 }
 
 std::optional<gz::math::Inertiald> Geometry::CalculateInertial(
-<<<<<<< HEAD
   double _density, const ParserConfig &_config,
-  sdf::ElementPtr _autoInertiaParams)
-=======
-  double _density, const sdf::ParserConfig &_config, sdf::Errors &_errors)
->>>>>>> b5648ff4
+  sdf::ElementPtr _autoInertiaParams, sdf::Errors &_errors)
 {
   std::optional<gz::math::Inertiald> geomInertial;
 
