--- conflicted
+++ resolved
@@ -98,13 +98,8 @@
 
     // Check world_duplicate.sdf
     std::string output =
-<<<<<<< HEAD
-      custom_exec_str(g_ignCommand + " sdf -k " + path + g_sdfVersion);
+      custom_exec_str(IgnCommand() + " sdf -k " + path + SdfVersion());
     EXPECT_NE(output.find("World with name[default] already exists."),
-=======
-      custom_exec_str(IgnCommand() + " sdf -k " + path + SdfVersion());
-    EXPECT_NE(output.find("Error: World with name[default] already exists."),
->>>>>>> 12cfeddc
               std::string::npos) << output;
   }
 
@@ -115,13 +110,8 @@
 
     // Check world_sibling_same_names.sdf
     std::string output =
-<<<<<<< HEAD
-      custom_exec_str(g_ignCommand + " sdf -k " + path + g_sdfVersion);
+      custom_exec_str(IgnCommand() + " sdf -k " + path + SdfVersion());
     EXPECT_NE(output.find("Non-unique names"), std::string::npos)
-=======
-      custom_exec_str(IgnCommand() + " sdf -k " + path + SdfVersion());
-    EXPECT_NE(output.find("Error: Non-unique names"), std::string::npos)
->>>>>>> 12cfeddc
       << output;
   }
 
@@ -132,13 +122,8 @@
 
     // Check model_duplicate_links.sdf
     std::string output =
-<<<<<<< HEAD
-      custom_exec_str(g_ignCommand + " sdf -k " + path + g_sdfVersion);
+      custom_exec_str(IgnCommand() + " sdf -k " + path + SdfVersion());
     EXPECT_NE(output.find("link with name[link] already exists."),
-=======
-      custom_exec_str(IgnCommand() + " sdf -k " + path + SdfVersion());
-    EXPECT_NE(output.find("Error: link with name[link] already exists."),
->>>>>>> 12cfeddc
               std::string::npos) << output;
   }
 
@@ -149,13 +134,8 @@
 
     // Check model_duplicate_joints.sdf
     std::string output =
-<<<<<<< HEAD
-      custom_exec_str(g_ignCommand + " sdf -k " + path + g_sdfVersion);
+      custom_exec_str(IgnCommand() + " sdf -k " + path + SdfVersion());
     EXPECT_NE(output.find("joint with name[joint] already exists."),
-=======
-      custom_exec_str(IgnCommand() + " sdf -k " + path + SdfVersion());
-    EXPECT_NE(output.find("Error: joint with name[joint] already exists."),
->>>>>>> 12cfeddc
               std::string::npos) << output;
   }
 
@@ -166,13 +146,8 @@
 
     // Check model_link_joint_same_name.sdf
     std::string output =
-<<<<<<< HEAD
-      custom_exec_str(g_ignCommand + " sdf -k " + path + g_sdfVersion);
+      custom_exec_str(IgnCommand() + " sdf -k " + path + SdfVersion());
     EXPECT_NE(output.find("Non-unique names"), std::string::npos)
-=======
-      custom_exec_str(IgnCommand() + " sdf -k " + path + SdfVersion());
-    EXPECT_NE(output.find("Error: Non-unique names"), std::string::npos)
->>>>>>> 12cfeddc
       << output;
   }
 
@@ -183,13 +158,8 @@
 
     // Check link_duplicate_sibling_collisions.sdf
     std::string output =
-<<<<<<< HEAD
-      custom_exec_str(g_ignCommand + " sdf -k " + path + g_sdfVersion);
+      custom_exec_str(IgnCommand() + " sdf -k " + path + SdfVersion());
     EXPECT_NE(output.find("collision with name[collision] "
-=======
-      custom_exec_str(IgnCommand() + " sdf -k " + path + SdfVersion());
-    EXPECT_NE(output.find("Error: collision with name[collision] "
->>>>>>> 12cfeddc
                           "already exists."),
               std::string::npos) << output;
   }
@@ -201,13 +171,8 @@
 
     // Check link_duplicate_sibling_visuals.sdf
     std::string output =
-<<<<<<< HEAD
-      custom_exec_str(g_ignCommand + " sdf -k " + path + g_sdfVersion);
+      custom_exec_str(IgnCommand() + " sdf -k " + path + SdfVersion());
     EXPECT_NE(output.find("visual with name[visual] already exists."),
-=======
-      custom_exec_str(IgnCommand() + " sdf -k " + path + SdfVersion());
-    EXPECT_NE(output.find("Error: visual with name[visual] already exists."),
->>>>>>> 12cfeddc
               std::string::npos) << output;
   }
 
@@ -239,13 +204,8 @@
 
     // Check joint_invalid_child.sdf
     std::string output =
-<<<<<<< HEAD
-      custom_exec_str(g_ignCommand + " sdf -k " + path + g_sdfVersion);
+      custom_exec_str(IgnCommand() + " sdf -k " + path + SdfVersion());
     EXPECT_NE(output.find("Child frame with name[invalid] specified by "
-=======
-      custom_exec_str(IgnCommand() + " sdf -k " + path + SdfVersion());
-    EXPECT_NE(output.find("Error: Child link with name[invalid] specified by "
->>>>>>> 12cfeddc
                           "joint with name[joint] not found in model with "
                           "name[joint_invalid_child]."),
               std::string::npos) << output;
@@ -257,13 +217,8 @@
 
     // Check joint_invalid_parent.sdf
     std::string output =
-<<<<<<< HEAD
-      custom_exec_str(g_ignCommand + " sdf -k " + path + g_sdfVersion);
+      custom_exec_str(IgnCommand() + " sdf -k " + path + SdfVersion());
     EXPECT_NE(output.find("parent frame with name[invalid] specified by "
-=======
-      custom_exec_str(IgnCommand() + " sdf -k " + path + SdfVersion());
-    EXPECT_NE(output.find("Error: parent link with name[invalid] specified by "
->>>>>>> 12cfeddc
                           "joint with name[joint] not found in model with "
                           "name[joint_invalid_parent]."),
               std::string::npos) << output;
@@ -275,7 +230,7 @@
 
     // Check joint_invalid_self_child.sdf
     std::string output =
-      custom_exec_str(g_ignCommand + " sdf -k " + path + g_sdfVersion);
+      custom_exec_str(IgnCommand() + " sdf -k " + path + SdfVersion());
     EXPECT_NE(output.find("FrameAttachedToGraph cycle detected, already "
                           "visited vertex [joint_invalid_self_child::self]."),
               std::string::npos) << output;
@@ -287,7 +242,7 @@
 
     // Check joint_invalid_self_parent.sdf
     std::string output =
-      custom_exec_str(g_ignCommand + " sdf -k " + path + g_sdfVersion);
+      custom_exec_str(IgnCommand() + " sdf -k " + path + SdfVersion());
     EXPECT_NE(output.find("joint with name[self] in model with "
                           "name[joint_invalid_self_parent] must not specify "
                           "its own name as the parent frame."),
@@ -300,13 +255,8 @@
 
     // Check joint_invalid_parent_same_as_child.sdf
     std::string output =
-<<<<<<< HEAD
-      custom_exec_str(g_ignCommand + " sdf -k " + path + g_sdfVersion);
+      custom_exec_str(IgnCommand() + " sdf -k " + path + SdfVersion());
     EXPECT_NE(output.find("Joint with name[joint] must "
-=======
-      custom_exec_str(IgnCommand() + " sdf -k " + path + SdfVersion());
-    EXPECT_NE(output.find("Error: Joint with name[joint] must "
->>>>>>> 12cfeddc
                           "specify different link names for parent and child, "
                           "while [link] was specified for both."),
               std::string::npos) << output;
@@ -320,7 +270,7 @@
 
     // Check joint_invalid_resolved_parent_same_as_child.sdf
     std::string output =
-      custom_exec_str(g_ignCommand + " sdf -k " + path + g_sdfVersion);
+      custom_exec_str(IgnCommand() + " sdf -k " + path + SdfVersion());
     EXPECT_NE(output.find("specified parent frame [J1] and child frame [L2] "
                           "that both resolve to [L2], but they should resolve "
                           "to different values."),
@@ -333,13 +283,8 @@
 
     // Check joint_child_world.sdf
     std::string output =
-<<<<<<< HEAD
-      custom_exec_str(g_ignCommand + " sdf -k " + path + g_sdfVersion);
+      custom_exec_str(IgnCommand() + " sdf -k " + path + SdfVersion());
     EXPECT_NE(output.find("Joint with name[joint] specified invalid "
-=======
-      custom_exec_str(IgnCommand() + " sdf -k " + path + SdfVersion());
-    EXPECT_NE(output.find("Error: Joint with name[joint] specified invalid "
->>>>>>> 12cfeddc
                           "child link [world]."),
               std::string::npos) << output;
   }
@@ -362,7 +307,7 @@
 
     // Check joint_child_frame.sdf
     std::string output =
-      custom_exec_str(g_ignCommand + " sdf -k " + path + g_sdfVersion);
+      custom_exec_str(IgnCommand() + " sdf -k " + path + SdfVersion());
     EXPECT_EQ("Valid.\n", output) << output;
   }
 
@@ -373,7 +318,7 @@
 
     // Check joint_parent_frame.sdf
     std::string output =
-      custom_exec_str(g_ignCommand + " sdf -k " + path + g_sdfVersion);
+      custom_exec_str(IgnCommand() + " sdf -k " + path + SdfVersion());
     EXPECT_EQ("Valid.\n", output) << output;
   }
 
@@ -394,13 +339,8 @@
 
     // Check model_invalid_canonical_link.sdf
     std::string output =
-<<<<<<< HEAD
-      custom_exec_str(g_ignCommand + " sdf -k " + path + g_sdfVersion);
+      custom_exec_str(IgnCommand() + " sdf -k " + path + SdfVersion());
     EXPECT_NE(output.find("canonical_link with name[link3] not found in "
-=======
-      custom_exec_str(IgnCommand() + " sdf -k " + path + SdfVersion());
-    EXPECT_NE(output.find("Error: canonical_link with name[link3] not found in "
->>>>>>> 12cfeddc
                           "model with name[model_invalid_canonical_link]."),
               std::string::npos) << output;
   }
@@ -411,13 +351,8 @@
 
     // Check model_without_links.sdf
     std::string output =
-<<<<<<< HEAD
-      custom_exec_str(g_ignCommand + " sdf -k " + path + g_sdfVersion);
+      custom_exec_str(IgnCommand() + " sdf -k " + path + SdfVersion());
     EXPECT_NE(output.find("A model must have at least one link."),
-=======
-      custom_exec_str(IgnCommand() + " sdf -k " + path + SdfVersion());
-    EXPECT_NE(output.find("Error: A model must have at least one link."),
->>>>>>> 12cfeddc
               std::string::npos) << output;
   }
 
@@ -449,8 +384,7 @@
 
     // Check nested_explicit_canonical_link.sdf
     std::string output =
-<<<<<<< HEAD
-      custom_exec_str(g_ignCommand + " sdf -k " + path + g_sdfVersion);
+      custom_exec_str(IgnCommand() + " sdf -k " + path + SdfVersion());
     EXPECT_EQ("Valid.\n", output) << output;
   }
 
@@ -460,15 +394,8 @@
 
     // Check nested_without_links_invalid.sdf
     std::string output =
-      custom_exec_str(g_ignCommand + " sdf -k " + path + g_sdfVersion);
+      custom_exec_str(IgnCommand() + " sdf -k " + path + SdfVersion());
     EXPECT_NE(output.find("A model must have at least one link."),
-=======
-      custom_exec_str(IgnCommand() + " sdf -k " + path + SdfVersion());
-    EXPECT_NE(output.find("Error: canonical_link with name[nested::link] not "
-                          "found in model with name[top]."),
-              std::string::npos) << output;
-    EXPECT_NE(output.find("Error: A model must have at least one link."),
->>>>>>> 12cfeddc
               std::string::npos) << output;
   }
 
@@ -478,13 +405,8 @@
 
     // Check model_invalid_reserved_names.sdf
     std::string output =
-<<<<<<< HEAD
-      custom_exec_str(g_ignCommand + " sdf -k " + path + g_sdfVersion);
+      custom_exec_str(IgnCommand() + " sdf -k " + path + SdfVersion());
     EXPECT_NE(output.find("The supplied link name [world] is reserved."),
-=======
-      custom_exec_str(IgnCommand() + " sdf -k " + path + SdfVersion());
-    EXPECT_NE(output.find("Error: The supplied link name [world] is reserved."),
->>>>>>> 12cfeddc
               std::string::npos) << output;
     EXPECT_NE(output.find("The supplied link name [__link__] "
                           "is reserved."),
@@ -560,13 +482,8 @@
 
     // Check model_frame_invalid_attached_to.sdf
     std::string output =
-<<<<<<< HEAD
-      custom_exec_str(g_ignCommand + " sdf -k " + path + g_sdfVersion);
+      custom_exec_str(IgnCommand() + " sdf -k " + path + SdfVersion());
     EXPECT_NE(output.find("attached_to name[A] specified by frame with "
-=======
-      custom_exec_str(IgnCommand() + " sdf -k " + path + SdfVersion());
-    EXPECT_NE(output.find("Error: attached_to name[A] specified by frame with "
->>>>>>> 12cfeddc
                           "name[F3] does not match a nested model, link, "
                           "joint, or frame name in model with "
                           "name[model_frame_invalid_attached_to]."),
@@ -583,16 +500,10 @@
 
     // Check model_frame_invalid_attached_to_cycle.sdf
     std::string output =
-<<<<<<< HEAD
-      custom_exec_str(g_ignCommand + " sdf -k " + path + g_sdfVersion);
+      custom_exec_str(IgnCommand() + " sdf -k " + path + SdfVersion());
     EXPECT_NE(std::string::npos,
         output.find("FrameAttachedToGraph cycle detected, already visited "
                     "vertex [model_frame_invalid_attached_to_cycle::F1]."))
-=======
-      custom_exec_str(IgnCommand() + " sdf -k " + path + SdfVersion());
-    EXPECT_NE(std::string::npos, output.find(
-      "FrameAttachedToGraph cycle detected, already visited vertex [F1]."))
->>>>>>> 12cfeddc
         << output;
     EXPECT_NE(std::string::npos,
         output.find("FrameAttachedToGraph cycle detected, already visited "
@@ -617,13 +528,8 @@
 
     // Check world_frame_invalid_attached_to.sdf
     std::string output =
-<<<<<<< HEAD
-      custom_exec_str(g_ignCommand + " sdf -k " + path + g_sdfVersion);
+      custom_exec_str(IgnCommand() + " sdf -k " + path + SdfVersion());
     EXPECT_NE(output.find("attached_to name[A] specified by frame with "
-=======
-      custom_exec_str(IgnCommand() + " sdf -k " + path + SdfVersion());
-    EXPECT_NE(output.find("Error: attached_to name[A] specified by frame with "
->>>>>>> 12cfeddc
                           "name[F] does not match a model or frame "
                           "name in world with "
                           "name[world_frame_invalid_attached_to]."),
@@ -652,13 +558,8 @@
 
     // Check model_invalid_link_relative_to.sdf
     std::string output =
-<<<<<<< HEAD
-      custom_exec_str(g_ignCommand + " sdf -k " + path + g_sdfVersion);
+      custom_exec_str(IgnCommand() + " sdf -k " + path + SdfVersion());
     EXPECT_NE(output.find("relative_to name[A] specified by link with "
-=======
-      custom_exec_str(IgnCommand() + " sdf -k " + path + SdfVersion());
-    EXPECT_NE(output.find("Error: relative_to name[A] specified by link with "
->>>>>>> 12cfeddc
                           "name[L] does not match a nested model, link, "
                           "joint, or frame name in model with "
                           "name[model_invalid_link_relative_to]."),
@@ -688,16 +589,8 @@
 
     // Check model_nested_model_relative_to.sdf
     std::string output =
-<<<<<<< HEAD
-      custom_exec_str(g_ignCommand + " sdf -k " + path + g_sdfVersion);
-    EXPECT_EQ("Valid.\n", output) << output;
-=======
-      custom_exec_str(IgnCommand() + " sdf -k " + path + SdfVersion());
-    EXPECT_NE(output.find("Error: Child link with name[M::C] specified by "
-                          "joint with name[J] not found in model with "
-                          "name[model_invalid_nested_joint_child]."),
-              std::string::npos) << output;
->>>>>>> 12cfeddc
+      custom_exec_str(IgnCommand() + " sdf -k " + path + SdfVersion());
+    EXPECT_EQ("Valid.\n", output) << output;
   }
 
   // Check an SDF file with joints using the relative_to attribute.
@@ -717,13 +610,8 @@
 
     // Check model_invalid_joint_relative_to.sdf
     std::string output =
-<<<<<<< HEAD
-      custom_exec_str(g_ignCommand + " sdf -k " + path + g_sdfVersion);
+      custom_exec_str(IgnCommand() + " sdf -k " + path + SdfVersion());
     EXPECT_NE(output.find("relative_to name[A] specified by joint with "
-=======
-      custom_exec_str(IgnCommand() + " sdf -k " + path + SdfVersion());
-    EXPECT_NE(output.find("Error: relative_to name[A] specified by joint with "
->>>>>>> 12cfeddc
                           "name[J] does not match a nested model, link, "
                           "joint, or frame name in model with "
                           "name[model_invalid_joint_relative_to]."),
@@ -762,13 +650,8 @@
 
     // Check model_invalid_frame_relative_to.sdf
     std::string output =
-<<<<<<< HEAD
-      custom_exec_str(g_ignCommand + " sdf -k " + path + g_sdfVersion);
+      custom_exec_str(IgnCommand() + " sdf -k " + path + SdfVersion());
     EXPECT_NE(output.find("relative_to name[A] specified by frame with "
-=======
-      custom_exec_str(IgnCommand() + " sdf -k " + path + SdfVersion());
-    EXPECT_NE(output.find("Error: relative_to name[A] specified by frame with "
->>>>>>> 12cfeddc
                           "name[F] does not match a nested model, link, "
                           "joint, or frame name in model with "
                           "name[model_invalid_frame_relative_to]."),
@@ -785,16 +668,10 @@
 
     // Check model_invalid_frame_relative_to_cycle.sdf
     std::string output =
-<<<<<<< HEAD
-      custom_exec_str(g_ignCommand + " sdf -k " + path + g_sdfVersion);
+      custom_exec_str(IgnCommand() + " sdf -k " + path + SdfVersion());
     EXPECT_NE(std::string::npos,
         output.find("PoseRelativeToGraph cycle detected, already visited "
                     "vertex [model_invalid_frame_relative_to_cycle::F1]."))
-=======
-      custom_exec_str(IgnCommand() + " sdf -k " + path + SdfVersion());
-    EXPECT_NE(std::string::npos, output.find(
-      "PoseRelativeToGraph cycle detected, already visited vertex [F1]."))
->>>>>>> 12cfeddc
         << output;
     EXPECT_NE(std::string::npos,
         output.find("PoseRelativeToGraph cycle detected, already visited "
@@ -819,13 +696,8 @@
 
     // Check world_frame_invalid_relative_to.sdf
     std::string output =
-<<<<<<< HEAD
-      custom_exec_str(g_ignCommand + " sdf -k " + path + g_sdfVersion);
+      custom_exec_str(IgnCommand() + " sdf -k " + path + SdfVersion());
     EXPECT_NE(output.find("relative_to name[A] specified by model with "
-=======
-      custom_exec_str(IgnCommand() + " sdf -k " + path + SdfVersion());
-    EXPECT_NE(output.find("Error: relative_to name[A] specified by model with "
->>>>>>> 12cfeddc
                           "name[M] does not match a model or frame "
                           "name in world with "
                           "name[world_frame_invalid_relative_to]."),
@@ -853,7 +725,7 @@
 
     // Check model_invalid_placement_frame.sdf
     std::string output =
-      custom_exec_str(g_ignCommand + " sdf -k " + path + g_sdfVersion);
+      custom_exec_str(IgnCommand() + " sdf -k " + path + SdfVersion());
     EXPECT_NE(
         output.find("unable to find unique frame with name [link3] in graph"),
         std::string::npos)
@@ -865,7 +737,7 @@
     std::string path = pathBase + "/nested_model_cross_references.sdf";
 
     std::string output =
-      custom_exec_str(g_ignCommand + " sdf -k " + path + g_sdfVersion);
+      custom_exec_str(IgnCommand() + " sdf -k " + path + SdfVersion());
     EXPECT_EQ("Valid.\n", output) << output;
   }
 
@@ -874,7 +746,7 @@
     std::string path = pathBase + "/model_invalid_root_reference.sdf";
 
     std::string output =
-      custom_exec_str(g_ignCommand + " sdf -k " + path + g_sdfVersion);
+      custom_exec_str(IgnCommand() + " sdf -k " + path + SdfVersion());
     EXPECT_NE(
         output.find("'__root__' is reserved; it cannot be used as a "
                     "value of attribute [relative_to]"),
@@ -894,7 +766,7 @@
     std::string path = pathBase + "/world_invalid_root_reference.sdf";
 
     std::string output =
-      custom_exec_str(g_ignCommand + " sdf -k " + path + g_sdfVersion);
+      custom_exec_str(IgnCommand() + " sdf -k " + path + SdfVersion());
     EXPECT_NE(
         output.find("'__root__' is reserved; it cannot be used as a "
                     "value of attribute [relative_to]"),
@@ -941,7 +813,7 @@
     std::string path = pathBase + "/world_valid_root_reference.sdf";
 
     std::string output =
-      custom_exec_str(g_ignCommand + " sdf -k " + path + g_sdfVersion);
+      custom_exec_str(IgnCommand() + " sdf -k " + path + SdfVersion());
     EXPECT_EQ("Valid.\n", output) << output;
   }
   // Check an SDF with an invalid relative frame at the top level model
@@ -949,7 +821,7 @@
     std::string path = pathBase + "/model_invalid_top_level_frame.sdf";
 
     std::string output =
-        custom_exec_str(g_ignCommand + " sdf -k " + path + g_sdfVersion);
+        custom_exec_str(IgnCommand() + " sdf -k " + path + SdfVersion());
     EXPECT_NE(
         output.find("Attribute //pose[@relative_to] of top level model must be "
                     "left empty, found //pose[@relative_to='some_frame']."),
@@ -967,7 +839,7 @@
     std::string path = pathBase +"/shapes.sdf";
 
     std::string output =
-      custom_exec_str(g_ignCommand + " sdf -k " + path + g_sdfVersion);
+      custom_exec_str(IgnCommand() + " sdf -k " + path + SdfVersion());
     EXPECT_EQ("Valid.\n", output);
   }
 
@@ -975,7 +847,7 @@
     std::string path = pathBase +"/shapes_world.sdf";
 
     std::string output =
-      custom_exec_str(g_ignCommand + " sdf -k " + path + g_sdfVersion);
+      custom_exec_str(IgnCommand() + " sdf -k " + path + SdfVersion());
     EXPECT_EQ("Valid.\n", output);
   }
 }
@@ -1058,7 +930,7 @@
     pathBase + "/world_relative_to_nested_reference.sdf";
 
   const std::string output =
-    custom_exec_str(g_ignCommand + " sdf -g pose " + path + g_sdfVersion);
+    custom_exec_str(IgnCommand() + " sdf -g pose " + path + SdfVersion());
 
   std::stringstream expected;
   expected << "digraph {\n"
@@ -1105,7 +977,7 @@
   const std::string pathBase = std::string(PROJECT_SOURCE_PATH) + "/test/sdf";
   const std::string path = pathBase + "/model_relative_to_nested_reference.sdf";
   const std::string output =
-    custom_exec_str(g_ignCommand + " sdf -g pose " + path + g_sdfVersion);
+    custom_exec_str(IgnCommand() + " sdf -g pose " + path + SdfVersion());
 
   std::stringstream expected;
   expected << "digraph {\n"
@@ -1181,7 +1053,7 @@
   const std::string pathBase = std::string(PROJECT_SOURCE_PATH) + "/test/sdf";
   const std::string path = pathBase + "/world_nested_frame_attached_to.sdf";
   const std::string output =
-      custom_exec_str(g_ignCommand + " sdf -g frame " + path + g_sdfVersion);
+      custom_exec_str(IgnCommand() + " sdf -g frame " + path + SdfVersion());
 
   std::stringstream expected;
 
@@ -1227,7 +1099,7 @@
   const std::string pathBase = std::string(PROJECT_SOURCE_PATH) + "/test/sdf";
   const std::string path = pathBase + "/model_nested_frame_attached_to.sdf";
   const std::string output =
-      custom_exec_str(g_ignCommand + " sdf -g frame " + path + g_sdfVersion);
+      custom_exec_str(IgnCommand() + " sdf -g frame " + path + SdfVersion());
 
   std::stringstream expected;
 
