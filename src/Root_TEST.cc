--- conflicted
+++ resolved
@@ -272,51 +272,6 @@
 }
 
 /////////////////////////////////////////////////
-<<<<<<< HEAD
-TEST(DOMRoot, ToElementEmpty)
-{
-  sdf::Root root;
-
-  sdf::ElementPtr elem = root.ToElement();
-  ASSERT_NE(nullptr, elem);
-
-  sdf::Root root2;
-  root2.LoadSdfString(elem->ToString(""));
-
-  EXPECT_EQ(SDF_VERSION, root2.Version());
-}
-
-/////////////////////////////////////////////////
-TEST(DOMRoot, ToElement)
-{
-  sdf::Root root;
-
-  sdf::World world1;
-  world1.SetName("world1");
-  root.AddWorld(world1);
-
-  sdf::World world2;
-  world2.SetName("world2");
-  root.AddWorld(world2);
-
-  EXPECT_EQ(2u, root.WorldCount());
-
-  // Conver to sdf::ElementPtr
-  sdf::ElementPtr elem = root.ToElement();
-  ASSERT_NE(nullptr, elem);
-
-  sdf::Root root2;
-  root2.LoadSdfString(elem->ToString(""));
-
-  EXPECT_EQ(SDF_VERSION, root2.Version());
-  EXPECT_EQ(2u, root2.WorldCount());
-
-  ASSERT_NE(nullptr, root2.WorldByIndex(0));
-  EXPECT_EQ("world1", root2.WorldByIndex(0)->Name());
-
-  ASSERT_NE(nullptr, root2.WorldByIndex(1));
-  EXPECT_EQ("world2", root2.WorldByIndex(1)->Name());
-=======
 TEST(DOMRoot, AddWorld)
 {
   sdf::Root root;
@@ -356,5 +311,50 @@
   EXPECT_EQ("world1", w->Name());
   w->SetName("world2");
   EXPECT_EQ("world2", root.WorldByIndex(0)->Name());
->>>>>>> 10fcc38a
+}
+
+/////////////////////////////////////////////////
+TEST(DOMRoot, ToElementEmpty)
+{
+  sdf::Root root;
+
+  sdf::ElementPtr elem = root.ToElement();
+  ASSERT_NE(nullptr, elem);
+
+  sdf::Root root2;
+  root2.LoadSdfString(elem->ToString(""));
+
+  EXPECT_EQ(SDF_VERSION, root2.Version());
+}
+
+/////////////////////////////////////////////////
+TEST(DOMRoot, ToElement)
+{
+  sdf::Root root;
+
+  sdf::World world1;
+  world1.SetName("world1");
+  root.AddWorld(world1);
+
+  sdf::World world2;
+  world2.SetName("world2");
+  root.AddWorld(world2);
+
+  EXPECT_EQ(2u, root.WorldCount());
+
+  // Conver to sdf::ElementPtr
+  sdf::ElementPtr elem = root.ToElement();
+  ASSERT_NE(nullptr, elem);
+
+  sdf::Root root2;
+  root2.LoadSdfString(elem->ToString(""));
+
+  EXPECT_EQ(SDF_VERSION, root2.Version());
+  EXPECT_EQ(2u, root2.WorldCount());
+
+  ASSERT_NE(nullptr, root2.WorldByIndex(0));
+  EXPECT_EQ("world1", root2.WorldByIndex(0)->Name());
+
+  ASSERT_NE(nullptr, root2.WorldByIndex(1));
+  EXPECT_EQ("world2", root2.WorldByIndex(1)->Name());
 }