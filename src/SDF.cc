/*
 * Copyright 2012 Open Source Robotics Foundation
 *
 * Licensed under the Apache License, Version 2.0 (the "License");
 * you may not use this file except in compliance with the License.
 * You may obtain a copy of the License at
 *
 *     http://www.apache.org/licenses/LICENSE-2.0
 *
 * Unless required by applicable law or agreed to in writing, software
 * distributed under the License is distributed on an "AS IS" BASIS,
 * WITHOUT WARRANTIES OR CONDITIONS OF ANY KIND, either express or implied.
 * See the License for the specific language governing permissions and
 * limitations under the License.
 *
 */

#include <cstdlib>
#include <fstream>
#include <functional>
<<<<<<< HEAD
#include <list>
#include <map>
#include <mutex>
=======
#include <iostream>
#include <sstream>
>>>>>>> 493a8c9f
#include <string>
#include <vector>

#include <gz/utils/NeverDestroyed.hh>

#include "sdf/parser.hh"
#include "sdf/Assert.hh"
#include "sdf/Console.hh"
#include "sdf/Error.hh"
#include "sdf/Filesystem.hh"
#include "sdf/InstallationDirectories.hh"
#include "sdf/SDFImpl.hh"
#include "SDFImplPrivate.hh"
#include "sdf/config.hh"
#include "EmbeddedSdf.hh"
#include "Utils.hh"

#include <gz/utils/Environment.hh>

namespace sdf
{
inline namespace SDF_VERSION_NAMESPACE
{
std::string sdfSharePath()
{
  std::string sharePath = sdf::getSharePath();
  if (sharePath != "/")
  {
    return sharePath;
  }
  else
  {
    return "";
  }
}

/////////////////////////////////////////////////
void setFindCallback(std::function<std::string(const std::string &)> _cb)
{
  ParserConfig::GlobalConfig().SetFindCallback(_cb);
}

/////////////////////////////////////////////////
std::string findFile(
    const std::string &_filename, bool _searchLocalPath, bool _useCallback)
{
  sdf::Errors errors;
  std::string result = findFile(errors, _filename, _searchLocalPath,
                                _useCallback, ParserConfig::GlobalConfig());
  sdf::throwOrPrintErrors(errors);
  return result;
}

/////////////////////////////////////////////////
std::string findFile(
    sdf::Errors &_errors, const std::string &_filename, bool _searchLocalPath,
    bool _useCallback)
{
  return findFile(
      _errors, _filename, _searchLocalPath,
      _useCallback, ParserConfig::GlobalConfig());
}

/////////////////////////////////////////////////
std::string findFile(const std::string &_filename, bool _searchLocalPath,
                          bool _useCallback, const ParserConfig &_config)
{
  sdf::Errors errors;
  std::string result = findFile(errors, _filename, _searchLocalPath,
                                _useCallback, _config);
  sdf::throwOrPrintErrors(errors);
  return result;
}


/////////////////////////////////////////////////
std::string findFile(sdf::Errors &_errors, const std::string &_filename,
                     bool _searchLocalPath, bool _useCallback,
                     const ParserConfig &_config)
{
  // Check to see if _filename is URI. If so, resolve the URI path.
  for (const auto &[uriScheme, paths] : _config.URIPathMap())
  {
    // Check to see if the URI in the global map is the first part of the
    // given filename
    if (_filename.find(uriScheme) == 0)
    {
      std::string suffix = _filename;
      size_t index = suffix.find(uriScheme);
      if (index != std::string::npos)
      {
        suffix.replace(index, uriScheme.length(), "");
      }

      // Check each path in the list.
      for (const auto &path : paths)
      {
        // Return the path string if the path + suffix exists.
        std::string pathSuffix = sdf::filesystem::append(path, suffix);
        if (sdf::filesystem::exists(pathSuffix))
        {
          return pathSuffix;
        }
      }
    }
  }

  // Strip scheme, if any
  std::string filename = _filename;
  std::string sep("://");
  size_t idx = _filename.find(sep);
  if (idx != std::string::npos)
  {
    filename = filename.substr(idx + sep.length());
  }

  // First check the local path, if the flag is set.
  if (_searchLocalPath)
  {
    std::string path = sdf::filesystem::append(sdf::filesystem::current_path(),
                                               filename);
    if (sdf::filesystem::exists(path))
    {
      return path;
    }
  }

  // Next check the install path.
  std::string path = sdf::filesystem::append(sdfSharePath(), filename);
  if (sdf::filesystem::exists(path))
  {
    return path;
  }

  // Next check the versioned install path.
  path = sdf::filesystem::append(sdfSharePath(),
    "sdformat" + std::string(SDF_MAJOR_VERSION_STR),
    sdf::SDF::Version(), filename);

  if (sdf::filesystem::exists(path))
  {
    return path;
  }

  // Finally check to see if the given file exists.
  path = filename;
  if (sdf::filesystem::exists(path))
  {
    return path;
  }

  std::string sdfPathEnv;
  if(gz::utils::env("SDF_PATH", sdfPathEnv))
  {
    std::vector<std::string> paths = sdf::split(sdfPathEnv, ":");
    for (std::vector<std::string>::iterator iter = paths.begin();
         iter != paths.end(); ++iter)
    {
      path = sdf::filesystem::append(*iter, filename);
      if (sdf::filesystem::exists(path))
      {
        return path;
      }
    }
  }

  // If we still haven't found the file, use the registered callback if the
  // flag has been set
  if (_useCallback)
  {
    if (!_config.FindFileCallback())
    {
      _errors.push_back({sdf::ErrorCode::FILE_READ,
        "Tried to use callback in sdf::findFile(), but the callback "
        "is empty.  Did you call sdf::setFindCallback()?"});
      return std::string();
    }
    else
    {
      return _config.FindFileCallback()(_filename);
    }
  }

  return std::string();
}

/////////////////////////////////////////////////
void addURIPath(const std::string &_uri, const std::string &_path)
{
  ParserConfig::GlobalConfig().AddURIPath(_uri, _path);
}

/////////////////////////////////////////////////
SDF::SDF()
  : dataPtr(new SDFPrivate)
{
}

/////////////////////////////////////////////////
SDF::~SDF()
{
}

/////////////////////////////////////////////////
void SDF::PrintDescription()
{
  sdf::Errors errors;
  this->PrintDescription(errors);
  sdf::throwOrPrintErrors(errors);
}

/////////////////////////////////////////////////
void SDF::PrintDescription(sdf::Errors &_errors)
{
  this->Root()->PrintDescription(_errors, "");
}

/////////////////////////////////////////////////
void SDF::PrintValues(const PrintConfig &_config)
{
  sdf::Errors errors;
  this->PrintValues(errors, _config);
  sdf::throwOrPrintErrors(errors);
}

/////////////////////////////////////////////////
void SDF::PrintValues(sdf::Errors &_errors, const PrintConfig &_config)
{
  this->Root()->PrintValues(_errors, "", _config);
}

/////////////////////////////////////////////////
void SDF::PrintDoc()
{
  std::string html, html2;
  int index = 0;
  this->Root()->PrintDocLeftPane(html, 10, index);

  index = 0;
  this->Root()->PrintDocRightPane(html2, 10, index);

  std::cout << "<!DOCTYPE HTML>\n"
  << "<html>\n"
  << "<head>\n"
  << "  <link href='style.css' rel='stylesheet' type='text/css'>\n"
  << "  <script type='text/javascript' src='jquery.js'></script>\n"
  << "  <script type='text/javascript' src='splitter-152.js'></script>\n"
  << "  <script type='text/javascript'>\n"
  << "    var prevId = 0;\n"
  << "  function highlight(id) {\n"
  << "    var elem = document.getElementById(prevId);\n"
  << "    elem.style.background = '#ffffff';\n"
  << "    elem.style.color = '#da7800';\n"
  << "    elem = document.getElementById(id);\n"
  << "    elem.style.background = '#da7800';\n"
  << "    elem.style.color = '#ffffff';\n"
  << "    prevId = id;\n"
  << "  }\n"
  << "  $().ready(function() {\n"
  << "    $('#my_splitter').splitter({\n"
  << "      splitVertical: true,\n"
  << "      outline: true,\n"
  << "      sizeLeft: true,\n"
  << "      resizeTo: window,\n"
  << "      accessKey: 'I'\n"
  << "    });\n"
  << "  });\n"
  << "  </script>\n"
  << "  <style type='text/css' media='all'>\n"
  << "  #my_splitter {\n"
  << "      height: 500px;\n"
  << "      width: 100%;\n"
  << "      border: 1px solid #aaa;\n"
  << "  }\n"
  << "  #left_pane {\n"
  << "    min-width:320px;\n"
  << "  }\n"
  << "  #right_pane {\n"
  << "    min-width:500px;\n"
  << "  }\n"
  << "  </style>\n"
  << "</head>\n<body>\n";

  std::cout << "<div style='padding:4px'>\n"
            << "<h1>SDF " << SDF::Version() << "</h1>\n";

  std::cout << "<p>The Robot Modeling Language (SDF) is an XML file "
            << "format used to describe all the elements in a simulation "
            << "environment.\n</p>";
  std::cout << "<h3>Usage</h3>\n";
  std::cout << "<blockquote>";
  std::cout << "<ul><li><b>Left Panel:</b> List of all the SDF elements.</li>";
  std::cout << "<li><b>Right Panel:</b> Descriptions of all the SDF "
            << "elements.</li>";
  std::cout << "<li><b>Selection:</b> Clicking an element in the Left Panel "
            << "moves the corresponding description to the top of the Right "
            << "Panel.</li>";
  std::cout << "<li><b>Search:</b> Use your web-browser's built in 'Find' "
            << "function to locate a specific element."
            << "</li></ul>";
  std::cout << "</blockquote>";

  std::cout << "</br>\n";

  std::cout << "<h3>Meta-Tags</h3>\n";
  std::cout << "<blockquote>";
  std::cout << "Meta-tags are processed by the parser before the final "
            << "SDF file is generated.";
  std::cout << "<ul>";

  std::cout << "<li><b>&ltinclude&gt</b>: Include an SDF model file "
            << "within the current SDF file."
            << "<ul style='margin-left:12px'>"
            << "<li><b>&lt;uri&gt;</b>: URI of SDF model file to include.</li>"
            << "<li><b>&lt;name&gt;</b>: Name of the included SDF model.</li>"
            << "<li><b>&lt;pose&gt;</b>: Pose of the included SDF model, "
            << "specified as &lt;pose&gt;x y z roll pitch yaw&lt;/pose&gt;, "
            << "with x, y, and z representing a position in meters, and roll, "
            << "pitch, and yaw representing Euler angles in radians.</li>"
            << "</ul>"
            << "</li>";

  std::cout << "</ul>";
  std::cout << "</blockquote>";


  std::cout << "</div>\n";

  std::cout << "<div id='my_splitter'>\n";

  std::cout << "<div id='left_pane'>\n";
  std::cout << html;
  std::cout << "</div>\n";

  std::cout << "<div id='right_pane'>\n";
  std::cout << html2;
  std::cout << "</div>\n";

  std::cout << "</div>\n";

  std::cout << "    </body>    </html>\n";
}

/////////////////////////////////////////////////
void SDF::Write(const std::string &_filename)
{
  sdf::Errors errors;
  this->Write(errors, _filename);
  sdf::throwOrPrintErrors(errors);
}

/////////////////////////////////////////////////
void SDF::Write(sdf::Errors &_errors, const std::string &_filename)
{
  std::string string = this->Root()->ToString(_errors, "");

  std::ofstream out(_filename.c_str(), std::ios::out);

  if (!out)
  {
    _errors.push_back({sdf::ErrorCode::FILE_READ,
      "Unable to open file[" + _filename + "] for writing."});
    return;
  }
  out << string;
  out.close();
}

/////////////////////////////////////////////////
std::string SDF::ToString(const PrintConfig &_config) const
{
  sdf::Errors errors;
  std::string result = this->ToString(errors, _config);
  sdf::throwOrPrintErrors(errors);
  return result;
}

/////////////////////////////////////////////////
std::string SDF::ToString(sdf::Errors &_errors,
                          const PrintConfig &_config) const
{
  std::ostringstream stream;

  stream << "<?xml version='1.0'?>\n";
  if (this->Root()->GetName() != "sdf")
  {
    stream << "<sdf version='" << SDF::Version() << "'>\n";
  }

  stream << this->Root()->ToString(_errors, "", _config);

  if (this->Root()->GetName() != "sdf")
  {
    stream << "</sdf>";
  }

  return stream.str();
}

/////////////////////////////////////////////////
void SDF::SetFromString(const std::string &_sdfData)
{
  sdf::Errors errors;
  this->SetFromString(errors, _sdfData);
  sdf::throwOrPrintErrors(errors);
}

/////////////////////////////////////////////////
void SDF::SetFromString(sdf::Errors &_errors,
                        const std::string &_sdfData)
{
  sdf::initFile("root.sdf", this->Root());
  if (!sdf::readString(_sdfData, this->Root(), _errors))
  {
    _errors.push_back({sdf::ErrorCode::PARSING_ERROR,
      "Unable to parse sdf string[" + _sdfData + "]"});
  }
}

/////////////////////////////////////////////////
void SDF::Clear()
{
  this->dataPtr->root->Clear();
  this->dataPtr->path.clear();
  this->dataPtr->originalVersion.clear();
}

/////////////////////////////////////////////////
ElementPtr SDF::Root() const
{
  return this->dataPtr->root;
}

/////////////////////////////////////////////////
void SDF::SetRoot(const ElementPtr _root)
{
  this->dataPtr->root = _root;
}

/////////////////////////////////////////////////
std::string SDF::FilePath() const
{
  return this->dataPtr->path;
}

/////////////////////////////////////////////////
void SDF::SetFilePath(const std::string &_path)
{
  this->dataPtr->path = _path;
  this->dataPtr->root->SetFilePath(_path);
}

/////////////////////////////////////////////////
void SDF::SetOriginalVersion(const std::string &_version)
{
  this->dataPtr->originalVersion = _version;
  this->dataPtr->root->SetOriginalVersion(_version);
}

/////////////////////////////////////////////////
const std::string &SDF::OriginalVersion() const
{
  return this->dataPtr->originalVersion;
}

/////////////////////////////////////////////////
namespace {
// Infrastructe to support the SDF::Version(...) static getter and setter.
struct GlobalVersion {
  std::mutex mutex;
  std::string version{SDF_VERSION};
};
GlobalVersion& GetMutableGlobalVersionSingleton() {
  static gz::utils::NeverDestroyed<GlobalVersion> singleton;
  return singleton.Access();
}
}  // namespace

/////////////////////////////////////////////////
std::string SDF::Version()
{
  GlobalVersion& singleton = GetMutableGlobalVersionSingleton();
  std::lock_guard guard{singleton.mutex};
  return std::string{singleton.version};
}

/////////////////////////////////////////////////
void SDF::Version(const std::string &_version)
{
  GlobalVersion& singleton = GetMutableGlobalVersionSingleton();
  std::lock_guard guard{singleton.mutex};
  singleton.version = _version;
}

/////////////////////////////////////////////////
ElementPtr SDF::WrapInRoot(const ElementPtr &_sdf)
{
  sdf::Errors errors;
  ElementPtr result = SDF::WrapInRoot(errors, _sdf);
  sdf::throwOrPrintErrors(errors);
  return result;
}

/////////////////////////////////////////////////
ElementPtr SDF::WrapInRoot(sdf::Errors &_errors, const ElementPtr &_sdf)
{
  ElementPtr root(new Element);
  root->SetName("sdf");
  std::stringstream v;
  v << Version();
  root->AddAttribute("version", "string", v.str(), true, _errors, "version");
  root->InsertElement(_sdf->Clone());
  return root;
}

/////////////////////////////////////////////////
const std::string &SDF::EmbeddedSpec(
    const std::string &_filename, const bool _quiet)
{
  sdf::Errors errors;
  const std::string &result = EmbeddedSpec(errors, _filename);
  if (!_quiet)
  {
    sdf::throwOrPrintErrors(errors);
  }
  return result;
}

/////////////////////////////////////////////////
const std::string &SDF::EmbeddedSpec(
    sdf::Errors &_errors, const std::string &_filename)
{
  try
  {
    const std::string pathname = SDF::Version() + "/" + _filename;
    return GetEmbeddedSdf().at(pathname);
  }
  catch(const std::out_of_range &)
  {
      _errors.push_back({sdf::ErrorCode::FILE_READ,
          "Unable to find SDF filename[" + _filename + "] with " +
          "version " + SDF::Version()});
  }

  // An empty SDF string is returned if a query into the embeddedSdf map fails.
  static const std::string emptySdfString;
  return emptySdfString;
}
}
}<|MERGE_RESOLUTION|>--- conflicted
+++ resolved
@@ -18,14 +18,9 @@
 #include <cstdlib>
 #include <fstream>
 #include <functional>
-<<<<<<< HEAD
-#include <list>
-#include <map>
+#include <iostream>
 #include <mutex>
-=======
-#include <iostream>
 #include <sstream>
->>>>>>> 493a8c9f
 #include <string>
 #include <vector>
 
