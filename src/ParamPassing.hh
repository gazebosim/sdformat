/*
 * Copyright 2020 Open Source Robotics Foundation
 *
 * Licensed under the Apache License, Version 2.0 (the "License");
 * you may not use this file except in compliance with the License.
 * You may obtain a copy of the License at
 *
 *     http://www.apache.org/licenses/LICENSE-2.0
 *
 * Unless required by applicable law or agreed to in writing, software
 * distributed under the License is distributed on an "AS IS" BASIS,
 * WITHOUT WARRANTIES OR CONDITIONS OF ANY KIND, either express or implied.
 * See the License for the specific language governing permissions and
 * limitations under the License.
 *
*/
#ifndef SDF_PARAM_PASSING_HH_
#define SDF_PARAM_PASSING_HH_

#include <tinyxml2.h>
#include <string>

#include "sdf/SDFImpl.hh"
#include "sdf/system_util.hh"

namespace sdf
{
  // Inline bracket to help doxygen filtering.
  inline namespace SDF_VERSION_NAMESPACE {

    /// \brief Updates the included model (_includeSDF) with the specified
    /// modifications listed under //include/experimental:params
    /// \param[in] _childXmlParams Pointer to //include/experimental:params
    /// children
    /// \param[in,out] _includeSDF The loaded (from include) SDF pointer to
    // parse and update data into
    /// \param[out] _errors Captures errors found during parsing
    void updateParams(tinyxml2::XMLElement *_childXmlParams,
                      SDFPtr _includeSDF, Errors &_errors);

    /// \brief Retrieves the specified element by the element identifier
    /// and element name
    /// \param[in] _sdf The loaded (from include) SDF pointer
    /// \param[in] _elemName The element name, such as "model", "link",
    /// "collision", "visual".
    /// \param[in] _elemId The element identifier
    /// \param[in] _isParentElement Is true if _elemId is the parent and does
    /// not use _elemName to verify the correct element is found. Only used for
    /// the add action
    /// \return ElementPtr to the specified element, nullptr if element could
    /// not found
    ElementPtr getElementById(const SDFPtr _sdf,
                              const std::string &_elemName,
                              const std::string &_elemId,
                              const bool _isParentElement = false);

    /// \brief Finds the last index of a matching substring in _elemId from _ref
    /// \param[in] _elemId The element identifier
    /// \param[in] _startIdx The starting index for the substring in _elemId
    /// \param[in] _ref The reference to look for in _elemId
    /// \return int64_t the last index of the matching prefix in _elemId
    int64_t findPrefixLastIndex(const std::string &_elemId,
                                const int64_t &_startIdx,
                                const std::string &_ref);

    /// \brief Checks if the string is a valid action
    /// \param[in] _action The action
    /// \return True if the action is one of the following: add, modify, remove,
    /// or replace
    bool isValidAction(const std::string &_action);

    /// \brief Retrieves the sdf element that matches the xml element by element
    /// name and attribute 'name' if it exists (if the attribute 'name' does
    /// not exist in the xml then the element is retrieved using only the
    /// element name)
    /// \param[in] _elem The sdf (parent) element used to find the matching
    /// child element described in xml
    /// \param[in] _xml The xml element to find
    /// \return ElementPtr to the child element matching the xml, nullptr if
    /// element could not be found
    ElementPtr getElementByName(const ElementPtr _elem,
                                const tinyxml2::XMLElement *_xml);

    /// \brief Handles individual actions of children in _childrenXml
    /// \param[in] _childrenXml Pointer to xml element
    /// \param[out] _elem The sdf element to apply actions
    /// (i.e., add, modify, remove, replace)
    /// \param[out] _errors Captures errors found during parsing
    void handleIndividualChildActions(tinyxml2::XMLElement *_childrenXml,
                                      ElementPtr _elem, Errors &_errors);

    /// \brief Adds a new element to an element from the included model
    /// \param[in] _childXml Pointer to the new element to add, which is a child
    /// of //include/experimental:params
    /// \param[out] _elem The element from the included model to add the new
    /// element to
    /// \param[out] _errors Captures errors found during parsing
    void add(tinyxml2::XMLElement *_childXml, ElementPtr _elem,
<<<<<<< HEAD
             Errors &_errors, const std::string &_elemNameAttr);

    /// \brief Removes an element specified in xml
    /// \param[in] _xml Pointer to the xml element(s) to be removed from _elem
    /// \param[out] _elem The element from the included model to remove
    /// elements from
    /// \param[out] _errors Captures errors found during parsing
    void remove(const tinyxml2::XMLElement *_xml, ElementPtr _elem,
                Errors &_errors);
=======
             Errors &_errors);
>>>>>>> a7df1c7f
  }
}
#endif<|MERGE_RESOLUTION|>--- conflicted
+++ resolved
@@ -96,8 +96,7 @@
     /// element to
     /// \param[out] _errors Captures errors found during parsing
     void add(tinyxml2::XMLElement *_childXml, ElementPtr _elem,
-<<<<<<< HEAD
-             Errors &_errors, const std::string &_elemNameAttr);
+             Errors &_errors);
 
     /// \brief Removes an element specified in xml
     /// \param[in] _xml Pointer to the xml element(s) to be removed from _elem
@@ -106,9 +105,6 @@
     /// \param[out] _errors Captures errors found during parsing
     void remove(const tinyxml2::XMLElement *_xml, ElementPtr _elem,
                 Errors &_errors);
-=======
-             Errors &_errors);
->>>>>>> a7df1c7f
   }
 }
 #endif