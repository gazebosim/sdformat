--- conflicted
+++ resolved
@@ -78,27 +78,14 @@
     /// \param[in] _elem The sdf (parent) element used to find the matching
     /// child element described in xml
     /// \param[in] _xml The xml element to find
-<<<<<<< HEAD
     /// \param[in] _isModifyAction Is true if the action is modify, the
     /// attribute 'name' may not be in the sdf element (i.e., may be a
-    /// modified/added attribute)
+    /// modified/added attribute such as //camera)
     /// \return ElementPtr to the child element matching the xml, nullptr if
     /// element could not be found
     ElementPtr getElementByName(const ElementPtr _elem,
                                 const tinyxml2::XMLElement *_xml,
                                 const bool _isModifyAction = false);
-
-    /// \brief Initialize an sdf element from xml
-    /// \param[in] _xml Pointer to xml element
-    /// \param[out] _errors Captures errors found during parsing
-    /// \return ElementPtr to the initialized element pointer, nullptr if
-    /// undefined/unknown sdf element
-    ElementPtr initElement(const tinyxml2::XMLElement *_xml, Errors &_errors);
-=======
-    /// \return ElementPtr to the child element matching the xml, nullptr if
-    /// element could not be found
-    ElementPtr getElementByName(const ElementPtr _elem,
-                                const tinyxml2::XMLElement *_xml);
 
     /// \brief Initialize an sdf element description from the xml element
     /// \param[in] _xml Pointer to xml element
@@ -107,7 +94,6 @@
     /// nullptr if undefined/unknown sdf element
     ElementPtr initElementDescription(const tinyxml2::XMLElement *_xml,
                                       Errors &_errors);
->>>>>>> 5996ec6a
 
     /// \brief Handles individual actions of children in _childrenXml
     /// \param[in] _childrenXml Pointer to xml element
@@ -126,7 +112,6 @@
     void add(tinyxml2::XMLElement *_childXml, ElementPtr _elem,
              Errors &_errors);
 
-<<<<<<< HEAD
     /// \brief Modifies the attributes of an element from the included model
     /// \param[in] _xml Pointer to the xml element which contains the attributes
     /// to be modified
@@ -144,8 +129,6 @@
     /// \param[out] _errors Captures errors found during parsing
     void modify(tinyxml2::XMLElement *_xml, ElementPtr _elem, Errors &_errors);
 
-=======
->>>>>>> 5996ec6a
     /// \brief Removes an element specified in xml
     /// \param[in] _xml Pointer to the xml element(s) to be removed from _elem
     /// \param[out] _elem The element from the included model to remove
@@ -158,10 +141,7 @@
     /// \param[in] _newElem The replacement element
     /// \param[out] _origElem The element to be replaced
     void replace(const ElementPtr _newElem, ElementPtr _origElem);
-<<<<<<< HEAD
-=======
   }
->>>>>>> 5996ec6a
   }
 }
 #endif