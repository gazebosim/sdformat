/*
 * Copyright 2020 Open Source Robotics Foundation
 *
 * Licensed under the Apache License, Version 2.0 (the "License");
 * you may not use this file except in compliance with the License.
 * You may obtain a copy of the License at
 *
 *     http://www.apache.org/licenses/LICENSE-2.0
 *
 * Unless required by applicable law or agreed to in writing, software
 * distributed under the License is distributed on an "AS IS" BASIS,
 * WITHOUT WARRANTIES OR CONDITIONS OF ANY KIND, either express or implied.
 * See the License for the specific language governing permissions and
 * limitations under the License.
 *
*/

#include <vector>

#include "Utils.hh"
#include "sdf/Heightmap.hh"
#include "sdf/parser.hh"

using namespace sdf;

// Private data class
class sdf::HeightmapTexture::Implementation
{
  /// \brief URI of the diffuse map.
  public: std::string diffuse{""};

  /// \brief URI of the normal map.
  public: std::string normal{""};

  /// \brief Texture size in meters.
  public: double size{10.0};

  /// \brief The SDF element pointer used during load.
  public: sdf::ElementPtr sdf{nullptr};
};

// Private data class
class sdf::HeightmapBlend::Implementation
{
  /// \brief Minimum height
  public: double minHeight{0.0};

  /// \brief Fade distance
  public: double fadeDistance{0.0};

  /// \brief The SDF element pointer used during load.
  public: sdf::ElementPtr sdf{nullptr};
};

// Private data class
class sdf::Heightmap::Implementation
{
  /// \brief URI to 2d grayscale map.
  public: std::string uri{""};

  /// \brief The path to the file where this heightmap was defined.
  public: std::string filePath{""};

  /// \brief The heightmap's size.
  public: gz::math::Vector3d size{1, 1, 1};

  /// \brief Position offset.
  public: gz::math::Vector3d position{0, 0, 0};

  /// \brief Whether to use terrain paging.
  public: bool useTerrainPaging{false};

  /// \brief Sampling per datum.
  public: unsigned int sampling{1u};

  /// \brief Textures in order
  public: std::vector<HeightmapTexture> textures;

  /// \brief Blends in order
  public: std::vector<HeightmapBlend> blends;

  /// \brief The SDF element pointer used during load.
  public: sdf::ElementPtr sdf{nullptr};
};

/////////////////////////////////////////////////
HeightmapTexture::HeightmapTexture()
  : dataPtr(gz::utils::MakeImpl<Implementation>())
{
}

/////////////////////////////////////////////////
Errors HeightmapTexture::Load(ElementPtr _sdf)
{
  return this->Load(_sdf, ParserConfig::GlobalConfig());
}

/////////////////////////////////////////////////
Errors HeightmapTexture::Load(ElementPtr _sdf, const ParserConfig &_config)
{
  Errors errors;

  this->dataPtr->sdf = _sdf;

  // Check that sdf is a valid pointer
  if (!_sdf)
  {
    errors.push_back({ErrorCode::ELEMENT_MISSING,
        "Attempting to load a heightmap texture, but the provided SDF element "
        "is null."});
    return errors;
  }

  // We need a heightmap element
  if (_sdf->GetName() != "texture")
  {
    errors.push_back({ErrorCode::ELEMENT_INCORRECT_TYPE,
        "Attempting to load a heightmap texture, but the provided SDF "
        "element is not a <texture>."});
    return errors;
  }

  if (_sdf->HasElement("size"))
  {
    this->dataPtr->size = _sdf->Get<double>(
        errors, "size", this->dataPtr->size).first;
  }
  else
  {
    errors.push_back({ErrorCode::ELEMENT_MISSING,
        "Heightmap texture is missing a <size> child element."});
  }

  if (_sdf->HasElement("diffuse"))
  {
<<<<<<< HEAD
    this->dataPtr->diffuse = _sdf->Get<std::string>(errors, "diffuse",
        this->dataPtr->diffuse).first;
=======
    this->dataPtr->diffuse = resolveURI(
        _sdf->Get<std::string>("diffuse", this->dataPtr->diffuse).first,
        _config, errors);
>>>>>>> 131750f0
  }
  else
  {
    errors.push_back({ErrorCode::ELEMENT_MISSING,
        "Heightmap texture is missing a <diffuse> child element."});
  }

  if (_sdf->HasElement("normal"))
  {
<<<<<<< HEAD
    this->dataPtr->normal = _sdf->Get<std::string>(errors, "normal",
        this->dataPtr->normal).first;
=======
    this->dataPtr->normal = resolveURI(
        _sdf->Get<std::string>("normal", this->dataPtr->normal).first,
        _config, errors);
>>>>>>> 131750f0
  }
  else
  {
    errors.push_back({ErrorCode::ELEMENT_MISSING,
        "Heightmap texture is missing a <normal> child element."});
  }

  return errors;
}

/////////////////////////////////////////////////
sdf::ElementPtr HeightmapTexture::Element() const
{
  return this->dataPtr->sdf;
}

//////////////////////////////////////////////////
double HeightmapTexture::Size() const
{
  return this->dataPtr->size;
}

//////////////////////////////////////////////////
void HeightmapTexture::SetSize(double _size)
{
  this->dataPtr->size = _size;
}

//////////////////////////////////////////////////
std::string HeightmapTexture::Diffuse() const
{
  return this->dataPtr->diffuse;
}

//////////////////////////////////////////////////
void HeightmapTexture::SetDiffuse(const std::string &_diffuse)
{
  this->dataPtr->diffuse = _diffuse;
}

//////////////////////////////////////////////////
std::string HeightmapTexture::Normal() const
{
  return this->dataPtr->normal;
}

//////////////////////////////////////////////////
void HeightmapTexture::SetNormal(const std::string &_normal)
{
  this->dataPtr->normal = _normal;
}

/////////////////////////////////////////////////
HeightmapBlend::HeightmapBlend()
  : dataPtr(gz::utils::MakeImpl<Implementation>())
{
}

/////////////////////////////////////////////////
Errors HeightmapBlend::Load(ElementPtr _sdf)
{
  Errors errors;

  this->dataPtr->sdf = _sdf;

  // Check that sdf is a valid pointer
  if (!_sdf)
  {
    errors.push_back({ErrorCode::ELEMENT_MISSING,
        "Attempting to load a heightmap blend, but the provided SDF element "
        "is null."});
    return errors;
  }

  // We need a heightmap element
  if (_sdf->GetName() != "blend")
  {
    errors.push_back({ErrorCode::ELEMENT_INCORRECT_TYPE,
        "Attempting to load a heightmap blend, but the provided SDF "
        "element is not a <blend>."});
    return errors;
  }

  if (_sdf->HasElement("min_height"))
  {
    this->dataPtr->minHeight = _sdf->Get<double>(errors, "min_height",
        this->dataPtr->minHeight).first;
  }
  else
  {
    errors.push_back({ErrorCode::ELEMENT_MISSING,
        "Heightmap blend is missing a <min_height> child element."});
  }

  if (_sdf->HasElement("fade_dist"))
  {
    this->dataPtr->fadeDistance = _sdf->Get<double>(errors, "fade_dist",
        this->dataPtr->fadeDistance).first;
  }
  else
  {
    errors.push_back({ErrorCode::ELEMENT_MISSING,
        "Heightmap blend is missing a <fade_dist> child element."});
  }

  return errors;
}

/////////////////////////////////////////////////
sdf::ElementPtr HeightmapBlend::Element() const
{
  return this->dataPtr->sdf;
}

//////////////////////////////////////////////////
double HeightmapBlend::MinHeight() const
{
  return this->dataPtr->minHeight;
}

//////////////////////////////////////////////////
void HeightmapBlend::SetMinHeight(double _minHeight)
{
  this->dataPtr->minHeight = _minHeight;
}

//////////////////////////////////////////////////
double HeightmapBlend::FadeDistance() const
{
  return this->dataPtr->fadeDistance;
}

//////////////////////////////////////////////////
void HeightmapBlend::SetFadeDistance(double _fadeDistance)
{
  this->dataPtr->fadeDistance = _fadeDistance;
}

/////////////////////////////////////////////////
Heightmap::Heightmap()
  : dataPtr(gz::utils::MakeImpl<Implementation>())
{
}

/////////////////////////////////////////////////
Errors Heightmap::Load(ElementPtr _sdf)
{
  return this->Load(_sdf, ParserConfig::GlobalConfig());
}

/////////////////////////////////////////////////
Errors Heightmap::Load(ElementPtr _sdf, const ParserConfig &_config)
{
  Errors errors;

  this->dataPtr->sdf = _sdf;

  // Check that sdf is a valid pointer
  if (!_sdf)
  {
    errors.push_back({ErrorCode::ELEMENT_MISSING,
      "Attempting to load a heightmap, but the provided SDF element is null."});
    return errors;
  }

  this->dataPtr->filePath = _sdf->FilePath();

  // We need a heightmap element
  if (_sdf->GetName() != "heightmap")
  {
    errors.push_back({ErrorCode::ELEMENT_INCORRECT_TYPE,
        "Attempting to load a heightmap geometry, but the provided SDF "
        "element is not a <heightmap>."});
    return errors;
  }

  if (_sdf->HasElement("uri"))
  {
<<<<<<< HEAD
    this->dataPtr->uri = _sdf->Get<std::string>(errors, "uri", "").first;
=======
    this->dataPtr->uri = resolveURI(
      _sdf->Get<std::string>("uri", "").first,
      _config, errors);
>>>>>>> 131750f0
  }
  else
  {
    errors.push_back({ErrorCode::ELEMENT_MISSING,
        "Heightmap geometry is missing a <uri> child element."});
  }

  this->dataPtr->size = _sdf->Get<gz::math::Vector3d>(errors, "size",
      this->dataPtr->size).first;

  this->dataPtr->position = _sdf->Get<gz::math::Vector3d>(errors, "pos",
      this->dataPtr->position).first;

  this->dataPtr->useTerrainPaging = _sdf->Get<bool>(
      errors, "use_terrain_paging", this->dataPtr->useTerrainPaging).first;

  this->dataPtr->sampling = _sdf->Get<unsigned int>(errors, "sampling",
      this->dataPtr->sampling).first;

  Errors textureLoadErrors = loadRepeated<HeightmapTexture>(_sdf,
    "texture", this->dataPtr->textures, _config);
  errors.insert(errors.end(), textureLoadErrors.begin(),
      textureLoadErrors.end());

  Errors blendLoadErrors = loadRepeated<HeightmapBlend>(_sdf,
    "blend", this->dataPtr->blends);
  errors.insert(errors.end(), blendLoadErrors.begin(), blendLoadErrors.end());

  return errors;
}

/////////////////////////////////////////////////
sdf::ElementPtr Heightmap::Element() const
{
  return this->dataPtr->sdf;
}

//////////////////////////////////////////////////
std::string Heightmap::Uri() const
{
  return this->dataPtr->uri;
}

//////////////////////////////////////////////////
void Heightmap::SetUri(const std::string &_uri)
{
  this->dataPtr->uri = _uri;
}

//////////////////////////////////////////////////
const std::string &Heightmap::FilePath() const
{
  return this->dataPtr->filePath;
}

//////////////////////////////////////////////////
void Heightmap::SetFilePath(const std::string &_filePath)
{
  this->dataPtr->filePath = _filePath;
}

//////////////////////////////////////////////////
gz::math::Vector3d Heightmap::Size() const
{
  return this->dataPtr->size;
}

//////////////////////////////////////////////////
void Heightmap::SetSize(const gz::math::Vector3d &_size)
{
  this->dataPtr->size = _size;
}

//////////////////////////////////////////////////
gz::math::Vector3d Heightmap::Position() const
{
  return this->dataPtr->position;
}

//////////////////////////////////////////////////
void Heightmap::SetPosition(const gz::math::Vector3d &_position)
{
  this->dataPtr->position = _position;
}

//////////////////////////////////////////////////
bool Heightmap::UseTerrainPaging() const
{
  return this->dataPtr->useTerrainPaging;
}

//////////////////////////////////////////////////
void Heightmap::SetUseTerrainPaging(bool _useTerrainPaging)
{
  this->dataPtr->useTerrainPaging = _useTerrainPaging;
}

//////////////////////////////////////////////////
unsigned int Heightmap::Sampling() const
{
  return this->dataPtr->sampling;
}

//////////////////////////////////////////////////
void Heightmap::SetSampling(unsigned int _sampling)
{
  this->dataPtr->sampling = _sampling;
}

/////////////////////////////////////////////////
uint64_t Heightmap::TextureCount() const
{
  return this->dataPtr->textures.size();
}

/////////////////////////////////////////////////
const HeightmapTexture *Heightmap::TextureByIndex(uint64_t _index) const
{
  if (_index < this->dataPtr->textures.size())
    return &this->dataPtr->textures[_index];
  return nullptr;
}

/////////////////////////////////////////////////
void Heightmap::AddTexture(const HeightmapTexture &_texture)
{
  this->dataPtr->textures.push_back(_texture);
}

/////////////////////////////////////////////////
uint64_t Heightmap::BlendCount() const
{
  return this->dataPtr->blends.size();
}

/////////////////////////////////////////////////
const HeightmapBlend *Heightmap::BlendByIndex(uint64_t _index) const
{
  if (_index < this->dataPtr->blends.size())
    return &this->dataPtr->blends[_index];
  return nullptr;
}

/////////////////////////////////////////////////
void Heightmap::AddBlend(const HeightmapBlend &_blend)
{
  this->dataPtr->blends.push_back(_blend);
}

/////////////////////////////////////////////////
sdf::ElementPtr Heightmap::ToElement() const
{
  sdf::Errors errors;
  auto result = this->ToElement(errors);
  sdf::throwOrPrintErrors(errors);
  return result;
}

/////////////////////////////////////////////////
sdf::ElementPtr Heightmap::ToElement(sdf::Errors &_errors) const
{
  sdf::ElementPtr elem(new sdf::Element);
  sdf::initFile("heightmap_shape.sdf", elem);

  // Uri
  sdf::ElementPtr uriElem = elem->GetElement("uri", _errors);
  uriElem->Set(this->Uri(), _errors);

  // Size
  sdf::ElementPtr sizeElem = elem->GetElement("size", _errors);
  sizeElem->Set(this->Size(), _errors);

  // Position
  sdf::ElementPtr posElem = elem->GetElement("pos", _errors);
  posElem->Set(this->Position(), _errors);

  // Terrain paging
  sdf::ElementPtr pagingElem = elem->GetElement("use_terrain_paging", _errors);
  pagingElem->Set(this->UseTerrainPaging(), _errors);

  // Sampling
  sdf::ElementPtr samplingElem = elem->GetElement("sampling", _errors);
  samplingElem->Set(this->Sampling(), _errors);

  // Textures
  for (const HeightmapTexture &tex : this->dataPtr->textures)
  {
    sdf::ElementPtr texElem = elem->AddElement("texture", _errors);
    texElem->GetElement("size", _errors)->Set(tex.Size(), _errors);
    texElem->GetElement("diffuse", _errors)->Set(tex.Diffuse(), _errors);
    texElem->GetElement("normal", _errors)->Set(tex.Normal(), _errors);
  }

  // Blends
  for (const HeightmapBlend &blend : this->dataPtr->blends)
  {
    sdf::ElementPtr blendElem = elem->AddElement("blend", _errors);
    blendElem->GetElement("min_height", _errors)->Set(
        blend.MinHeight(), _errors);
    blendElem->GetElement("fade_dist", _errors)->Set(
        blend.FadeDistance(), _errors);
  }

  return elem;
}<|MERGE_RESOLUTION|>--- conflicted
+++ resolved
@@ -133,14 +133,9 @@
 
   if (_sdf->HasElement("diffuse"))
   {
-<<<<<<< HEAD
-    this->dataPtr->diffuse = _sdf->Get<std::string>(errors, "diffuse",
-        this->dataPtr->diffuse).first;
-=======
     this->dataPtr->diffuse = resolveURI(
-        _sdf->Get<std::string>("diffuse", this->dataPtr->diffuse).first,
+        _sdf->Get<std::string>(errors, "diffuse", this->dataPtr->diffuse).first,
         _config, errors);
->>>>>>> 131750f0
   }
   else
   {
@@ -150,14 +145,9 @@
 
   if (_sdf->HasElement("normal"))
   {
-<<<<<<< HEAD
-    this->dataPtr->normal = _sdf->Get<std::string>(errors, "normal",
-        this->dataPtr->normal).first;
-=======
     this->dataPtr->normal = resolveURI(
-        _sdf->Get<std::string>("normal", this->dataPtr->normal).first,
+        _sdf->Get<std::string>(errors, "normal", this->dataPtr->normal).first,
         _config, errors);
->>>>>>> 131750f0
   }
   else
   {
@@ -336,13 +326,9 @@
 
   if (_sdf->HasElement("uri"))
   {
-<<<<<<< HEAD
-    this->dataPtr->uri = _sdf->Get<std::string>(errors, "uri", "").first;
-=======
     this->dataPtr->uri = resolveURI(
-      _sdf->Get<std::string>("uri", "").first,
+      _sdf->Get<std::string>(errors, "uri", "").first,
       _config, errors);
->>>>>>> 131750f0
   }
   else
   {
@@ -509,31 +495,31 @@
 
   // Uri
   sdf::ElementPtr uriElem = elem->GetElement("uri", _errors);
-  uriElem->Set(this->Uri(), _errors);
+  uriElem->Set(_errors, this->Uri());
 
   // Size
   sdf::ElementPtr sizeElem = elem->GetElement("size", _errors);
-  sizeElem->Set(this->Size(), _errors);
+  sizeElem->Set(_errors, this->Size());
 
   // Position
   sdf::ElementPtr posElem = elem->GetElement("pos", _errors);
-  posElem->Set(this->Position(), _errors);
+  posElem->Set(_errors, this->Position());
 
   // Terrain paging
   sdf::ElementPtr pagingElem = elem->GetElement("use_terrain_paging", _errors);
-  pagingElem->Set(this->UseTerrainPaging(), _errors);
+  pagingElem->Set(_errors, this->UseTerrainPaging());
 
   // Sampling
   sdf::ElementPtr samplingElem = elem->GetElement("sampling", _errors);
-  samplingElem->Set(this->Sampling(), _errors);
+  samplingElem->Set(_errors, this->Sampling());
 
   // Textures
   for (const HeightmapTexture &tex : this->dataPtr->textures)
   {
     sdf::ElementPtr texElem = elem->AddElement("texture", _errors);
-    texElem->GetElement("size", _errors)->Set(tex.Size(), _errors);
-    texElem->GetElement("diffuse", _errors)->Set(tex.Diffuse(), _errors);
-    texElem->GetElement("normal", _errors)->Set(tex.Normal(), _errors);
+    texElem->GetElement("size", _errors)->Set(_errors, tex.Size());
+    texElem->GetElement("diffuse", _errors)->Set(_errors, tex.Diffuse());
+    texElem->GetElement("normal", _errors)->Set(_errors, tex.Normal());
   }
 
   // Blends
@@ -541,9 +527,9 @@
   {
     sdf::ElementPtr blendElem = elem->AddElement("blend", _errors);
     blendElem->GetElement("min_height", _errors)->Set(
-        blend.MinHeight(), _errors);
+        _errors, blend.MinHeight());
     blendElem->GetElement("fade_dist", _errors)->Set(
-        blend.FadeDistance(), _errors);
+        _errors, blend.FadeDistance());
   }
 
   return elem;
