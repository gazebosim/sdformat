/*
 * Copyright 2012 Open Source Robotics Foundation
 *
 * Licensed under the Apache License, Version 2.0 (the "License");
 * you may not use this file except in compliance with the License.
 * You may obtain a copy of the License at
 *
 *     http://www.apache.org/licenses/LICENSE-2.0
 *
 * Unless required by applicable law or agreed to in writing, software
 * distributed under the License is distributed on an "AS IS" BASIS,
 * WITHOUT WARRANTIES OR CONDITIONS OF ANY KIND, either express or implied.
 * See the License for the specific language governing permissions and
 * limitations under the License.
 *
 */

#include <iostream>
#include <cstdlib>
#include <map>
#include <set>
#include <string>
#include <unordered_set>

#include <gz/math/SemanticVersion.hh>

#include "sdf/Console.hh"
#include "sdf/Filesystem.hh"
#include "sdf/Frame.hh"
#include "sdf/Joint.hh"
#include "sdf/JointAxis.hh"
#include "sdf/Link.hh"
#include "sdf/Model.hh"
#include "sdf/Param.hh"
#include "sdf/Root.hh"
#include "sdf/SDFImpl.hh"
#include "sdf/World.hh"
#include "sdf/parser.hh"
#include "sdf/ParserConfig.hh"
#include "sdf/sdf_config.h"

#include "Converter.hh"
#include "FrameSemantics.hh"
#include "ParamPassing.hh"
#include "ScopedGraph.hh"
#include "Utils.hh"
#include "parser_private.hh"
#include "parser_urdf.hh"

namespace sdf
{
inline namespace SDF_VERSION_NAMESPACE {

namespace
{
//////////////////////////////////////////////////
/// Holds information about the location of a particular point in an SDFormat
/// file
struct SourceLocation
{
  /// \brief Xml path where the error was raised.
  public: std::optional<std::string> xmlPath = std::nullopt;

  /// \brief File path where the error was raised.
  public: std::optional<std::string> filePath = std::nullopt;

  /// \brief Line number in the file path where the error was raised.
  public: std::optional<int> lineNumber = std::nullopt;

  /// \brief Sets the source location on an sdf::Error object
  /// \param[in,out] _error sdf::Error object on which the source location is to
  /// be set.
  public: void SetSourceLocationOnError(sdf::Error &_error) const
  {
    if (this->xmlPath.has_value())
    {
      _error.SetXmlPath(*this->xmlPath);
    }
    if (this->filePath.has_value())
    {
      _error.SetFilePath(*this->filePath);
    }
    if (this->lineNumber.has_value())
    {
      _error.SetLineNumber(*this->lineNumber);
    }
  }
};
}
//////////////////////////////////////////////////
/// \brief Internal helper for readFile, which populates the SDF values
/// from a file
///
/// This populates the given sdf pointer from a file. If the file is a URDF
/// file it is converted to SDF first. Conversion to the latest
/// SDF version is controlled by a function parameter.
/// \param[in] _filename Name of the SDF file
/// \param[in] _convert Convert to the latest version if true.
/// \param[in] _config Custom parser configuration
/// \param[out] _sdf Pointer to an SDF object.
/// \param[out] _errors Parsing errors will be appended to this variable.
/// \return True if successful.
bool readFileInternal(
    const std::string &_filename,
    const bool _convert,
    const ParserConfig &_config,
    SDFPtr _sdf,
    Errors &_errors);

/// \brief Internal helper for readString, which populates the SDF values
/// from a string
///
/// This populates the sdf pointer from a string. If the string is from a URDF
/// file it is converted to SDF first. Conversion to the latest
/// SDF version is controlled by a function parameter.
/// \param[in] _xmlString XML string to be parsed.
/// \param[in] _convert Convert to the latest version if true.
/// \param[in] _config Custom parser configuration
/// \param[out] _sdf Pointer to an SDF object.
/// \param[out] _errors Parsing errors will be appended to this variable.
/// \return True if successful.
bool readStringInternal(
    const std::string &_xmlString,
    const bool _convert,
    const ParserConfig &_config,
    SDFPtr _sdf,
    Errors &_errors);

//////////////////////////////////////////////////
/// \brief Internal helper for creating XMLDocuments
///
/// This creates an XMLDocument with whitespace collapse
/// on, which is not default behavior in tinyxml2.
/// This function is to consolidate locations it is used.
///
/// There is a performance impact associated with collapsing whitespace.
///
/// For more information on the behavior and performance implications,
/// consult the TinyXML2 documentation: https://leethomason.github.io/tinyxml2/
inline auto makeSdfDoc()
{
  return tinyxml2::XMLDocument(true, tinyxml2::COLLAPSE_WHITESPACE);
}

//////////////////////////////////////////////////
static bool isSdfFile(const std::string &_fileName)
{
  std::size_t periodIndex = _fileName.rfind('.');
  if (periodIndex != std::string::npos)
  {
    const std::string ext = _fileName.substr(periodIndex);
    return ext == ".sdf" || ext == ".world";
  }
  return false;
}

//////////////////////////////////////////////////
template <typename TPtr>
static inline bool _initFile(const std::string &_filename,
                             const ParserConfig &_config,
                             TPtr _sdf,
                             sdf::Errors &_errors)
{
  auto xmlDoc = makeSdfDoc();
  if (tinyxml2::XML_SUCCESS != xmlDoc.LoadFile(_filename.c_str()))
  {
    _errors.push_back({ErrorCode::FILE_READ, "Unable to load file[" +
                      _filename + xmlDoc.ErrorStr() + "]"});
    return false;
  }

  return initDoc(&xmlDoc, _config, _sdf, _errors);
}

//////////////////////////////////////////////////
/// Helper function to insert included elements into a parent element.
/// \param[in] _includeSDF The SDFPtr corresponding to the included element
/// \param[in] _sourceLoc The location of the include element in the file
/// \param[in] _merge Whether the included element should be merged into the
/// parent element. If true, children elements of _includeSDF will be copied to
/// _parent without introducing a new model scope. N.B, this only works for
/// included nested models.
/// \param[in,out] _parent The parent element that contains the <include> tag.
/// The contents of _includeSDF will be added to this.
/// \param[out] _errors Captures errors encountered during parsing.
static void insertIncludedElement(sdf::SDFPtr _includeSDF,
                                  const SourceLocation &_sourceLoc, bool _merge,
                                  sdf::ElementPtr _parent,
                                  const ParserConfig &_config,
                                  sdf::Errors &_errors)
{
  Error invalidFileError(ErrorCode::FILE_READ,
                         "Included model is invalid. Skipping model.");
  _sourceLoc.SetSourceLocationOnError(invalidFileError);

  sdf::ElementPtr rootElem = _includeSDF->Root();
  if (nullptr == rootElem)
  {
    _errors.push_back(invalidFileError);
    return;
  }

  sdf::ElementPtr firstElem = rootElem->GetFirstElement();
  if (nullptr == firstElem)
  {
    _errors.push_back(invalidFileError);
    return;
  }

  if (!_merge)
  {
    _parent->InsertElement(firstElem, true);
    return;
  }
  else if (firstElem->GetName() != "model")
  {
    Error unsupportedError(
        ErrorCode::MERGE_INCLUDE_UNSUPPORTED,
        "Merge-include is only supported for included models");
    _sourceLoc.SetSourceLocationOnError(unsupportedError);
    _errors.push_back(unsupportedError);
    return;
  }
  else if (_parent->GetName() != "model" && _parent->GetName() != "world")
  {
    Error unsupportedError(
        ErrorCode::MERGE_INCLUDE_UNSUPPORTED,
        "Merge-include does not support parent element of type " +
            _parent->GetName());
    _sourceLoc.SetSourceLocationOnError(unsupportedError);
    _errors.push_back(unsupportedError);
    return;
  }

  // Validate included model's frame semantics
  // We create a throwaway sdf::Root object in order to validate the
  // included entity.
  sdf::Root includedRoot;
  sdf::Errors includeDOMerrors = includedRoot.Load(_includeSDF, _config);
  _errors.insert(_errors.end(), includeDOMerrors.begin(),
                 includeDOMerrors.end());

  const sdf::Model *model = includedRoot.Model();
  if (nullptr == model)
  {
    Error unsupportedError(ErrorCode::MERGE_INCLUDE_UNSUPPORTED,
                           "Included model is invalid. Skipping model.");
    _sourceLoc.SetSourceLocationOnError(unsupportedError);
    _errors.push_back(unsupportedError);
    return;
  }

  ElementPtr proxyModelFrame = _parent->AddElement("frame");
  const std::string proxyModelFrameName =
      computeMergedModelProxyFrameName(model->Name());

  proxyModelFrame->GetAttribute("name")->Set(proxyModelFrameName);

  // Determine the canonical link so the proxy frame can be attached to it
  const std::string canonicalLinkName =
      model->CanonicalLinkAndRelativeName().second;

  proxyModelFrame->GetAttribute("attached_to")->Set(canonicalLinkName);

  auto modelPose = model->RawPose();
  if (!model->PlacementFrameName().empty())
  {
    // M - model frame (__model__)
    // R - The `relative_to` frame of the placement frame's //pose element.
    // See resolveModelPoseWithPlacementFrame in FrameSemantics.cc for
    // notation and documentation
    gz::math::Pose3d X_RM = model->RawPose();
    sdf::Errors resolveErrors = model->SemanticPose().Resolve(X_RM);
    _errors.insert(_errors.end(), resolveErrors.begin(), resolveErrors.end());
    modelPose = X_RM;
  }

  ElementPtr proxyModelFramePose = proxyModelFrame->AddElement("pose");
  proxyModelFramePose->Set(modelPose);

  // Set the proxyModelFrame's //pose/@relative_to to the frame used in
  // //include/pose/@relative_to.
  std::string modelPoseRelativeTo = model->PoseRelativeTo();

  // If empty, use "__model__" or "world", since leaving it empty would make it
  // relative_to the canonical link frame specified in //frame/@attached_to.
  if (modelPoseRelativeTo.empty())
  {
    if (_parent->GetName() == "model")
    {
      modelPoseRelativeTo = "__model__";
    }
    else
    {
      modelPoseRelativeTo = "world";
    }
  }

  proxyModelFramePose->GetAttribute("relative_to")->Set(modelPoseRelativeTo);

  auto setAttributeToProxyFrame =
      [&proxyModelFrameName](const std::string &_attr, sdf::ElementPtr _elem,
                             bool updateIfEmpty)
  {
    if (nullptr == _elem)
      return;

    auto attribute = _elem->GetAttribute(_attr);
    if (attribute->GetAsString() == "__model__" ||
        (updateIfEmpty && attribute->GetAsString().empty()))
    {
      attribute->Set(proxyModelFrameName);
    }
  };

  sdf::ElementPtr nextElem = nullptr;
  for (auto elem = firstElem->GetFirstElement(); elem; elem = nextElem)
  {
    // We need to fetch the next element here before we call elem->SetParent
    // later in this block.
    nextElem = elem->GetNextElement();

    if ((elem->GetName() == "link") || (elem->GetName() == "model"))
    {
      // Add a pose element even if the element doesn't originally have one
      setAttributeToProxyFrame("relative_to", elem->GetElement("pose"), true);
    }
    else if (elem->GetName() == "frame")
    {
      // If //frame/@attached_to is empty, explicitly set it to the name
      // of the nested model frame.
      setAttributeToProxyFrame("attached_to", elem, true);
      setAttributeToProxyFrame("relative_to", elem->GetElementImpl("pose"),
                               false);
    }
    else if (elem->GetName() == "joint")
    {
      setAttributeToProxyFrame("relative_to", elem->GetElementImpl("pose"),
                               false);

      auto parent = elem->FindElement("parent");
      if (nullptr != parent && parent->Get<std::string>() == "__model__")
      {
        parent->Set(proxyModelFrameName);
      }
      auto child = elem->FindElement("child");
      if (nullptr != child && child->Get<std::string>() == "__model__")
      {
        child->Set(proxyModelFrameName);
      }

      // cppcheck-suppress syntaxError
      // cppcheck-suppress unmatchedSuppression
      if (auto axis = elem->GetElementImpl("axis"); axis)
      {
        setAttributeToProxyFrame("expressed_in", axis->GetElementImpl("xyz"),
                                 false);
      }

      if (auto axis2 = elem->GetElementImpl("axis2"); axis2)
      {
        setAttributeToProxyFrame("expressed_in", axis2->GetElementImpl("xyz"),
                                 false);
      }
    }

    // Only named and custom elements are copied. Other elements, such as
    // <static>, <self_collide>, and <enable_wind> are ignored.
    if ((elem->GetName() == "link") || (elem->GetName() == "model") ||
        (elem->GetName() == "joint") || (elem->GetName() == "frame") ||
        (elem->GetName() == "gripper") || (elem->GetName() == "plugin") ||
        (elem->GetName().find(':') != std::string::npos))
    {
      if (_parent->GetName() == "world" &&
          (elem->GetName() == "link" || elem->GetName() == "gripper"))
      {
        Error unsupportedError(
            ErrorCode::MERGE_INCLUDE_UNSUPPORTED,
            "Merge-include for <world> does not support element of type " +
                elem->GetName() + " in included model");
        _sourceLoc.SetSourceLocationOnError(unsupportedError);
        _errors.push_back(unsupportedError);
        continue;
      }
      _parent->InsertElement(elem, true);
    }
  }
}

//////////////////////////////////////////////////
bool init(SDFPtr _sdf)
{
  return init(_sdf, ParserConfig::GlobalConfig());
}

//////////////////////////////////////////////////
bool init(sdf::Errors &_errors, SDFPtr _sdf)
{
  return init(_sdf, _errors, ParserConfig::GlobalConfig());
}

//////////////////////////////////////////////////
bool init(SDFPtr _sdf, const ParserConfig &_config)
{
  sdf::Errors errors;
  bool result = init(_sdf, errors, _config);
  sdf::throwOrPrintErrors(errors);
  return result;

}

//////////////////////////////////////////////////
bool init(SDFPtr _sdf, sdf::Errors &_errors, const ParserConfig &_config)
{
  std::string xmldata = SDF::EmbeddedSpec("root.sdf", false);
  auto xmlDoc = makeSdfDoc();
  xmlDoc.Parse(xmldata.c_str());
  return initDoc(&xmlDoc, _config, _sdf, _errors);
}

//////////////////////////////////////////////////
bool initFile(const std::string &_filename, SDFPtr _sdf)
{
  return initFile(_filename, ParserConfig::GlobalConfig(), _sdf);
}

//////////////////////////////////////////////////
bool initFile(const std::string &_filename, SDFPtr _sdf, sdf::Errors _errors)
{
  return initFile(_filename, ParserConfig::GlobalConfig(), _sdf, _errors);
}

//////////////////////////////////////////////////
bool initFile(const std::string &_filename, const ParserConfig &_config,
              SDFPtr _sdf)
{
  sdf::Errors errors;
  bool result = initFile(_filename, _config, _sdf, errors);
  sdf::throwOrPrintErrors(errors);
  return result;

}

//////////////////////////////////////////////////
bool initFile(const std::string &_filename, const ParserConfig &_config,
              SDFPtr _sdf, sdf::Errors &_errors)
{
  std::string xmldata = SDF::EmbeddedSpec(_filename, true);
  if (!xmldata.empty())
  {
    auto xmlDoc = makeSdfDoc();
    xmlDoc.Parse(xmldata.c_str());
    return initDoc(&xmlDoc, _config, _sdf, _errors);
  }
  return _initFile(sdf::findFile(_filename, true, false, _config), _config,
                   _sdf, _errors);
}

//////////////////////////////////////////////////
bool initFile(const std::string &_filename, ElementPtr _sdf)
{
  return initFile(_filename, ParserConfig::GlobalConfig(), _sdf);
}

//////////////////////////////////////////////////
bool initFile(const std::string &_filename, ElementPtr _sdf,
              sdf::Errors &_errors)
{
  return initFile(_filename, ParserConfig::GlobalConfig(), _sdf, _errors);
}

//////////////////////////////////////////////////
bool initFile(
    const std::string &_filename, const ParserConfig &_config, ElementPtr _sdf)
{
  sdf::Errors errors;
  bool result = initFile(_filename, _config, _sdf, errors);
  sdf::throwOrPrintErrors(errors);
  return result;
}

//////////////////////////////////////////////////
bool initFile(const std::string &_filename, const ParserConfig &_config,
              ElementPtr _sdf, sdf::Errors &_errors)
{
  std::string xmldata = SDF::EmbeddedSpec(_filename, true);
  if (!xmldata.empty())
  {
    auto xmlDoc = makeSdfDoc();
    xmlDoc.Parse(xmldata.c_str());
    return initDoc(&xmlDoc, _config, _sdf, _errors);
  }
  return _initFile(sdf::findFile(_filename, true, false, _config), _config,
                   _sdf, _errors);
}

//////////////////////////////////////////////////
bool initString(const std::string &_xmlString, const ParserConfig &_config,
                SDFPtr _sdf)
{
  sdf::Errors errors;
  bool result = initString(_xmlString, _config, _sdf, errors);
  sdf::throwOrPrintErrors(errors);
  return result;
}

//////////////////////////////////////////////////
bool initString(const std::string &_xmlString, const ParserConfig &_config,
                SDFPtr _sdf, sdf::Errors &_errors)
{
  auto xmlDoc = makeSdfDoc();
  if (xmlDoc.Parse(_xmlString.c_str()))
  {
    _errors.push_back({ErrorCode::PARSING_ERROR, "Failed to parse string"
                      " as XML: " + std::string(xmlDoc.ErrorStr())});
    return false;
  }

  return initDoc(&xmlDoc, _config, _sdf, _errors);
}

//////////////////////////////////////////////////
bool initString(const std::string &_xmlString, SDFPtr _sdf)
{
  sdf::Errors errors;
  bool result = initString(_xmlString, ParserConfig::GlobalConfig(),
                           _sdf, errors);
  sdf::throwOrPrintErrors(errors);
  return result;
}

//////////////////////////////////////////////////
bool initString(const std::string &_xmlString, SDFPtr _sdf,
                sdf::Errors &_errors)
{
  return initString(_xmlString, ParserConfig::GlobalConfig(), _sdf, _errors);
}

//////////////////////////////////////////////////
inline tinyxml2::XMLElement *_initDocGetElement(tinyxml2::XMLDocument *_xmlDoc,
                                                sdf::Errors &_errors)
{
  if (!_xmlDoc)
  {
    _errors.push_back({ErrorCode::PARSING_ERROR, "Could not parse the xml"});
    return nullptr;
  }

  tinyxml2::XMLElement *element = _xmlDoc->FirstChildElement("element");
  if (!element)
  {
    _errors.push_back({ErrorCode::ELEMENT_MISSING, "Could not find the "
                      "'element' element in the xml file"});
    return nullptr;
  }

  return element;
}

//////////////////////////////////////////////////
bool initDoc(tinyxml2::XMLDocument *_xmlDoc,
             const ParserConfig &_config,
             SDFPtr _sdf,
             sdf::Errors &_errors)
{
  auto element = _initDocGetElement(_xmlDoc, _errors);
  if (!element)
  {
    return false;
  }

  return initXml(element, _config, _sdf->Root(), _errors);
}

//////////////////////////////////////////////////
bool initDoc(tinyxml2::XMLDocument *_xmlDoc,
             const ParserConfig &_config,
             ElementPtr _sdf,
             sdf::Errors &_errors)
{
  auto element = _initDocGetElement(_xmlDoc, _errors);
  if (!element)
  {
    return false;
  }

  return initXml(element, _config, _sdf, _errors);
}

//////////////////////////////////////////////////
bool initXml(tinyxml2::XMLElement *_xml,
             const ParserConfig &_config,
             ElementPtr _sdf,
             sdf::Errors &_errors)
{
  const char *refString = _xml->Attribute("ref");
  if (refString)
  {
    _sdf->SetReferenceSDF(std::string(refString));
  }

  const char *nameString = _xml->Attribute("name");
  if (!nameString)
  {
    _errors.push_back({ErrorCode::ATTRIBUTE_MISSING,
                      "Element is missing the name attribute"});
    return false;
  }
  _sdf->SetName(std::string(nameString));

  const char *requiredString = _xml->Attribute("required");
  if (!requiredString)
  {
    _errors.push_back({ErrorCode::ATTRIBUTE_MISSING,
                      "Element is missing the required attribute"});
    return false;
  }
  _sdf->SetRequired(requiredString);

  const char *elemTypeString = _xml->Attribute("type");
  if (elemTypeString)
  {
    bool required = std::string(requiredString) == "1" ? true : false;
    const char *elemDefaultValue = _xml->Attribute("default");
    std::string description;
    tinyxml2::XMLElement *descChild = _xml->FirstChildElement("description");
    if (descChild && descChild->GetText())
    {
      description = descChild->GetText();
    }

    std::string minValue;
    const char *elemMinValue = _xml->Attribute("min");
    if (nullptr != elemMinValue)
    {
      minValue = elemMinValue;
    }

    std::string maxValue;
    const char *elemMaxValue = _xml->Attribute("max");
    if (nullptr != elemMaxValue)
    {
      maxValue = elemMaxValue;
    }

    _sdf->AddValue(elemTypeString, elemDefaultValue, required, minValue,
                   maxValue, description);
  }

  // Get all attributes
  for (tinyxml2::XMLElement *child = _xml->FirstChildElement("attribute");
       child; child = child->NextSiblingElement("attribute"))
  {
    auto *descriptionChild = child->FirstChildElement("description");
    const char *name = child->Attribute("name");
    const char *type = child->Attribute("type");
    const char *defaultValue = child->Attribute("default");

    requiredString = child->Attribute("required");

    if (!name)
    {
      _errors.push_back({ErrorCode::ATTRIBUTE_INVALID,
                        "Attribute is missing a name"});
      return false;
    }
    if (!type)
    {
      _errors.push_back({ErrorCode::ATTRIBUTE_INVALID,
                        "Attribute is missing a type"});
      return false;
    }
    if (!defaultValue)
    {
      _errors.push_back({ErrorCode::ATTRIBUTE_INVALID,
                        "Attribute[" + std::string(name)
                        + "] is missing a default"});
      return false;
    }
    if (!requiredString)
    {
      _errors.push_back({ErrorCode::ATTRIBUTE_INVALID,
                        "Attribute is missing a required string"});
      return false;
    }
    std::string requiredStr = sdf::trim(requiredString);
    bool required = requiredStr == "1" ? true : false;
    std::string description;

    if (descriptionChild && descriptionChild->GetText())
    {
      description = descriptionChild->GetText();
    }

    _sdf->AddAttribute(name, type, defaultValue, required, description);
  }

  // Read the element description
  tinyxml2::XMLElement *descChild = _xml->FirstChildElement("description");
  if (descChild && descChild->GetText())
  {
    _sdf->SetDescription(descChild->GetText());
  }

  // Get all child elements
  for (tinyxml2::XMLElement *child = _xml->FirstChildElement("element");
       child; child = child->NextSiblingElement("element"))
  {
    const char *copyDataString = child->Attribute("copy_data");
    if (copyDataString &&
        (std::string(copyDataString) == "true" ||
         std::string(copyDataString) == "1"))
    {
      _sdf->SetCopyChildren(true);
    }
    else
    {
      ElementPtr element(new Element);
      initXml(child, _config, element, _errors);
      _sdf->AddElementDescription(element);
    }
  }

  // Get all include elements
  for (tinyxml2::XMLElement *child = _xml->FirstChildElement("include");
       child; child = child->NextSiblingElement("include"))
  {
    std::string filename = child->Attribute("filename");

    ElementPtr element(new Element);

    initFile(filename, _config, element);

    // override description for include elements
    tinyxml2::XMLElement *description = child->FirstChildElement("description");
    if (description)
    {
      element->SetDescription(description->GetText());
    }

    _sdf->AddElementDescription(element);
  }

  return true;
}

//////////////////////////////////////////////////
SDFPtr readFile(const std::string &_filename, Errors &_errors)
{
  return readFile(_filename, ParserConfig::GlobalConfig(), _errors);
}

//////////////////////////////////////////////////
SDFPtr readFile(
    const std::string &_filename, const ParserConfig &_config, Errors &_errors)
{
  // Create and initialize the data structure that will hold the parsed SDF data
  sdf::SDFPtr sdfParsed(new sdf::SDF());
  sdf::init(sdfParsed, _config);

  // Read an SDF file, and store the result in sdfParsed.
  if (!sdf::readFile(_filename, _config, sdfParsed, _errors))
  {
    return SDFPtr();
  }

  return sdfParsed;
}

//////////////////////////////////////////////////
SDFPtr readFile(const std::string &_filename)
{
  Errors errors;
  SDFPtr result = readFile(_filename, errors);

  // Output errors
  for (auto const &e : errors)
    std::cerr << e << std::endl;

  return result;
}

//////////////////////////////////////////////////
bool readFile(const std::string &_filename, SDFPtr _sdf)
{
  Errors errors;
  bool result = readFile(_filename, _sdf, errors);

  // Output errors
  for (auto const &e : errors)
    std::cerr << e << std::endl;

  return result;
}

//////////////////////////////////////////////////
bool readFile(const std::string &_filename, SDFPtr _sdf, Errors &_errors)
{
  return readFile(_filename, ParserConfig::GlobalConfig(), _sdf, _errors);
}

//////////////////////////////////////////////////
bool readFile(const std::string &_filename, const ParserConfig &_config,
    SDFPtr _sdf, Errors &_errors)
{
  return readFileInternal(_filename, true, _config, _sdf, _errors);
}

//////////////////////////////////////////////////
bool readFileWithoutConversion(
    const std::string &_filename, SDFPtr _sdf, Errors &_errors)
{
  return readFileWithoutConversion(
      _filename, ParserConfig::GlobalConfig(), _sdf, _errors);
}

//////////////////////////////////////////////////
bool readFileWithoutConversion(const std::string &_filename,
    const ParserConfig &_config, SDFPtr _sdf, Errors &_errors)
{
  return readFileInternal(_filename, false, _config, _sdf, _errors);
}

//////////////////////////////////////////////////
bool readFileInternal(const std::string &_filename, const bool _convert,
    const ParserConfig &_config, SDFPtr _sdf, Errors &_errors)
{
  auto xmlDoc = makeSdfDoc();
  std::string filename = sdf::findFile(_filename, true, true, _config);

  if (filename.empty())
  {
    _errors.push_back({ErrorCode::FILE_READ, "Error finding file [" +
                      std::string(_filename) + "]."});
    return false;
  }

  if (filesystem::is_directory(filename))
  {
    filename = getModelFilePath(filename, _errors);
  }

  if (!filesystem::exists(filename))
  {
    _errors.push_back({ErrorCode::FILE_READ, "File [" +
                      std::string(filename) + "] doesn't exist."});
    return false;
  }

  auto error_code = xmlDoc.LoadFile(filename.c_str());
  if (error_code)
  {
    _errors.push_back({ErrorCode::FILE_READ, "Error parsing XML in file [" +
                      std::string(filename) + "]: " +
                      std::string(xmlDoc.ErrorStr())});
    return false;
  }

  tinyxml2::XMLElement *sdfXml = xmlDoc.FirstChildElement("sdf");
  if (sdfXml)
  {
    // Suppress deprecation for sdf::URDF2SDF
    return readDoc(&xmlDoc, _sdf, filename, _convert, _config, _errors);
  }
  else
  {
    tinyxml2::XMLElement *robotXml = xmlDoc.FirstChildElement("robot");
    if (robotXml)
    {
      URDF2SDF u2g;
      auto doc = makeSdfDoc();
      u2g.InitModelFile(filename, _config, &doc);
      if (sdf::readDoc(&doc, _sdf, filename, _convert, _config, _errors))
      {
        sdfdbg << "Converting URDF file [" << _filename << "] to SDFormat"
               << " and parsing it.\n";
        return true;
      }
      else
      {
        sdferr << "Failed to parse the URDF file after converting to"
               << " SDFormat.\n";
        return false;
      }
    }
    else
    {
<<<<<<< HEAD
      _errors.push_back({ErrorCode::PARSING_ERROR,
                        "parse as old deprecated model file failed."});
      return false;
=======
      sdferr << "XML does not seem to be an SDFormat or an URDF file.\n";
>>>>>>> b363e0e3
    }
  }

  return false;
}

//////////////////////////////////////////////////
bool readString(const std::string &_xmlString, SDFPtr _sdf)
{
  Errors errors;
  bool result = readString(_xmlString, _sdf, errors);

  // Output errors
  for (auto const &e : errors)
    std::cerr << e << std::endl;

  return result;
}

//////////////////////////////////////////////////
bool readString(const std::string &_xmlString, SDFPtr _sdf, Errors &_errors)
{
  return readString(_xmlString, ParserConfig::GlobalConfig(), _sdf, _errors);
}

//////////////////////////////////////////////////
bool readString(const std::string &_xmlString, const ParserConfig &_config,
    SDFPtr _sdf, Errors &_errors)
{
  return readStringInternal(_xmlString, true, _config, _sdf, _errors);
}

//////////////////////////////////////////////////
bool readStringWithoutConversion(
    const std::string &_filename, SDFPtr _sdf, Errors &_errors)
{
  return readStringWithoutConversion(
      _filename, ParserConfig::GlobalConfig(), _sdf, _errors);
}

//////////////////////////////////////////////////
bool readStringWithoutConversion(const std::string &_filename,
    const ParserConfig &_config, SDFPtr _sdf, Errors &_errors)
{
  return readStringInternal(_filename, false, _config, _sdf, _errors);
}

//////////////////////////////////////////////////
bool readStringInternal(const std::string &_xmlString, const bool _convert,
    const ParserConfig &_config, SDFPtr _sdf, Errors &_errors)
{
  auto xmlDoc = makeSdfDoc();
  xmlDoc.Parse(_xmlString.c_str());
  if (xmlDoc.Error())
  {
    _errors.push_back({ErrorCode::STRING_READ,
                      "Error parsing XML from string: " +
                      std::string(xmlDoc.ErrorStr())});
    return false;
  }
  tinyxml2::XMLElement *sdfXml = xmlDoc.FirstChildElement("sdf");
  if (sdfXml)
  {
    return readDoc(&xmlDoc, _sdf, std::string(kSdfStringSource), _convert,
                   _config, _errors);
  }
  else
  {
    tinyxml2::XMLElement *robotXml = xmlDoc.FirstChildElement("robot");
    if (robotXml)
    {
      URDF2SDF u2g;
      auto doc = makeSdfDoc();
      u2g.InitModelString(_xmlString, _config, &doc);

      if (sdf::readDoc(&doc, _sdf, std::string(kUrdfStringSource), _convert,
                      _config, _errors))
      {
        sdfdbg << "Converting URDF to SDFormat and parsing it.\n";
        return true;
      }
      else
      {
        sdferr << "Failed to parse the URDF file after converting to"
               << " SDFormat\n";
        return false;
      }
    }
    else
    {
<<<<<<< HEAD
      _errors.push_back({ErrorCode::PARSING_ERROR,
                        "parse as old deprecated model file failed."});
=======
      sdferr << "XML does not seem to be an SDFormat or an URDF string.\n";
>>>>>>> b363e0e3
      return false;
    }
  }
  return false;
}

//////////////////////////////////////////////////
bool readString(const std::string &_xmlString, ElementPtr _sdf)
{
  Errors errors;
  bool result = readString(_xmlString, _sdf, errors);

  // Output errors
  for (auto const &e : errors)
    std::cerr << e << std::endl;

  return result;
}

//////////////////////////////////////////////////
bool readString(const std::string &_xmlString, ElementPtr _sdf, Errors &_errors)
{
  return readString(_xmlString, ParserConfig::GlobalConfig(), _sdf, _errors);
}

//////////////////////////////////////////////////
bool readString(const std::string &_xmlString, const ParserConfig &_config,
    ElementPtr _sdf, Errors &_errors)
{
  auto xmlDoc = makeSdfDoc();
  xmlDoc.Parse(_xmlString.c_str());
  if (xmlDoc.Error())
  {
    _errors.push_back({ErrorCode::PARSING_ERROR,
                      "Error parsing XML from string: " +
                      std::string(xmlDoc.ErrorStr())});
    return false;
  }
  if (readDoc(&xmlDoc, _sdf, std::string(kSdfStringSource), true, _config,
              _errors))
  {
    return true;
  }
  else
  {
    _errors.push_back({ErrorCode::PARSING_ERROR,
                      "parse as sdf version " + SDF::Version() + " failed, "
                      "should try to parse as old deprecated format"});
    return false;
  }
}

//////////////////////////////////////////////////
bool readDoc(tinyxml2::XMLDocument *_xmlDoc, SDFPtr _sdf,
    const std::string &_source, bool _convert, const ParserConfig &_config,
    Errors &_errors)
{
  if (!_xmlDoc)
  {
    _errors.push_back({ErrorCode::WARNING, "Could not parse the xml"
                      " from source[" + _source + "]"});
    return false;
  }

  // check sdf version
  tinyxml2::XMLElement *sdfNode = _xmlDoc->FirstChildElement("sdf");
  if (!sdfNode)
  {
    sdfdbg << "No <sdf> element in file[" << _source << "]\n";
    return false;
  }

  if (nullptr == _sdf || nullptr == _sdf->Root())
  {
    _errors.push_back({ErrorCode::PARSING_ERROR,
                      "SDF pointer or its Root is null."});
    return false;
  }

  if (_source != std::string(kSdfStringSource))
  {
    _sdf->SetFilePath(_source);
  }

  if (sdfNode->Attribute("version"))
  {
    if (_sdf->OriginalVersion().empty())
    {
      _sdf->SetOriginalVersion(sdfNode->Attribute("version"));
    }

    if (_sdf->Root()->OriginalVersion().empty())
    {
      _sdf->Root()->SetOriginalVersion(sdfNode->Attribute("version"));
    }

    if (!_sdf->Root()->LineNumber().has_value())
    {
      _sdf->Root()->SetLineNumber(sdfNode->GetLineNum());
    }

    if (_sdf->Root()->XmlPath().empty())
    {
      _sdf->Root()->SetXmlPath("/sdf");
    }

    if (_convert
        && strcmp(sdfNode->Attribute("version"), SDF::Version().c_str()) != 0)
    {
      sdfdbg << "Converting a deprecated source[" << _source << "].\n";
      Converter::Convert(_errors, _xmlDoc, SDF::Version(), _config);
    }

    auto *elemXml = _xmlDoc->FirstChildElement(_sdf->Root()->GetName().c_str());

    // Perform all the pre-checks necessary for the XML elements before reading
    if (!checkXmlFromRoot(elemXml, _source, _errors))
    {
      _errors.push_back({ErrorCode::ELEMENT_INVALID,
          "Errors were found when checking the XML of element<"
          + _sdf->Root()->GetName() + ">."});
      return false;
    }

    // parse new sdf xml
    if (!readXml(elemXml, _sdf->Root(), _config, _source, _errors))
    {
      _errors.push_back({ErrorCode::ELEMENT_INVALID,
          "Error reading element <" + _sdf->Root()->GetName() + ">"});
      return false;
    }

    // delimiter '::' in element names not allowed in SDFormat >= 1.8
    gz::math::SemanticVersion sdfVersion(_sdf->Root()->OriginalVersion());
    if (sdfVersion >= gz::math::SemanticVersion(1, 8)
        && !recursiveSiblingNoDoubleColonInNames(_sdf->Root(), _errors))
    {
      _errors.push_back({ErrorCode::RESERVED_NAME,
          "Delimiter '::' found in attribute names of element <"
          + _sdf->Root()->GetName() +
          ">, which is not allowed in SDFormat >= 1.8"});
      return false;
    }
  }
  else
  {
    sdfdbg << "SDF <sdf> element has no version in file["
           << _source << "]\n";
    return false;
  }

  return true;
}

//////////////////////////////////////////////////
bool readDoc(tinyxml2::XMLDocument *_xmlDoc, ElementPtr _sdf,
    const std::string &_source, bool _convert, const ParserConfig &_config,
    Errors &_errors)
{
  if (!_xmlDoc)
  {
    sdfwarn << "Could not parse the xml\n";
    return false;
  }

  // check sdf version
  tinyxml2::XMLElement *sdfNode = _xmlDoc->FirstChildElement("sdf");
  if (!sdfNode)
  {
    sdfdbg << "SDF has no <sdf> element\n";
    return false;
  }

  if (_source != std::string(kSdfStringSource))
  {
    _sdf->SetFilePath(_source);
  }

  if (sdfNode->Attribute("version"))
  {
    if (_sdf->OriginalVersion().empty())
    {
      _sdf->SetOriginalVersion(sdfNode->Attribute("version"));
    }

    if (!_sdf->LineNumber().has_value())
    {
      _sdf->SetLineNumber(sdfNode->GetLineNum());
    }

    if (_sdf->XmlPath().empty())
    {
      _sdf->SetXmlPath("/sdf");
    }

    if (_convert
        && strcmp(sdfNode->Attribute("version"), SDF::Version().c_str()) != 0)
    {
      sdfdbg << "Converting a deprecated SDF source[" << _source << "].\n";

      Converter::Convert(_errors, _xmlDoc, SDF::Version(), _config);
    }

    tinyxml2::XMLElement *elemXml = sdfNode;
    if (sdfNode->Value() != _sdf->GetName() &&
        sdfNode->FirstChildElement(_sdf->GetName().c_str()))
    {
      elemXml = sdfNode->FirstChildElement(_sdf->GetName().c_str());
    }

    // Perform all the pre-checks necessary for the XML elements before reading
    if (!checkXmlFromRoot(elemXml, _source, _errors))
    {
      _errors.push_back({ErrorCode::ELEMENT_INVALID,
          "Errors were found when checking the XML of element["
          + _sdf->GetName() + "]."});
      return false;
    }

    // parse new sdf xml
    if (!readXml(elemXml, _sdf, _config, _source, _errors))
    {
      _errors.push_back({ErrorCode::ELEMENT_INVALID,
          "Unable to parse sdf element["+ _sdf->GetName() + "]"});
      return false;
    }

    // delimiter '::' in element names not allowed in SDFormat >= 1.8
    gz::math::SemanticVersion sdfVersion(_sdf->OriginalVersion());
    if (sdfVersion >= gz::math::SemanticVersion(1, 8)
        && !recursiveSiblingNoDoubleColonInNames(_sdf, _errors))
    {
      _errors.push_back({ErrorCode::RESERVED_NAME,
          "Delimiter '::' found in attribute names of element <"
          + _sdf->GetName() +
          ">, which is not allowed in SDFormat >= 1.8"});
      return false;
    }
  }
  else
  {
    sdfdbg << "<sdf> element has no version\n";
    return false;
  }

  return true;
}

//////////////////////////////////////////////////
bool checkXmlFromRoot(tinyxml2::XMLElement *_xmlRoot,
    const std::string &_source, Errors &_errors)
{
  // A null XML Root element is still valid as it might not be a mandatory
  // element. Further errors will be deciphered by calling readXml with its
  // SDF ptr.
  if (!_xmlRoot)
    return true;

  std::string errorSourcePath = _source;
  if (_source == kSdfStringSource || _source == kUrdfStringSource)
    errorSourcePath = "<" + _source + ">";

  // Top level models must have an empty relative_to frame on the top level
  // pose.
  {
    if (tinyxml2::XMLElement *topLevelElem =
        _xmlRoot->FirstChildElement("model"))
    {
      if (tinyxml2::XMLElement *topLevelPose =
          topLevelElem->FirstChildElement("pose"))
      {
        if (const char *relativeTo = topLevelPose->Attribute("relative_to"))
        {
          const std::string relativeToStr(relativeTo);
          if (!relativeToStr.empty())
          {
            std::stringstream sstream;
            sstream << "Attribute //pose[@relative_to] of top level model "
                << "must be left empty, found //pose[@relative_to='"
                << relativeToStr << "'].\n";
            _errors.push_back({
                ErrorCode::ATTRIBUTE_INVALID,
                sstream.str(),
                errorSourcePath,
                topLevelPose->GetLineNum()});
            return false;
          }
        }
      }
    }
  }

  return true;
}

//////////////////////////////////////////////////
std::string getBestSupportedModelVersion(tinyxml2::XMLElement *_modelXML,
                                         std::string &_modelFileName,
                                         sdf::Errors &_errors)
{
  tinyxml2::XMLElement *sdfXML = _modelXML->FirstChildElement("sdf");
  tinyxml2::XMLElement *nameSearch = _modelXML->FirstChildElement("name");

  // If a match is not found, use the latest version of the element
  // that is not older than the SDF parser.
  gz::math::SemanticVersion sdfParserVersion(SDF_VERSION);
  std::string bestVersionStr = "0.0";

  tinyxml2::XMLElement *sdfSearch = sdfXML;
  while (sdfSearch)
  {
    if (sdfSearch->Attribute("version"))
    {
      auto version = std::string(sdfSearch->Attribute("version"));
      gz::math::SemanticVersion modelVersion(version);
      gz::math::SemanticVersion bestVersion(bestVersionStr);
      if (modelVersion > bestVersion)
      {
        // this model is better than the previous one
        if (modelVersion <= sdfParserVersion)
        {
          // the parser can read it
          sdfXML  = sdfSearch;
          bestVersionStr = version;
        }
        else
        {
          _errors.push_back({ErrorCode::WARNING, "Ignoring version " +
                  version + " for model " + nameSearch->GetText() +
                  " because is newer than this sdf parser" +
                  " (version " + SDF_VERSION + ")"});
        }
      }
    }
    sdfSearch = sdfSearch->NextSiblingElement("sdf");
  }

  if (!sdfXML || !sdfXML->GetText())
  {
    _errors.push_back({ErrorCode::PARSING_ERROR,
                      "Failure to detect an sdf tag in the model "
                      "config file for model: " +
                      std::string(nameSearch->GetText())});

    _modelFileName = "";
    return "";
  }

  if (!sdfXML->Attribute("version"))
  {
    _errors.push_back({ErrorCode::WARNING,
            "Can not find the XML attribute 'version'"
            " in sdf XML tag for model: " +
            std::string(nameSearch->GetText()) + "."
            " Please specify the SDF protocol supported in the model"
            " configuration file. The first sdf tag in the config file"
            " will be used "});
  }

  _modelFileName = sdfXML->GetText();
  return bestVersionStr;
}

//////////////////////////////////////////////////
std::string getModelFilePath(const std::string &_modelDirPath)
{
  sdf::Errors errors;
  std::string result = getModelFilePath(_modelDirPath, errors);
  sdf::throwOrPrintErrors(errors);
  return result;
}

//////////////////////////////////////////////////
std::string getModelFilePath(const std::string &_modelDirPath,
                             sdf::Errors &_errors)
{
  std::string configFilePath;

  /// \todo This hardcoded bit is very Gazebo centric. It should
  /// be abstracted away, possibly through a plugin to SDF.
  configFilePath = sdf::filesystem::append(_modelDirPath, "model.config");
  if (!sdf::filesystem::exists(configFilePath))
  {
    // We didn't find model.config, look for manifest.xml instead
    configFilePath = sdf::filesystem::append(_modelDirPath, "manifest.xml");
    if (!sdf::filesystem::exists(configFilePath))
    {
      // We didn't find manifest.xml either, output an error and get out.
      _errors.push_back({ErrorCode::FILE_NOT_FOUND,
              "Could not find model.config or manifest.xml in [" +
              _modelDirPath + "]"});
      return std::string();
    }
    else
    {
      // We found manifest.xml, but since it is deprecated print a warning.
      _errors.push_back({ErrorCode::WARNING,
                        "The manifest.xml for a model is deprecated. "
                        "Please rename manifest.xml to model.config."});
    }
  }

  auto configFileDoc = makeSdfDoc();
  if (tinyxml2::XML_SUCCESS != configFileDoc.LoadFile(configFilePath.c_str()))
  {
    _errors.push_back({ErrorCode::PARSING_ERROR,
                      "Error parsing XML in file [" + configFilePath +
                      "]: " + configFileDoc.ErrorStr()});
    return std::string();
  }

  tinyxml2::XMLElement *modelXML = configFileDoc.FirstChildElement("model");

  if (!modelXML)
  {
    _errors.push_back({ErrorCode::PARSING_ERROR,
                      "No <model> element in configFile[" +
                      configFilePath + "]"});
    return std::string();
  }

  std::string modelFileName;
  if (getBestSupportedModelVersion(modelXML, modelFileName, _errors).empty())
  {
    return std::string();
  }

  return sdf::filesystem::append(_modelDirPath, modelFileName);
}

//////////////////////////////////////////////////
/// Helper function that reads all the attributes of an element from TinyXML to
/// sdf::Element.
/// \param[in] _xml Pointer to XML element to read the attributes from.
/// \param[in,out] _sdf sdf::Element pointer to parse the attribute data into.
/// \param[in] _config Custom parser configuration
/// \param[in] _errorSourcePath Source of the XML document.
/// \param[out] _errors Captures errors found during parsing.
/// \return True on success, false on error.
static bool readAttributes(tinyxml2::XMLElement *_xml, ElementPtr _sdf,
    const ParserConfig &_config, const std::string &_errorSourcePath,
    Errors &_errors)
{
  // A list of parent element-attributes pairs where a frame name is referenced
  // in the attribute. This is used to check if the reference is invalid.
  std::set<std::pair<std::string, std::string>> frameReferenceAttributes {
      // //frame/[@attached_to]
      {"frame", "attached_to"},
      // //pose/[@relative_to]
      {"pose", "relative_to"},
      // //model/[@placement_frame]
      {"model", "placement_frame"},
      // //model/[@canonical_link]
      {"model", "canonical_link"},
      // //sensor/imu/orientation_reference_frame/custom_rpy/[@parent_frame]
      {"custom_rpy", "parent_frame"}};

  const tinyxml2::XMLAttribute *attribute = _xml->FirstAttribute();

  unsigned int i = 0;

  // Iterate over all the attributes defined in the give XML element
  while (attribute)
  {
    // Avoid printing a warning message for missing attributes if a namespaced
    // attribute is found
    if (std::strchr(attribute->Name(), ':') != nullptr)
    {
      _sdf->AddAttribute(attribute->Name(), "string", "", 1, "");
      _sdf->GetAttribute(attribute->Name())->SetFromString(attribute->Value());
      attribute = attribute->Next();
      continue;
    }

    // Construct the Xml path of the current attribute
    const std::string attributeXmlPath = _sdf->XmlPath() + "[@" +
        attribute->Name() + "=\"" + attribute->Value() + "\"]";

    // Find the matching attribute in SDF
    for (i = 0; i < _sdf->GetAttributeCount(); ++i)
    {
      ParamPtr p = _sdf->GetAttribute(i);
      if (p->GetKey() == attribute->Name())
      {
        if (frameReferenceAttributes.count(
                std::make_pair(_sdf->GetName(), attribute->Name())) != 0)
        {
          if (!isValidFrameReference(attribute->Value()))
          {
            Error err(
                ErrorCode::ATTRIBUTE_INVALID,
                "'" + std::string(attribute->Value()) +
                "' is reserved; it cannot be used as a value of "
                "attribute [" + p->GetKey() + "]",
                _errorSourcePath, attribute->GetLineNum());
            err.SetXmlPath(attributeXmlPath);
            _errors.push_back(err);
          }
        }
        // Set the value of the SDF attribute
        if (!p->SetFromString(attribute->Value()))
        {
          Error err(
              ErrorCode::ATTRIBUTE_INVALID,
              "Unable to read attribute[" + p->GetKey() + "]",
              _errorSourcePath, attribute->GetLineNum());
          err.SetXmlPath(attributeXmlPath);
          _errors.push_back(err);
          return false;
        }
        break;
      }
    }

    if (i == _sdf->GetAttributeCount())
    {
      std::stringstream ss;
      ss << "XML Attribute[" << attribute->Name()
              << "] in element[" << _xml->Value()
              << "] not defined in SDF.\n";
      Error err(
          ErrorCode::ATTRIBUTE_INCORRECT_TYPE,
          ss.str(), _errorSourcePath, _xml->GetLineNum());
      err.SetXmlPath(attributeXmlPath);
      enforceConfigurablePolicyCondition(
          _config.WarningsPolicy(), err, _errors);
    }

    attribute = attribute->Next();
  }

  // Check that all required attributes have been set
  for (i = 0; i < _sdf->GetAttributeCount(); ++i)
  {
    ParamPtr p = _sdf->GetAttribute(i);
    if (p->GetRequired() && !p->GetSet())
    {
      Error err(
          ErrorCode::ATTRIBUTE_MISSING,
          "Required attribute[" + p->GetKey() + "] in element[" + _xml->Value()
          + "] is not specified in SDF.",
          _errorSourcePath, _xml->GetLineNum());
      err.SetXmlPath(_sdf->XmlPath());
      _errors.push_back(err);
      return false;
    }
  }

  return true;
}

//////////////////////////////////////////////////
/// Helper function to resolve file name from an //include/uri element.
/// \param[in] _includeXml Pointer to TinyXML object that corresponds to the
/// //include tag
/// \param[in] _config Custom parser configuration
/// \param[in] _includeXmlPath The XML path of the //include element used for
/// error messages.
/// \param[in] _errorSourcePath Source of the XML document.
/// \param[out] _fileName Resolved file name.
/// \param[out] _errors Captures errors found during parsing.
/// \return True if the file name is successfully resolved, false on error.
static bool resolveFileNameFromUri(tinyxml2::XMLElement *_includeXml,
    const sdf::ParserConfig &_config, const std::string &_includeXmlPath,
    const std::string &_errorSourcePath, std::string &_fileName,
    Errors &_errors)
{
  tinyxml2::XMLElement *uriElement = _includeXml->FirstChildElement("uri");
  const std::string uriXmlPath = _includeXmlPath + "/uri";
  if (uriElement)
  {
    const std::string uri = uriElement->GetText();
    const std::string modelPath = sdf::findFile(uri, true, true, _config);

    // Test the model path
    if (modelPath.empty())
    {
      Error err(ErrorCode::URI_LOOKUP, "Unable to find uri[" + uri + "]",
          _errorSourcePath, uriElement->GetLineNum());
      err.SetXmlPath(uriXmlPath);
      _errors.push_back(err);
      return false;
    }
    else
    {
      if (sdf::filesystem::is_directory(modelPath))
      {
        // Get the model.config filename
        _fileName = getModelFilePath(modelPath);

        if (_fileName.empty())
        {
          Error err(
              ErrorCode::URI_LOOKUP,
              "Unable to resolve uri[" + uri + "] to model path [" +
              modelPath + "] since it does not contain a model.config " +
              "file.",
              _errorSourcePath, uriElement->GetLineNum());
          err.SetXmlPath(uriXmlPath);
          _errors.push_back(err);
          return false;
        }
      }
      else
      {
        // This is a file path and since sdf::findFile returns an empty
        // string if the file doesn't exist, we don't have to check for
        // existence again here.
        _fileName = modelPath;
      }
    }
  }
  else
  {
    Error err(ErrorCode::ATTRIBUTE_MISSING,
        "<include> element missing 'uri' attribute", _errorSourcePath,
        _includeXml->GetLineNum());
    err.SetXmlPath(_includeXmlPath);
    _errors.push_back(err);
    return false;
  }
  return true;
}

//////////////////////////////////////////////////
// Helper function called from readXml to validate the //include tag by calling
// readXml on it. This is only here for error checking. We won't use the
// resulting sdf::ElementPtr because the contents of the //include are accessed
// directly via tinyxml in the subsequent code.
/// \param[in] _xml Pointer to the TinyXML element that corresponds to the
/// <include> element
/// \param[in,out] _sdf SDF pointer to the parent of the <include> element
/// \param[in] _config Custom parser configuration
/// \param[in] _source Source of the XML document
/// \param[out] _errors Captures errors found during parsing.
static void validateIncludeElement(tinyxml2::XMLElement *_xml,
                                   ElementPtr _sdf, const ParserConfig &_config,
                                   const std::string &_source, Errors &_errors)
{
  for (unsigned int descCounter = 0;
      descCounter != _sdf->GetElementDescriptionCount(); ++descCounter)
  {
    ElementPtr elemDesc = _sdf->GetElementDescription(descCounter);
    if (elemDesc->GetName() == _xml->Value())
    {
      ElementPtr element = elemDesc->Clone();
      if (!readXml(_xml, element, _config, _source, _errors))
      {
        Error err(
            ErrorCode::ELEMENT_INVALID,
            std::string("Error reading element <") +
            _xml->Value() + ">",
            _source,
            _xml->GetLineNum());
        _errors.push_back(err);
      }
    }
  }
}

//////////////////////////////////////////////////
bool readXml(tinyxml2::XMLElement *_xml, ElementPtr _sdf,
    const ParserConfig &_config, const std::string &_source, Errors &_errors)
{
  // Check if the element pointer is deprecated.
  if (_sdf->GetRequired() == "-1")
  {
    std::stringstream ss;
    ss << "SDF Element[" + _sdf->GetName() + "] is deprecated\n";
    Error err(ErrorCode::ELEMENT_DEPRECATED, ss.str());
    err.SetXmlPath(_sdf->XmlPath());
    enforceConfigurablePolicyCondition(
        _config.DeprecatedElementsPolicy(), err, _errors);
  }

  if (!_xml)
  {
    if (_sdf->GetRequired() == "1" || _sdf->GetRequired() =="+")
    {
      Error err(
          ErrorCode::ELEMENT_MISSING,
          "SDF Element<" + _sdf->GetName() + "> is missing",
          _source);
      err.SetXmlPath(_sdf->XmlPath());
      _errors.push_back(err);
      return false;
    }
    else
    {
      return true;
    }
  }

  // check for nested sdf
  std::string refSDFStr = _sdf->ReferenceSDF();
  if (!refSDFStr.empty())
  {
    const std::string filePath = _sdf->FilePath();
    const std::string xmlPath = _sdf->XmlPath();
    auto lineNumber = _sdf->LineNumber();

    ElementPtr refSDF;
    refSDF.reset(new Element);
    std::string refFilename = refSDFStr + ".sdf";
    initFile(refFilename, _config, refSDF);
    _sdf->RemoveFromParent();
    _sdf->Copy(refSDF);

    _sdf->SetFilePath(filePath);
    _sdf->SetXmlPath(xmlPath);
    if (lineNumber.has_value())
      _sdf->SetLineNumber(lineNumber.value());
  }

  if (!readAttributes(_xml, _sdf, _config, _source, _errors))
    return false;

  if (_xml->GetText() != nullptr && _sdf->GetValue())
  {
    if (!_sdf->GetValue()->SetFromString(_xml->GetText()))
      return false;
  }
  else if (_sdf->GetValue())
  {
    if (!_sdf->GetValue()->Reparse())
      return false;
    if (!_sdf->GetValue()->SetFromString(""))
      return false;
  }

  if (_sdf->GetCopyChildren())
  {
    copyChildren(_sdf, _xml, false);
  }
  else
  {
    std::string filename;

    // Keep count of the include indices
    int includeElemIndex = -1;

    // Iterate over all the child elements
    tinyxml2::XMLElement *elemXml = nullptr;
    for (elemXml = _xml->FirstChildElement(); elemXml;
         elemXml = elemXml->NextSiblingElement())
    {
      if (std::string("include") == elemXml->Value())
      {
        validateIncludeElement(elemXml, _sdf, _config, _source, _errors);

        tinyxml2::XMLElement *uriElement = elemXml->FirstChildElement("uri");

        const std::string includeXmlPath = _sdf->XmlPath() + "/include[" +
            std::to_string(++includeElemIndex) + "]";
        const std::string uriXmlPath = includeXmlPath + "/uri";

        if (!resolveFileNameFromUri(elemXml, _config, includeXmlPath,
                _source, filename, _errors))
          continue;

        // If the file is not an SDFormat file, it is assumed that it will
        // handled by a custom parser, so fall through and add the include
        // element into _sdf.
        if (sdf::isSdfFile(filename) || _config.CustomModelParsers().empty())
        {
          // NOTE: sdf::init is an expensive call. For performance reason,
          // a new sdf pointer is created here by cloning a fresh sdf template
          // pointer instead of calling init every iteration.
          // SDFPtr includeSDF(new SDF);
          // init(includeSDF, _config);
          static SDFPtr includeSDFTemplate;
          if (!includeSDFTemplate)
          {
            includeSDFTemplate.reset(new SDF);
            init(includeSDFTemplate, _config);
          }
          SDFPtr includeSDF(new SDF);
          includeSDF->SetRoot(includeSDFTemplate->Root()->Clone());

          if (!readFile(filename, _config, includeSDF, _errors))
          {
            Error err(
                ErrorCode::FILE_READ,
                "Unable to read file[" + filename + "]",
                _source,
                uriElement->GetLineNum());
            err.SetXmlPath(uriXmlPath);
            _errors.push_back(err);
            return false;
          }

          // Emit an error if there is more than one model, actor or light
          // element, or two different types of those elements. For
          // compatibility with old behavior, this chooses the first element in
          // the preference order: model->actor->light
          sdf::ElementPtr topLevelElem;
          for (const auto &elementType : {"model", "actor", "light"})
          {
            if (includeSDF->Root()->HasElement(elementType))
            {
              if (nullptr == topLevelElem)
              {
                topLevelElem = includeSDF->Root()->GetElement(elementType);
              }
              else
              {
                std::stringstream ss;
                ss << "Found other top level element <" << elementType
                  << "> in addition to <" << topLevelElem->GetName()
                  << "> in include file.";
                Error err(
                    ErrorCode::ELEMENT_INCORRECT_TYPE, ss.str(), filename);
                err.SetXmlPath("/sdf/" + std::string(elementType));
                _errors.push_back(err);
              }
            }
          }

          if (nullptr == topLevelElem)
          {
            Error err(
                ErrorCode::ELEMENT_MISSING,
                "Failed to find top level <model> / <actor> / <light> for "
                "<include>\n",
                _source,
                uriElement->GetLineNum());
            err.SetXmlPath(uriXmlPath);
            _errors.push_back(err);
            continue;
          }

          const auto topLevelElementType = topLevelElem->GetName();
          // Check for more than one of the discovered top-level element type
          auto nextTopLevelElem =
              topLevelElem->GetNextElement(topLevelElementType);
          if (nullptr != nextTopLevelElem)
          {
            std::stringstream ss;
            ss << "Found more than one " << topLevelElem->GetName()
              << " for <include>.";
            Error err(
                ErrorCode::ELEMENT_INCORRECT_TYPE, ss.str(), filename);
            err.SetXmlPath("/sdf/" + topLevelElementType);
            _errors.push_back(err);
          }

          bool isModel = topLevelElementType == "model";
          bool isActor = topLevelElementType == "actor";

          if (elemXml->FirstChildElement("name"))
          {
            const std::string overrideName =
                elemXml->FirstChildElement("name")->GetText();
            topLevelElem->GetAttribute("name")->SetFromString(overrideName);
            topLevelElem->SetXmlPath("/sdf/" + topLevelElementType +
                "[@name=\"" + overrideName + "\"]");
          }

          tinyxml2::XMLElement *poseElemXml =
              elemXml->FirstChildElement("pose");
          if (poseElemXml)
          {
            sdf::ElementPtr poseElem = topLevelElem->GetElement("pose");

            auto setAttribute =
                [&poseElem, &poseElemXml](const std::string &_attribName)
            {
              const char *attrib = poseElemXml->Attribute(_attribName.c_str());
              auto attribParam = poseElem->GetAttribute(_attribName);
              if (attrib && attribParam)
              {
                attribParam->SetFromString(attrib);
              }
              else if (attribParam)
              {
                attribParam->Reset();
              }
            };

            setAttribute("relative_to");
            setAttribute("degrees");
            setAttribute("rotation_format");

            if (poseElemXml->GetText())
            {
              poseElem->GetValue()->SetFromString(poseElemXml->GetText());
            }
            else
            {
              poseElem->GetValue()->Reset();
            }
          }

          if (isModel && elemXml->FirstChildElement("static"))
          {
            topLevelElem->GetElement("static")->GetValue()->SetFromString(
                elemXml->FirstChildElement("static")->GetText());
          }

          auto *placementFrameElem =
              elemXml->FirstChildElement("placement_frame");
          if (isModel && placementFrameElem)
          {
            const std::string placementFrameXmlPath =
                includeXmlPath + "/placement_frame";
            if (nullptr == elemXml->FirstChildElement("pose"))
            {
              Error err(
                  ErrorCode::MODEL_PLACEMENT_FRAME_INVALID,
                  "<pose> is required when specifying the placement_frame "
                  "element",
                  _source,
                  elemXml->GetLineNum());
              err.SetXmlPath(placementFrameXmlPath);
              _errors.push_back(err);
              return false;
            }

            const std::string placementFrameVal = placementFrameElem->GetText();

            if (!isValidFrameReference(placementFrameVal))
            {
              Error err(
                  ErrorCode::RESERVED_NAME,
                  "'" + placementFrameVal +
                  "' is reserved; it cannot be used as a value of "
                  "element [placement_frame]",
                  _source,
                  placementFrameElem->GetLineNum());
              err.SetXmlPath(placementFrameXmlPath);
              _errors.push_back(err);
            }
            topLevelElem->GetAttribute("placement_frame")
                ->SetFromString(placementFrameVal);
          }

          if (isModel || isActor)
          {
            // Using indices for plugins as duplicated plugin names are
            // allowed.
            int pluginIndex = -1;
            for (auto *childElemXml = elemXml->FirstChildElement();
                 childElemXml;
                 childElemXml = childElemXml->NextSiblingElement())
            {
              if (std::string("plugin") == childElemXml->Value())
              {
                const std::string pluginXmlPath = includeXmlPath + "/plugin[" +
                    std::to_string(++pluginIndex) + "]";

                sdf::ElementPtr pluginElem;
                pluginElem = topLevelElem->AddElement("plugin");
                pluginElem->SetLineNumber(childElemXml->GetLineNum());
                pluginElem->SetXmlPath(pluginXmlPath);

                if (!readXml(
                    childElemXml, pluginElem, _config, _source, _errors))
                {
                  Error err(
                      ErrorCode::ELEMENT_INVALID,
                      "Error reading plugin element",
                      _source,
                      childElemXml->GetLineNum());
                  err.SetXmlPath(pluginXmlPath);
                  _errors.push_back(err);
                  return false;
                }
              }
            }
          }

          // TODO(jenn) prototyping parameter passing
          // ref: sdformat.org > Documentation > Proposal for parameter passing
          if (elemXml->FirstChildElement("experimental:params"))
          {
            ParamPassing::updateParams(
                _config,
                _source,
                elemXml->FirstChildElement("experimental:params"),
                includeSDF->Root(),
                _errors);
          }

          auto includeSDFFirstElem = includeSDF->Root()->GetFirstElement();
          auto includeDesc = _sdf->GetElementDescription("include");
          if (includeDesc)
          {
            // Store the contents of the <include> tag as the includeElement of
            // the entity that was loaded from the included URI.
            auto includeInfo = includeDesc->Clone();
            copyChildren(includeInfo, elemXml, false);
            includeSDFFirstElem->SetIncludeElement(includeInfo);
          }
          bool toMerge = elemXml->BoolAttribute("merge", false);
          SourceLocation sourceLoc{includeXmlPath, _source,
                                   elemXml->GetLineNum()};

          insertIncludedElement(includeSDF, sourceLoc, toMerge, _sdf, _config,
                                _errors);
          continue;
        }
      }

      // Find the matching element in SDF
      unsigned int descCounter = 0;
      for (descCounter = 0;
           descCounter != _sdf->GetElementDescriptionCount(); ++descCounter)
      {
        ElementPtr elemDesc = _sdf->GetElementDescription(descCounter);
        if (elemDesc->GetName() == elemXml->Value())
        {
          std::string elemXmlPath = _sdf->XmlPath() + "/" + elemXml->Value();
          const char *name = elemXml->Attribute("name");
          if (name)
            elemXmlPath += "[@name=\"" + std::string(name) + "\"]";

          ElementPtr element = elemDesc->Clone();
          element->SetParent(_sdf);
          element->SetLineNumber(elemXml->GetLineNum());
          element->SetXmlPath(elemXmlPath);
          if (readXml(elemXml, element, _config, _source, _errors))
          {
            _sdf->InsertElement(element);
          }
          else
          {
            Error err(
                ErrorCode::ELEMENT_INVALID,
                std::string("Error reading element <") +
                elemXml->Value() + ">",
                _source,
                elemXml->GetLineNum());
            err.SetXmlPath(elemXmlPath);
            _errors.push_back(err);
            return false;
          }
          break;
        }
      }

      if (descCounter == _sdf->GetElementDescriptionCount()
            && std::strchr(elemXml->Value(), ':') == nullptr)
      {
        std::string elemXmlPath = _sdf->XmlPath() + "/" + elemXml->Value();
        const char *name = elemXml->Attribute("name");
        if (name)
          elemXmlPath += "[@name=\"" + std::string(name) + "\"]";

        std::stringstream ss;
        ss << "XML Element[" << elemXml->Value()
           << "], child of element[" << _xml->Value()
           << "], not defined in SDF. Copying[" << elemXml->Value() << "] "
           << "as children of [" << _xml->Value() << "].\n";

        Error err(
            ErrorCode::ELEMENT_INCORRECT_TYPE,
            ss.str(),
            _source,
            elemXml->GetLineNum());
        err.SetXmlPath(elemXmlPath);
        enforceConfigurablePolicyCondition(
            _config.UnrecognizedElementsPolicy(), err, _errors);

        continue;
      }
    }

    // Copy unknown elements outside the loop so it only happens one time
    copyChildren(_sdf, _xml, true);

    // Check that all required elements have been set
    for (unsigned int descCounter = 0;
         descCounter != _sdf->GetElementDescriptionCount(); ++descCounter)
    {
      ElementPtr elemDesc = _sdf->GetElementDescription(descCounter);

      if (elemDesc->GetRequired() == "1" || elemDesc->GetRequired() == "+")
      {
        if (!_sdf->HasElement(elemDesc->GetName()))
        {
          const std::string elemXmlPath = _sdf->XmlPath() + "/" +
              elemDesc->GetName();
          if (_sdf->GetName() == "joint" &&
              _sdf->Get<std::string>("type") != "ball")
          {
            Error missingElementError(
                ErrorCode::ELEMENT_MISSING,
                "XML Missing required element[" + elemDesc->GetName() +
                "], child of element[" + _sdf->GetName() + "]",
                _source,
                _xml->GetLineNum());
            missingElementError.SetXmlPath(elemXmlPath);
            _errors.push_back(missingElementError);
            return false;
          }
          else
          {
            // Add default element
            ElementPtr defaultElement = _sdf->AddElement(elemDesc->GetName());
            defaultElement->SetExplicitlySetInFile(false);
          }
        }
      }
    }
  }

  return true;
}

/////////////////////////////////////////////////
bool convertFile(const std::string &_filename, const std::string &_version,
                 SDFPtr _sdf)
{
  return convertFile(_filename, _version, ParserConfig::GlobalConfig(), _sdf);
}

/////////////////////////////////////////////////
bool convertFile(const std::string &_filename, const std::string &_version,
                 const ParserConfig &_config, SDFPtr _sdf)
{
  sdf::Errors errors = convertFile(_sdf, _filename, _version, _config);
  throwOrPrintErrors(errors);
  return errors.empty();
}

/////////////////////////////////////////////////
sdf::Errors convertFile(SDFPtr _sdf, const std::string &_filename,
                        const std::string &_version,
                        const ParserConfig &_config)
{
  sdf::Errors errors;
  std::string filename = sdf::findFile(_filename, true, false, _config);

  if (filename.empty())
  {
    std::stringstream ss;
    ss << "Error finding file ["
       << _filename
       << "].";
    errors.push_back({ErrorCode::FILE_READ, ss.str()});
    return errors;
  }

  if (nullptr == _sdf || nullptr == _sdf->Root())
  {
    errors.push_back({ErrorCode::CONVERSION_ERROR,
        "SDF pointer or its Root is null."});
    return errors;
  }

  auto xmlDoc = makeSdfDoc();
  if (!xmlDoc.LoadFile(filename.c_str()))
  {
    // read initial sdf version
    std::string originalVersion;
    {
      tinyxml2::XMLElement *sdfNode = xmlDoc.FirstChildElement("sdf");
      if (sdfNode && sdfNode->Attribute("version"))
      {
        originalVersion = sdfNode->Attribute("version");
      }
    }

    _sdf->SetOriginalVersion(originalVersion);

    if (sdf::Converter::Convert(errors, &xmlDoc, _version, _config, true))
    {
      bool result =
          sdf::readDoc(&xmlDoc, _sdf, filename, false, _config, errors);
      if (!result)
      {
        std::stringstream ss;
        ss << "Error in sdf::readDoc when parsing file[" << filename << "]";
        errors.push_back({ErrorCode::PARSING_ERROR, ss.str()});
      }
    }
  }
  else
  {
    std::stringstream ss;
    ss << "Error parsing file[" << filename << "]";
    errors.push_back({ErrorCode::CONVERSION_ERROR, ss.str()});
  }

  return errors;
}

/////////////////////////////////////////////////
bool convertString(const std::string &_sdfString, const std::string &_version,
                   SDFPtr _sdf)
{
  return convertString(
      _sdfString, _version, ParserConfig::GlobalConfig(), _sdf);
}

/////////////////////////////////////////////////
bool convertString(const std::string &_sdfString, const std::string &_version,
    const ParserConfig &_config, SDFPtr _sdf)
{
  sdf::Errors errors = convertString(_sdf, _sdfString, _version, _config);
  throwOrPrintErrors(errors);
  return errors.empty();
}

/////////////////////////////////////////////////
sdf::Errors convertString(SDFPtr _sdf, const std::string &_sdfString,
                          const std::string &_version,
                          const ParserConfig &_config)
{
  sdf::Errors errors;

  if (_sdfString.empty())
  {
    errors.push_back({ErrorCode::CONVERSION_ERROR, "SDF string is empty."});
    return errors;
  }

  tinyxml2::XMLDocument xmlDoc;
  xmlDoc.Parse(_sdfString.c_str());

  if (!xmlDoc.Error())
  {
    // read initial sdf version
    std::string originalVersion;
    {
      tinyxml2::XMLElement *sdfNode = xmlDoc.FirstChildElement("sdf");
      if (sdfNode && sdfNode->Attribute("version"))
      {
        originalVersion = sdfNode->Attribute("version");
      }
    }

    _sdf->SetOriginalVersion(originalVersion);

    if (sdf::Converter::Convert(errors, &xmlDoc, _version, _config, true))
    {
      bool result = sdf::readDoc(&xmlDoc, _sdf, std::string(kSdfStringSource),
                                 false, _config, errors);
      if (!result)
      {
        std::stringstream ss;
        ss << "Error in sdf::readDoc when parsing XML from string["
           << _sdfString
           << "]";
        errors.push_back({ErrorCode::PARSING_ERROR, ss.str()});
      }
    }
  }
  else
  {
    std::stringstream ss;
    ss << "Error parsing XML from string["
       << _sdfString
       << "]";
    errors.push_back({ErrorCode::CONVERSION_ERROR, ss.str()});
  }

  return errors;
}

//////////////////////////////////////////////////
bool checkCanonicalLinkNames(const sdf::Root *_root)
{
  sdf::Errors errors;
  bool result = checkCanonicalLinkNames(_root, errors);
  sdf::throwOrPrintErrors(errors);
  return result;
}

//////////////////////////////////////////////////
bool checkCanonicalLinkNames(const sdf::Root *_root, sdf::Errors &_errors)
{
  if (!_root)
  {
    _errors.push_back({ErrorCode::POINTER_ERROR, "Error: invalid sdf::Root "
                      "pointer, unable to check canonical link names."});
    return false;
  }

  bool result = true;

  auto checkModelCanonicalLinkName = [&_errors](
      const sdf::Model *_model) -> bool
  {
    bool modelResult = true;
    std::string canonicalLink = _model->CanonicalLinkName();
    if (!canonicalLink.empty() && !_model->LinkNameExists(canonicalLink))
    {
      _errors.push_back({ErrorCode::MODEL_CANONICAL_LINK_INVALID,
                        "Error: canonical_link with name[" + canonicalLink +
                        "] not found in model with name[" + _model->Name() +
                        "]."});
      modelResult = false;
    }
    return modelResult;
  };

  if (_root->Model())
  {
    result = checkModelCanonicalLinkName(_root->Model()) && result;
  }

  for (uint64_t w = 0; w < _root->WorldCount(); ++w)
  {
    auto world = _root->WorldByIndex(w);
    for (uint64_t m = 0; m < world->ModelCount(); ++m)
    {
      auto model = world->ModelByIndex(m);
      result = checkModelCanonicalLinkName(model) && result;
    }
  }

  return result;
}

//////////////////////////////////////////////////
bool checkFrameAttachedToNames(const sdf::Root *_root)
{
  sdf::Errors errors;
  bool result = checkFrameAttachedToNames(_root, errors);
  sdf::throwOrPrintErrors(errors);
  return result;
}

//////////////////////////////////////////////////
bool checkFrameAttachedToNames(const sdf::Root *_root, sdf::Errors &_errors)
{
  bool result = true;

  auto checkModelFrameAttachedToNames = [&_errors](
      const sdf::Model *_model) -> bool
  {
    bool modelResult = true;
    for (uint64_t f = 0; f < _model->FrameCount(); ++f)
    {
      auto frame = _model->FrameByIndex(f);

      const std::string &attachedTo = frame->AttachedTo();

      // the attached_to attribute is always permitted to be empty or __model__
      if (attachedTo.empty() || "__model__" == attachedTo)
      {
        continue;
      }

      if (attachedTo == frame->Name())
      {
        _errors.push_back({ErrorCode::FRAME_ATTACHED_TO_CYCLE,
                          "Error: attached_to name[" + attachedTo +
                          "] is identical to frame name[" + frame->Name() +
                          "], causing a graph cycle in model with name[" +
                          _model->Name() + "]."});
        modelResult = false;
      }
      else if (!_model->LinkNameExists(attachedTo) &&
               !_model->ModelNameExists(attachedTo) &&
               !_model->JointNameExists(attachedTo) &&
               !_model->FrameNameExists(attachedTo))
      {
        _errors.push_back({ErrorCode::FRAME_ATTACHED_TO_INVALID,
                          "Error: attached_to name[" + attachedTo +
                          "] specified by frame with name[" + frame->Name() +
                          "] does not match a nested model, link, joint, "
                          "or frame name in model with name[" +
                          _model->Name() + "]."});
        modelResult = false;
      }
    }
    return modelResult;
  };

  auto checkWorldFrameAttachedToNames = [&_errors](
      const sdf::World *_world) -> bool
  {
    auto findNameInWorld = [](const sdf::World *_inWorld,
        const std::string &_name) -> bool {
      if (_inWorld->ModelNameExists(_name) ||
          _inWorld->FrameNameExists(_name))
      {
        return true;
      }

      const auto delimIndex = _name.find("::");
      if (delimIndex != std::string::npos && delimIndex + 2 < _name.size())
      {
        std::string modelName = _name.substr(0, delimIndex);
        std::string nameToCheck = _name.substr(delimIndex + 2);
        const auto *model = _inWorld->ModelByName(modelName);
        if (nullptr == model)
        {
          return false;
        }

        if (model->LinkNameExists(nameToCheck) ||
            model->ModelNameExists(nameToCheck) ||
            model->JointNameExists(nameToCheck) ||
            model->FrameNameExists(nameToCheck))
        {
          return true;
        }
      }
      return false;
    };

    bool worldResult = true;
    for (uint64_t f = 0; f < _world->FrameCount(); ++f)
    {
      auto frame = _world->FrameByIndex(f);

      const std::string &attachedTo = frame->AttachedTo();

      // the attached_to attribute is always permitted to be empty or world
      if (attachedTo.empty() || "world" == attachedTo)
      {
        continue;
      }

      if (attachedTo == frame->Name())
      {
        _errors.push_back({ErrorCode::FRAME_ATTACHED_TO_CYCLE,
                          "Error: attached_to name[" + attachedTo +
                          "] is identical to frame name[" + frame->Name() +
                          "], causing a graph cycle in world with name[" +
                          _world->Name() + "]."});
        worldResult = false;
      }
      else if (!findNameInWorld(_world, attachedTo))
      {
        _errors.push_back({ErrorCode::FRAME_ATTACHED_TO_INVALID,
                          "Error: attached_to name[" + attachedTo +
                          "] specified by frame with name[" + frame->Name() +
                          "] does not match a model or frame name in world "
                          "with name[" + _world->Name() + "]."});
        worldResult = false;
      }
    }
    return worldResult;
  };

  if (_root->Model())
  {
    result = checkModelFrameAttachedToNames(_root->Model()) && result;
  }

  for (uint64_t w = 0; w < _root->WorldCount(); ++w)
  {
    auto world = _root->WorldByIndex(w);
    result = checkWorldFrameAttachedToNames(world) && result;
    for (uint64_t m = 0; m < world->ModelCount(); ++m)
    {
      auto model = world->ModelByIndex(m);
      result = checkModelFrameAttachedToNames(model) && result;
    }
  }

  return result;
}
bool recursiveSameTypeUniqueNames(sdf::ElementPtr _elem)
{
  sdf::Errors errors;
  bool result = recursiveSameTypeUniqueNames(_elem, errors);
  sdf::throwOrPrintErrors(errors);
  return result;
}

//////////////////////////////////////////////////
bool recursiveSameTypeUniqueNames(sdf::ElementPtr _elem, sdf::Errors &_errors)
{
  if (!shouldValidateElement(_elem))
    return true;

  bool result = true;
  auto typeNames = _elem->GetElementTypeNames();
  for (const std::string &typeName : typeNames)
  {
    if (!_elem->HasUniqueChildNames(typeName))
    {
      _errors.push_back({ErrorCode::DUPLICATE_NAME,
                        "Error: Non-unique names detected in type " +
                        typeName +" in\n" + _elem->ToString("")});
      result = false;
    }
  }

  sdf::ElementPtr child = _elem->GetFirstElement();
  while (child)
  {
    result = recursiveSameTypeUniqueNames(child, _errors) && result;
    child = child->GetNextElement();
  }

  return result;
}
//////////////////////////////////////////////////
bool recursiveSiblingUniqueNames(sdf::ElementPtr _elem)
{
  sdf::Errors errors;
  bool result = recursiveSiblingUniqueNames(_elem, errors);
  sdf::throwOrPrintErrors(errors);
  return result;
}

//////////////////////////////////////////////////
bool recursiveSiblingUniqueNames(sdf::ElementPtr _elem, sdf::Errors &_errors)
{
  if (!shouldValidateElement(_elem))
    return true;

  bool result =
      _elem->HasUniqueChildNames("", Element::NameUniquenessExceptions());
  if (!result)
  {
    _errors.push_back({ErrorCode::PARSING_ERROR,
                      "Error: Non-unique names detected in " +
                      _elem->ToString("")});
    result = false;
  }

  sdf::ElementPtr child = _elem->GetFirstElement();
  while (child)
  {
    result = recursiveSiblingUniqueNames(child) && result;
    child = child->GetNextElement();
  }

  return result;
}

//////////////////////////////////////////////////
bool recursiveSiblingNoDoubleColonInNames(sdf::ElementPtr _elem)
{
  sdf::Errors errors;
  bool result = recursiveSiblingNoDoubleColonInNames(_elem, errors);
  sdf::throwOrPrintErrors(errors);
  return result;
}

//////////////////////////////////////////////////
bool recursiveSiblingNoDoubleColonInNames(sdf::ElementPtr _elem, sdf::Errors &_errors)
{
  if (!shouldValidateElement(_elem))
    return true;

  bool result = true;
  if (_elem->HasAttribute("name")
      && _elem->Get<std::string>("name").find("::") != std::string::npos)
  {
    _errors.push_back({ErrorCode::PARSING_ERROR,
                      "Error: Detected delimiter '::' in element name in" +
                      _elem->ToString("")});
    result = false;
  }

  sdf::ElementPtr child = _elem->GetFirstElement();
  while (child)
  {
    result = recursiveSiblingNoDoubleColonInNames(child, _errors) && result;
    child = child->GetNextElement();
  }

  return result;
}

//////////////////////////////////////////////////
bool checkFrameAttachedToGraph(const sdf::Root *_root)
{
  sdf::Errors errors;
  bool result = checkFrameAttachedToGraph(_root, errors);
  sdf::throwOrPrintErrors(errors);
  return result;
}

//////////////////////////////////////////////////
bool checkFrameAttachedToGraph(const sdf::Root *_root, sdf::Errors &_errors)
{
  bool result = true;

  auto checkModelFrameAttachedToGraph = [&_errors](
      const sdf::Model *_model) -> bool
  {
    bool modelResult = true;
    auto ownedGraph = std::make_shared<sdf::FrameAttachedToGraph>();
    sdf::ScopedGraph<sdf::FrameAttachedToGraph> graph(ownedGraph);
    auto buildErrors = sdf::buildFrameAttachedToGraph(graph, _model);
    if (!buildErrors.empty())
    {
      for (auto &error : buildErrors)
      {
        error.SetMessage("Error: " + error.Message());
        _errors.push_back(error);
      }
      modelResult = false;
    }
    auto validateErrors = sdf::validateFrameAttachedToGraph(graph);
    if (!validateErrors.empty())
    {
      for (auto &error : validateErrors)
      {
        error.SetMessage("Error in validateFrameAttachedToGraph: " +
                  error.Message());
        _errors.push_back(error);
      }
      modelResult = false;
    }
    return modelResult;
  };

  auto checkWorldFrameAttachedToGraph = [&_errors](
      const sdf::World *_world) -> bool
  {
    bool worldResult = true;
    auto ownedGraph = std::make_shared<sdf::FrameAttachedToGraph>();
    sdf::ScopedGraph<sdf::FrameAttachedToGraph> graph(ownedGraph);
    auto buildErrors = sdf::buildFrameAttachedToGraph(graph, _world);
    if (!buildErrors.empty())
    {
      for (auto &error : buildErrors)
      {
        error.SetMessage("Error: " + error.Message());
        _errors.push_back(error);
      }
      worldResult = false;
    }
    auto validateErrors = sdf::validateFrameAttachedToGraph(graph);
    if (!validateErrors.empty())
    {
      for (auto &error : validateErrors)
      {
        error.SetMessage("Error in validateFrameAttachedToGraph: " +
                  error.Message());
        _errors.push_back(error);
      }
      worldResult = false;
    }
    return worldResult;
  };

  if (_root->Model())
  {
    result = checkModelFrameAttachedToGraph(_root->Model()) && result;
  }

  for (uint64_t w = 0; w < _root->WorldCount(); ++w)
  {
    auto world = _root->WorldByIndex(w);
    result = checkWorldFrameAttachedToGraph(world) && result;
    for (uint64_t m = 0; m < world->ModelCount(); ++m)
    {
      auto model = world->ModelByIndex(m);
      result = checkModelFrameAttachedToGraph(model) && result;
    }
  }

  return result;
}

//////////////////////////////////////////////////
bool checkPoseRelativeToGraph(const sdf::Root *_root)
{
  sdf::Errors errors;
  bool result = checkPoseRelativeToGraph(_root, errors);
  sdf::throwOrPrintErrors(errors);
  return result;
}

//////////////////////////////////////////////////
bool checkPoseRelativeToGraph(const sdf::Root *_root, sdf::Errors &_errors)
{
  bool result = true;

  auto checkModelPoseRelativeToGraph = [&_errors](
      const sdf::Model *_model) -> bool
  {
    bool modelResult = true;
    auto ownedGraph = std::make_shared<sdf::PoseRelativeToGraph>();
    sdf::ScopedGraph<PoseRelativeToGraph> graph(ownedGraph);
    auto buildErrors = sdf::buildPoseRelativeToGraph(graph, _model);
    if (!buildErrors.empty())
    {
      for (auto &error : buildErrors)
      {
        error.SetMessage("Error: " + error.Message());
        _errors.push_back(error);
      }
      modelResult = false;
    }
    auto validateErrors = sdf::validatePoseRelativeToGraph(graph);
    if (!validateErrors.empty())
    {
      for (auto &error : validateErrors)
      {
        error.SetMessage("Error in validatePoseRelativeToGraph: " +
                          error.Message());
        _errors.push_back(error);
      }
      modelResult = false;
    }
    return modelResult;
  };

  auto checkWorldPoseRelativeToGraph = [&_errors](
      const sdf::World *_world) -> bool
  {
    bool worldResult = true;
    auto ownedGraph = std::make_shared<sdf::PoseRelativeToGraph>();
    sdf::ScopedGraph<PoseRelativeToGraph> graph(ownedGraph);
    auto buildErrors = sdf::buildPoseRelativeToGraph(graph, _world);
    if (!buildErrors.empty())
    {
      for (auto &error : buildErrors)
      {
        error.SetMessage("Error: " + error.Message());
      }
      worldResult = false;
    }
    auto validateErrors = sdf::validatePoseRelativeToGraph(graph);
    if (!validateErrors.empty())
    {
      for (auto &error : validateErrors)
      {
        error.SetMessage("Error in validatePoseRelativeToGraph: " +
                          error.Message());
        _errors.push_back(error);
      }
      worldResult = false;
    }
    return worldResult;
  };

  if (_root->Model())
  {
    result = checkModelPoseRelativeToGraph(_root->Model()) && result;
  }

  for (uint64_t w = 0; w < _root->WorldCount(); ++w)
  {
    auto world = _root->WorldByIndex(w);
    result = checkWorldPoseRelativeToGraph(world) && result;
    for (uint64_t m = 0; m < world->ModelCount(); ++m)
    {
      auto model = world->ModelByIndex(m);
      result = checkModelPoseRelativeToGraph(model) && result;
    }
  }

  return result;
}

//////////////////////////////////////////////////
bool checkJointParentChildLinkNames(const sdf::Root *_root)
{
  return checkJointParentChildNames(_root);
}

//////////////////////////////////////////////////
bool checkJointParentChildNames(const sdf::Root *_root)
{
  Errors errors;
  checkJointParentChildNames(_root, errors);
  if (!errors.empty())
  {
    std::cerr << "Error when attempting to resolve child link name:"
              << std::endl
              << errors;
    return false;
  }
  return true;
}

//////////////////////////////////////////////////
template <typename TPtr>
void checkScopedJointParentChildNames(
    const TPtr _scope, const std::string &_scopeType, Errors &errors)
{
  for (uint64_t j = 0; j < _scope->JointCount(); ++j)
  {
    auto joint = _scope->JointByIndex(j);

    const std::string &parentName = joint->ParentName();
    const std::string parentLocalName = sdf::SplitName(parentName).second;

    if (parentName != "world" && parentLocalName != "__model__" &&
        !_scope->NameExistsInFrameAttachedToGraph(parentName))
    {
      errors.push_back({ErrorCode::JOINT_PARENT_LINK_INVALID,
        "parent frame with name[" + parentName +
        "] specified by joint with name[" + joint->Name() +
        "] not found in " + _scopeType + " with name[" +
        _scope->Name() + "]."});
    }

    const std::string &childName = joint->ChildName();
    const std::string childLocalName = sdf::SplitName(childName).second;
    if (childName == "world")
    {
      errors.push_back({ErrorCode::JOINT_CHILD_LINK_INVALID,
        "invalid child name[world] specified by joint with name[" +
        joint->Name() + "] in " + _scopeType + " with name[" +
        _scope->Name() + "]."});
    }

    if (childLocalName != "__model__" &&
        !_scope->NameExistsInFrameAttachedToGraph(childName))
    {
      errors.push_back({ErrorCode::JOINT_CHILD_LINK_INVALID,
        "child frame with name[" + childName +
        "] specified by joint with name[" + joint->Name() +
        "] not found in " + _scopeType + " with name[" +
        _scope->Name() + "]."});
    }

    if (childName == joint->Name())
    {
      errors.push_back({ErrorCode::JOINT_CHILD_LINK_INVALID,
        "joint with name[" + joint->Name() +
        "] in " + _scopeType + " with name[" + _scope->Name() +
        "] must not specify its own name as the child frame."});
    }

    if (parentName == joint->Name())
    {
      errors.push_back({ErrorCode::JOINT_PARENT_LINK_INVALID,
        "joint with name[" + joint->Name() +
        "] in " + _scopeType + " with name[" + _scope->Name() +
        "] must not specify its own name as the parent frame."});
    }

    // Check that parent and child frames resolve to different links
    std::string resolvedChildName;
    std::string resolvedParentName;

    auto resolveErrors = joint->ResolveChildLink(resolvedChildName);
    errors.insert(errors.end(), resolveErrors.begin(), resolveErrors.end());

    resolveErrors = joint->ResolveParentLink(resolvedParentName);
    errors.insert(errors.end(), resolveErrors.begin(), resolveErrors.end());

    if (resolvedChildName == resolvedParentName)
    {
      errors.push_back({ErrorCode::JOINT_PARENT_SAME_AS_CHILD,
        "joint with name[" + joint->Name() +
        "] in " + _scopeType + " with name[" + _scope->Name() +
        "] specified parent frame [" + parentName +
        "] and child frame [" + childName +
        "] that both resolve to [" + resolvedChildName +
        "], but they should resolve to different values."});
    }
    // childName == "world" case is handled above
    if (childName != "world" && resolvedChildName == "world")
    {
      errors.push_back({ErrorCode::JOINT_CHILD_LINK_INVALID,
        "joint with name[" + joint->Name() +
        "] in " + _scopeType + " has a child with name[" + joint->ChildName() +
        "] that resolves to world which is invalid."});
    }
  }
}

//////////////////////////////////////////////////
void checkJointParentChildNames(const sdf::Root *_root, Errors &_errors)
{
  if (_root->Model())
  {
    checkScopedJointParentChildNames(_root->Model(), "model", _errors);
  }

  for (uint64_t w = 0; w < _root->WorldCount(); ++w)
  {
    auto world = _root->WorldByIndex(w);
    for (uint64_t m = 0; m < world->ModelCount(); ++m)
    {
      auto model = world->ModelByIndex(m);
      checkScopedJointParentChildNames(model, "model", _errors);
    }
    checkScopedJointParentChildNames(world, "world", _errors);
  }
}

//////////////////////////////////////////////////
template <typename TPtr>
void checkScopedJointAxisExpressedInValues(
    const TPtr _scope, const std::string &_scopeType, Errors &errors)
{
  for (uint64_t j = 0; j < _scope->JointCount(); ++j)
  {
    auto joint = _scope->JointByIndex(j);
    for (uint64_t a = 0; a < 2; ++a)
    {
      auto axis = joint->Axis(a);
      if (axis)
      {
        const std::string &xyzExpressedIn = axis->XyzExpressedIn();
        const std::string xyzExpressedInLocal =
            sdf::SplitName(xyzExpressedIn).second;

        // If a frame name is specfied, check that the frame exists.
        if (!xyzExpressedIn.empty() &&
            !_scope->NameExistsInFrameAttachedToGraph(xyzExpressedIn))
        {
          errors.push_back({ErrorCode::JOINT_AXIS_EXPRESSED_IN_INVALID,
            "axis xyz expressed-in frame with name[" + xyzExpressedIn +
            "] specified by joint with name[" + joint->Name() +
            "] not found in " + _scopeType + " with name[" + _scope->Name()
            + "]."});
        }

        // Also try resolving the axis to its default frame.
        gz::math::Vector3d xyz;
        auto xyzErrors = axis->ResolveXyz(xyz);
        errors.insert(errors.end(), xyzErrors.begin(), xyzErrors.end());
      }
    }
  }
}

//////////////////////////////////////////////////
void checkJointAxisExpressedInValues(const sdf::Root *_root, Errors &_errors)
{
  if (_root->Model())
  {
    checkScopedJointAxisExpressedInValues(_root->Model(), "model", _errors);
  }

  for (uint64_t w = 0; w < _root->WorldCount(); ++w)
  {
    auto world = _root->WorldByIndex(w);
    for (uint64_t m = 0; m < world->ModelCount(); ++m)
    {
      auto model = world->ModelByIndex(m);
      checkScopedJointAxisExpressedInValues(model, "model", _errors);
    }
    checkScopedJointAxisExpressedInValues(world, "world", _errors);
  }
}

//////////////////////////////////////////////////
bool shouldValidateElement(sdf::ElementPtr _elem)
{
  if (_elem->GetName() == "plugin")
  {
    // Ignore <plugin> elements
    return false;
  }

  // Check if the element name has a colon. This is treated as a namespaced
  // element and should be ignored
  if (_elem->GetName().find(":") != std::string::npos)
  {
    return false;
  }

  return true;
}

/////////////////////////////////////////////////
std::string computeMergedModelProxyFrameName(const std::string &_modelName)
{
  return "_merged__" + _modelName + "__model__";
}
}
}<|MERGE_RESOLUTION|>--- conflicted
+++ resolved
@@ -885,13 +885,9 @@
     }
     else
     {
-<<<<<<< HEAD
       _errors.push_back({ErrorCode::PARSING_ERROR,
-                        "parse as old deprecated model file failed."});
+                        "XML does not seem to be an SDFormat or an URDF file."});
       return false;
-=======
-      sdferr << "XML does not seem to be an SDFormat or an URDF file.\n";
->>>>>>> b363e0e3
     }
   }
 
@@ -982,12 +978,8 @@
     }
     else
     {
-<<<<<<< HEAD
       _errors.push_back({ErrorCode::PARSING_ERROR,
-                        "parse as old deprecated model file failed."});
-=======
-      sdferr << "XML does not seem to be an SDFormat or an URDF string.\n";
->>>>>>> b363e0e3
+                        "XML does not seem to be an SDFormat or an URDF string."});
       return false;
     }
   }
