--- conflicted
+++ resolved
@@ -1130,55 +1130,23 @@
           {
             if (includeSDF->Root()->HasElement(elementType))
             {
-<<<<<<< HEAD
               if (nullptr == topLevelElem)
               {
                 topLevelElem = includeSDF->Root()->GetElement(elementType);
               }
               else
               {
-                sdfwarn
-                    << "Found other top level element <" << elementType
-                    << "> in addition to <" << topLevelElem->GetName()
-                    << "> in include file. This is unsupported and in future "
-                    << "versions of libsdformat will become an error";
+                std::stringstream ss;
+                ss << "Found other top level element <" << elementType
+                  << "> in addition to <" << topLevelElem->GetName()
+                  << "> in include file. This is unsupported and in future "
+                  << "versions of libsdformat will become an error";
+                enforceConfigurablePolicyCondition(
+                  _config.WarningsPolicy(), ss.str(),
+                  ErrorCode::ELEMENT_INCORRECT_TYPE, _errors);
               }
             }
           }
-=======
-              std::stringstream ss;
-              ss << "Found other top level element <" << elementType
-                 << "> in addition to <" << topLevelElem->GetName()
-                 << "> in include file. This is unsupported and in future "
-                 << "versions of libsdformat will become an error";
-              enforceConfigurablePolicyCondition(
-                _config.WarningsPolicy(), ss.str(),
-                ErrorCode::ELEMENT_INCORRECT_TYPE, _errors);
-            }
-          }
-        }
-
-        if (nullptr == topLevelElem)
-        {
-          _errors.push_back({ErrorCode::ELEMENT_MISSING,
-              "Failed to find top level <model> / <actor> / <light> for "
-              "<include>\n"});
-          continue;
-        }
-
-        const auto topLevelElementType = topLevelElem->GetName();
-        // Check for more than one of the discovered top-level element type
-        if (nullptr != topLevelElem->GetNextElement(topLevelElementType))
-        {
-          std::stringstream ss;
-          ss << "Found more than one of " << topLevelElem->GetName()
-             << " for <include>. This is unsupported and in future "
-             << "versions of libsdformat will become an error";
-          enforceConfigurablePolicyCondition(
-            _config.WarningsPolicy(), ss.str(),
-            ErrorCode::ELEMENT_INCORRECT_TYPE, _errors);
-        }
->>>>>>> f59a3424
 
           if (nullptr == topLevelElem)
           {
@@ -1192,9 +1160,13 @@
           // Check for more than one of the discovered top-level element type
           if (nullptr != topLevelElem->GetNextElement(topLevelElementType))
           {
-            sdfwarn << "Found more than one of " << topLevelElem->GetName()
-                    << " for <include>. This is unsupported and in future "
-                    << "versions of libsdformat will become an error";
+            std::stringstream ss;
+            ss << "Found more than one of " << topLevelElem->GetName()
+              << " for <include>. This is unsupported and in future "
+              << "versions of libsdformat will become an error";
+            enforceConfigurablePolicyCondition(
+              _config.WarningsPolicy(), ss.str(),
+              ErrorCode::ELEMENT_INCORRECT_TYPE, _errors);
           }
 
           bool isModel = topLevelElementType == "model";
@@ -1268,14 +1240,7 @@
                  childElemXml;
                  childElemXml = childElemXml->NextSiblingElement())
             {
-<<<<<<< HEAD
               if (std::string("plugin") == childElemXml->Value())
-=======
-              sdf::ElementPtr pluginElem;
-              pluginElem = topLevelElem->AddElement("plugin");
-
-              if (!readXml(childElemXml, pluginElem, _config, _errors))
->>>>>>> f59a3424
               {
                 sdf::ElementPtr pluginElem;
                 pluginElem = topLevelElem->AddElement("plugin");
