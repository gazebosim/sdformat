--- conflicted
+++ resolved
@@ -1239,46 +1239,6 @@
 }
 
 //////////////////////////////////////////////////
-<<<<<<< HEAD
-// Helper function called from readXml to validate the //include tag by calling
-// readXml on it. This is only here for error checking. We won't use the
-// resulting sdf::ElementPtr because the contents of the //include are accessed
-// directly via tinyxml in the subsequent code.
-/// \param[in] _xml Pointer to the TinyXML element that corresponds to the
-/// <include> element
-/// \param[in,out] _sdf SDF pointer to the parent of the <include> element
-/// \param[in] _config Custom parser configuration
-/// \param[in] _source Source of the XML document
-/// \param[out] _errors Captures errors found during parsing.
-static void validateIncludeElement(tinyxml2::XMLElement *_xml,
-                                   ElementPtr _sdf, const ParserConfig &_config,
-                                   const std::string &_source, Errors &_errors)
-{
-  for (unsigned int descCounter = 0;
-      descCounter != _sdf->GetElementDescriptionCount(); ++descCounter)
-  {
-    ElementPtr elemDesc = _sdf->GetElementDescription(descCounter);
-    if (elemDesc->GetName() == _xml->Value())
-    {
-      ElementPtr element = elemDesc->Clone();
-      if (!readXml(_xml, element, _config, _source, _errors))
-      {
-        Error err(
-            ErrorCode::ELEMENT_INVALID,
-            std::string("Error reading element <") +
-            _xml->Value() + ">",
-            _source,
-            _xml->GetLineNum());
-        _errors.push_back(err);
-      }
-    }
-  }
-}
-
-//////////////////////////////////////////////////
-bool readXml(tinyxml2::XMLElement *_xml, ElementPtr _sdf,
-    const ParserConfig &_config, const std::string &_source, Errors &_errors)
-=======
 /// Helper function that reads all the attributes of an element from TinyXML to
 /// sdf::Element.
 /// \param[in] _xml Pointer to XML element to read the attributes from.
@@ -1290,7 +1250,6 @@
 static bool readAttributes(tinyxml2::XMLElement *_xml, ElementPtr _sdf,
     const ParserConfig &_config, const std::string &_errorSourcePath,
     Errors &_errors)
->>>>>>> f27e538c
 {
   // A list of parent element-attributes pairs where a frame name is referenced
   // in the attribute. This is used to check if the reference is invalid.
@@ -1474,6 +1433,42 @@
 }
 
 //////////////////////////////////////////////////
+// Helper function called from readXml to validate the //include tag by calling
+// readXml on it. This is only here for error checking. We won't use the
+// resulting sdf::ElementPtr because the contents of the //include are accessed
+// directly via tinyxml in the subsequent code.
+/// \param[in] _xml Pointer to the TinyXML element that corresponds to the
+/// <include> element
+/// \param[in,out] _sdf SDF pointer to the parent of the <include> element
+/// \param[in] _config Custom parser configuration
+/// \param[in] _source Source of the XML document
+/// \param[out] _errors Captures errors found during parsing.
+static void validateIncludeElement(tinyxml2::XMLElement *_xml,
+                                   ElementPtr _sdf, const ParserConfig &_config,
+                                   const std::string &_source, Errors &_errors)
+{
+  for (unsigned int descCounter = 0;
+      descCounter != _sdf->GetElementDescriptionCount(); ++descCounter)
+  {
+    ElementPtr elemDesc = _sdf->GetElementDescription(descCounter);
+    if (elemDesc->GetName() == _xml->Value())
+    {
+      ElementPtr element = elemDesc->Clone();
+      if (!readXml(_xml, element, _config, _source, _errors))
+      {
+        Error err(
+            ErrorCode::ELEMENT_INVALID,
+            std::string("Error reading element <") +
+            _xml->Value() + ">",
+            _source,
+            _xml->GetLineNum());
+        _errors.push_back(err);
+      }
+    }
+  }
+}
+
+//////////////////////////////////////////////////
 bool readXml(tinyxml2::XMLElement *_xml, ElementPtr _sdf,
     const ParserConfig &_config, const std::string &_source, Errors &_errors)
 {
@@ -1554,13 +1549,8 @@
     {
       if (std::string("include") == elemXml->Value())
       {
-<<<<<<< HEAD
         validateIncludeElement(elemXml, _sdf, _config, _source, _errors);
 
-        std::string modelPath;
-        std::string uri;
-=======
->>>>>>> f27e538c
         tinyxml2::XMLElement *uriElement = elemXml->FirstChildElement("uri");
 
         const std::string includeXmlPath = _sdf->XmlPath() + "/include[" +
