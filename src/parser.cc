--- conflicted
+++ resolved
@@ -982,6 +982,15 @@
             {
               // Get the model.config filename
               filename = getModelFilePath(modelPath);
+
+              if (filename.empty())
+              {
+                _errors.push_back({ErrorCode::URI_LOOKUP,
+                    "Unable to resolve uri[" + uri + "] to model path [" +
+                    modelPath + "] since it does not contain a model.config " +
+                    "file."});
+                continue;
+              }
             }
             else
             {
@@ -991,21 +1000,6 @@
               filename = modelPath;
             }
           }
-<<<<<<< HEAD
-=======
-
-          // Get the config.xml filename
-          filename = getModelFilePath(modelPath);
-
-          if (filename.empty())
-          {
-            _errors.push_back({ErrorCode::URI_LOOKUP,
-                "Unable to resolve uri[" + uri + "] to model path [" +
-                modelPath + "] since it does not contain a model.config " +
-                "file."});
-            continue;
-          }
->>>>>>> b0612226
         }
         else
         {
