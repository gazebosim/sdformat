/*
 * Copyright 2012 Open Source Robotics Foundation
 *
 * Licensed under the Apache License, Version 2.0 (the "License");
 * you may not use this file except in compliance with the License.
 * You may obtain a copy of the License at
 *
 *     http://www.apache.org/licenses/LICENSE-2.0
 *
 * Unless required by applicable law or agreed to in writing, software
 * distributed under the License is distributed on an "AS IS" BASIS,
 * WITHOUT WARRANTIES OR CONDITIONS OF ANY KIND, either express or implied.
 * See the License for the specific language governing permissions and
 * limitations under the License.
 *
*/
#include <stdlib.h>
#include <stdio.h>
#include <map>
#include <boost/algorithm/string.hpp>
#include <boost/filesystem.hpp>

#include "sdf/ruby.hh"
#include "sdf/Console.hh"
#include "sdf/Converter.hh"
#include "sdf/SDFImpl.hh"
#include "sdf/Param.hh"
#include "sdf/parser.hh"
#include "sdf/parser_private.hh"
#include "sdf/sdf_config.h"

#include "sdf/parser_urdf.hh"

namespace sdf
{
/// \internal
// Class to handle Ruby initialization.
class RubyInitializer
{
  /// \brief Constructor
  public: RubyInitializer()
  {
    // Initialize ruby.
    RUBY_INIT_STACK;
    ruby_init();
    ruby_init_loadpath();
  }

  /// \brief Destructor
  public: virtual ~RubyInitializer()
  {
    ruby_finalize();
  }

  /// \brief Parse a string using ERB.
  /// \param[in] _string String to parse.
  /// \param[out] _result ERB parsed string.
  /// \return True on success.
  public: bool erbString(const std::string &_string, std::string &_result)
  {
    std::string cmd ="begin; require 'erb'; ERB.new(%Q{" +
      _string + "}).result; rescue; end";

    // Run the ERB parser
    int rbState = 0;
    VALUE ret = rb_eval_string_protect(cmd.c_str(), &rbState);

    if (rbState)
    {
      sdferr << "Unable to parse string[" << _string << "] using ERB.\n";
      return false;
    }
    else
    {
      // Convert ruby string to std::string
      if (RSTRING(ret)->as.heap.ptr != NULL)
      {
        _result.assign(RSTRING(ret)->as.heap.ptr, RSTRING(ret)->as.heap.len);
      }
      else
      {
        sdferr << "Unable to parse string[" << _string << "] using ERB.\n";
        return false;
      }
    }

    return true;
  }
};

// Instance of RubyInitializer that is constructed at startup.
static RubyInitializer g_rubyInit;


//////////////////////////////////////////////////
bool init(SDFPtr _sdf)
{
  bool result = false;

  std::string filename;
  std::string fileToFind = "root.sdf";

  if (sdf::SDF::Version() == "1.0" || sdf::SDF::Version() == "1.2")
    fileToFind = "gazebo.sdf";

  filename = sdf::findFile(fileToFind);

  FILE *ftest = fopen(filename.c_str(), "r");
  if (ftest)
  {
    fclose(ftest);
    if (initFile(filename, _sdf))
    {
      result = true;
    }
    else
    {
      sdferr << "Unable to init SDF file[" << filename << "]\n";
    }
  }
  else
  {
    sdferr << "Unable to find or open SDF file[" << fileToFind << "]\n";
  }

  return result;
}

//////////////////////////////////////////////////
template <typename TPtr>
inline bool _initFile(const std::string &_filename, TPtr _sdf)
{
  std::string filename = sdf::findFile(_filename);

  TiXmlDocument xmlDoc;
  if (xmlDoc.LoadFile(filename))
    return initDoc(&xmlDoc, _sdf);
  else
    sdferr << "Unable to load file[" << _filename << "]\n";

  return false;
}

//////////////////////////////////////////////////
bool initFile(const std::string &_filename, SDFPtr _sdf)
{
  return _initFile(_filename, _sdf);
}

//////////////////////////////////////////////////
bool initFile(const std::string &_filename, ElementPtr _sdf)
{
  return _initFile(_filename, _sdf);
}

//////////////////////////////////////////////////
bool initString(const std::string &_xmlString, SDFPtr _sdf)
{
  TiXmlDocument xmlDoc;
  xmlDoc.Parse(_xmlString.c_str());
  if (xmlDoc.Error())
  {
    sdferr << "Failed to parse string as XML: " << xmlDoc.ErrorDesc() << '\n';
    return false;
  }

  return initDoc(&xmlDoc, _sdf);
}

//////////////////////////////////////////////////
inline TiXmlElement *_initDocGetElement(TiXmlDocument *_xmlDoc)
{
  if (!_xmlDoc)
  {
    sdferr << "Could not parse the xml\n";
    return nullptr;
  }

  TiXmlElement *element = _xmlDoc->FirstChildElement("element");
  if (!element)
  {
    sdferr << "Could not find the 'element' element in the xml file\n";
    return nullptr;
  }

  return element;
}

//////////////////////////////////////////////////
bool initDoc(TiXmlDocument *_xmlDoc, SDFPtr _sdf)
{
  auto element = _initDocGetElement(_xmlDoc);
  if (!element)
  {
    return false;
  }

  return initXml(element, _sdf->Root());
}

//////////////////////////////////////////////////
bool initDoc(TiXmlDocument *_xmlDoc, ElementPtr _sdf)
{
  auto element = _initDocGetElement(_xmlDoc);
  if (!element)
  {
    return false;
  }

  return initXml(element, _sdf);
}

//////////////////////////////////////////////////
bool initXml(TiXmlElement *_xml, ElementPtr _sdf)
{
  const char *refString = _xml->Attribute("ref");
  if (refString)
    _sdf->SetReferenceSDF(std::string(refString));

  const char *nameString = _xml->Attribute("name");
  if (!nameString)
  {
    sdferr << "Element is missing the name attribute\n";
    return false;
  }
  _sdf->SetName(std::string(nameString));

  const char *requiredString = _xml->Attribute("required");
  if (!requiredString)
  {
    sdferr << "Element is missing the required attributed\n";
    return false;
  }
  _sdf->SetRequired(requiredString);

  const char *elemTypeString = _xml->Attribute("type");
  if (elemTypeString)
  {
    bool required = std::string(requiredString) == "1" ? true : false;
    const char *elemDefaultValue = _xml->Attribute("default");
    std::string description;
    TiXmlElement *descChild = _xml->FirstChildElement("description");
    if (descChild && descChild->GetText())
      description = descChild->GetText();

    _sdf->AddValue(elemTypeString, elemDefaultValue, required, description);
  }

  // Get all attributes
  for (TiXmlElement *child = _xml->FirstChildElement("attribute");
      child; child = child->NextSiblingElement("attribute"))
  {
    TiXmlElement *descriptionChild = child->FirstChildElement("description");
    const char *name = child->Attribute("name");
    const char *type = child->Attribute("type");
    const char *defaultValue = child->Attribute("default");

    requiredString = child->Attribute("required");

    if (!name)
    {
      sdferr << "Attribute is missing a name\n";
      return false;
    }
    if (!type)
    {
      sdferr << "Attribute is missing a type\n";
      return false;
    }
    if (!defaultValue)
    {
      sdferr << "Attribute[" << name << "] is missing a default\n";
      return false;
    }
    if (!requiredString)
    {
      sdferr << "Attribute is missing a required string\n";
      return false;
    }
    std::string requiredStr = requiredString;
    boost::trim(requiredStr);
    bool required = requiredStr == "1" ? true : false;
    std::string description;

    if (descriptionChild && descriptionChild->GetText())
      description = descriptionChild->GetText();

    _sdf->AddAttribute(name, type, defaultValue, required, description);
  }

  // Read the element description
  TiXmlElement *descChild = _xml->FirstChildElement("description");
  if (descChild && descChild->GetText())
  {
    _sdf->SetDescription(descChild->GetText());
  }

  // Get all child elements
  for (TiXmlElement *child = _xml->FirstChildElement("element");
      child; child = child->NextSiblingElement("element"))
  {
    const char *copyDataString = child->Attribute("copy_data");
    if (copyDataString &&
        (std::string(copyDataString) == "true" ||
         std::string(copyDataString) == "1"))
    {
      _sdf->SetCopyChildren(true);
    }
    else
    {
      ElementPtr element(new Element);
      initXml(child, element);
      _sdf->AddElementDescription(element);
    }
  }

  // Get all include elements
  for (TiXmlElement *child = _xml->FirstChildElement("include");
      child; child = child->NextSiblingElement("include"))
  {
    std::string filename = child->Attribute("filename");

    ElementPtr element(new Element);

    initFile(filename, element);

    // override description for include elements
    TiXmlElement *description = child->FirstChildElement("description");
    if (description)
      element->SetDescription(description->GetText());

    _sdf->AddElementDescription(element);
  }

  return true;
}


//////////////////////////////////////////////////
bool readFile(const std::string &_filename, SDFPtr _sdf)
{
  TiXmlDocument xmlDoc;
  std::string filename = sdf::findFile(_filename);

  if (filename.empty())
  {
    sdferr << "Error finding file [" << _filename << "].\n";
    return false;
  }

  // Parse using ERB
  std::string erbParsed;
  if (!erbFile(filename, erbParsed))
  {
    sdferr << "Failed to ERB parse file[" << _filename << "]\n";
    return false;
  }

  xmlDoc.Parse(erbParsed.c_str());
  if (readDoc(&xmlDoc, _sdf, filename))
    return true;
  else
  {
    sdf::URDF2SDF u2g;
    TiXmlDocument doc = u2g.InitModelFile(filename);
    if (sdf::readDoc(&doc, _sdf, "urdf file"))
    {
      sdfdbg << "parse from urdf file [" << _filename << "].\n";
      return true;
    }
    else
    {
      sdferr << "parse as old deprecated model file failed.\n";
      return false;
    }
  }

  return false;
}

//////////////////////////////////////////////////
bool readString(const std::string &_xmlString, SDFPtr _sdf)
{
  // Parse using ERB
  std::string erbParsed;
  if (!erbString(_xmlString, erbParsed))
  {
    sdferr << "Unable to parse XML string using ERB\n";
    return false;
  }

  TiXmlDocument xmlDoc;
  xmlDoc.Parse(erbParsed.c_str());
  if (xmlDoc.Error())
  {
    sdferr << "Error parsing XML from string: " << xmlDoc.ErrorDesc() << '\n';
    return false;
  }
  if (readDoc(&xmlDoc, _sdf, "data-string"))
    return true;
  else
  {
    sdf::URDF2SDF u2g;
    TiXmlDocument doc = u2g.InitModelString(_xmlString);
    if (sdf::readDoc(&doc, _sdf, "urdf string"))
    {
      sdfdbg << "Parsing from urdf.\n";
      return true;
    }
    else
    {
      sdferr << "parse as old deprecated model file failed.\n";
      return false;
    }
  }

  return false;
}

//////////////////////////////////////////////////
bool readString(const std::string &_xmlString, ElementPtr _sdf)
{
  // Parse using ERB
  std::string erbParsed;
  if (!erbString(_xmlString, erbParsed))
  {
    sdferr << "Unable to parse XML string using ERB\n";
    return false;
  }

  TiXmlDocument xmlDoc;
  xmlDoc.Parse(erbParsed.c_str());
  if (xmlDoc.Error())
  {
    sdferr << "Error parsing XML from string: " << xmlDoc.ErrorDesc() << '\n';
    return false;
  }
  if (readDoc(&xmlDoc, _sdf, "data-string"))
    return true;
  else
  {
    sdferr << "parse as sdf version " << SDF::Version() << " failed, "
          << "should try to parse as old deprecated format\n";
    return false;
  }
}

//////////////////////////////////////////////////
bool readDoc(TiXmlDocument *_xmlDoc, SDFPtr _sdf, const std::string &_source)
{
  if (!_xmlDoc)
  {
    sdfwarn << "Could not parse the xml from source[" << _source << "]\n";
    return false;
  }

  // check sdf version, use old parser if necessary
  TiXmlElement *sdfNode = _xmlDoc->FirstChildElement("sdf");
  if (!sdfNode)
    sdfNode = _xmlDoc->FirstChildElement("gazebo");

  if (sdfNode && sdfNode->Attribute("version"))
  {
    if (strcmp(sdfNode->Attribute("version"), SDF::Version().c_str()) != 0)
    {
      sdfdbg << "Converting a deprecated source[" << _source << "].\n";
      Converter::Convert(_xmlDoc, SDF::Version());
    }

    // parse new sdf xml
    TiXmlElement *elemXml = _xmlDoc->FirstChildElement(_sdf->Root()->GetName());
    if (!readXml(elemXml, _sdf->Root()))
    {
      sdferr << "Unable to read element <" << _sdf->Root()->GetName() << ">\n";
      return false;
    }
  }
  else
  {
    // try to use the old deprecated parser
    if (!sdfNode)
      sdfdbg << "No <sdf> element in file[" << _source << "]\n";
    else if (!sdfNode->Attribute("version"))
      sdfdbg << "SDF <sdf> element has no version in file["
             << _source << "]\n";
    else if (strcmp(sdfNode->Attribute("version"),
                    SDF::Version().c_str()) != 0)
      sdfdbg << "SDF version ["
            << sdfNode->Attribute("version")
            << "] is not " << SDF::Version() << "\n";
    return false;
  }

  return true;
}

//////////////////////////////////////////////////
bool readDoc(TiXmlDocument *_xmlDoc, ElementPtr _sdf,
             const std::string &_source)
{
  if (!_xmlDoc)
  {
    sdfwarn << "Could not parse the xml\n";
    return false;
  }

  // check sdf version, use old parser if necessary
  TiXmlElement *sdfNode = _xmlDoc->FirstChildElement("sdf");
  if (!sdfNode)
    sdfNode = _xmlDoc->FirstChildElement("gazebo");

  if (sdfNode && sdfNode->Attribute("version"))
  {
    if (strcmp(sdfNode->Attribute("version"),
               SDF::Version().c_str()) != 0)
    {
      sdfwarn << "Converting a deprecated SDF source[" << _source << "].\n";
      Converter::Convert(_xmlDoc, SDF::Version());
    }

    TiXmlElement *elemXml = sdfNode;
    if (sdfNode->Value() != _sdf->GetName() &&
        sdfNode->FirstChildElement(_sdf->GetName()))
    {
      elemXml = sdfNode->FirstChildElement(_sdf->GetName());
    }

    /* parse new sdf xml */
    if (!readXml(elemXml, _sdf))
    {
      sdfwarn << "Unable to parse sdf element["
             << _sdf->GetName() << "]\n";
      return false;
    }
  }
  else
  {
    // try to use the old deprecated parser
    if (!sdfNode)
      sdfdbg << "SDF has no <sdf> element\n";
    else if (!sdfNode->Attribute("version"))
      sdfdbg << "<sdf> element has no version\n";
    else if (strcmp(sdfNode->Attribute("version"),
                    SDF::Version().c_str()) != 0)
      sdfdbg << "SDF version ["
            << sdfNode->Attribute("version")
            << "] is not " << SDF::Version() << "\n";
    return false;
  }

  return true;
}

//////////////////////////////////////////////////
bool readXml(TiXmlElement *_xml, ElementPtr _sdf)
{
  if (_sdf->GetRequired() == "-1")
  {
    sdfwarn << "SDF Element[" << _sdf->GetName() << "] is deprecated\n";
    return true;
  }

  if (!_xml)
  {
    if (_sdf->GetRequired() == "1" || _sdf->GetRequired() =="+")
    {
      sdferr << "SDF Element<" << _sdf->GetName() << "> is missing\n";
      return false;
    }
    else
      return true;
  }

  if (_xml->GetText() != NULL && _sdf->GetValue())
  {
    _sdf->GetValue()->SetFromString(_xml->GetText());
  }

  // check for nested sdf
  std::string refSDFStr = _sdf->ReferenceSDF();
  if (!refSDFStr.empty())
  {
    ElementPtr refSDF;
    refSDF.reset(new Element);
    std::string refFilename = refSDFStr + ".sdf";
    initFile(refFilename, refSDF);
    _sdf->RemoveFromParent();
    _sdf->Copy(refSDF);
  }

  TiXmlAttribute *attribute = _xml->FirstAttribute();

  unsigned int i = 0;

  // Iterate over all the attributes defined in the give XML element
  while (attribute)
  {
    // Find the matching attribute in SDF
    for (i = 0; i < _sdf->GetAttributeCount(); ++i)
    {
      ParamPtr p = _sdf->GetAttribute(i);
      if (p->GetKey() == attribute->Name())
      {
        // Set the value of the SDF attribute
        if (!p->SetFromString(attribute->ValueStr()))
        {
          sdferr << "Unable to read attribute[" << p->GetKey() << "]\n";
          return false;
        }
        break;
      }
    }

    if (i == _sdf->GetAttributeCount())
    {
      sdfwarn << "XML Attribute[" << attribute->Name()
              << "] in element[" << _xml->Value()
              << "] not defined in SDF, ignoring.\n";
    }

    attribute = attribute->Next();
  }

  // Check that all required attributes have been set
  for (i = 0; i < _sdf->GetAttributeCount(); ++i)
  {
    ParamPtr p = _sdf->GetAttribute(i);
    if (p->GetRequired() && !p->GetSet())
    {
      sdferr << "Required attribute[" << p->GetKey()
        << "] in element[" << _xml->Value() << "] is not specified in SDF.\n";
      return false;
    }
  }

  if (_sdf->GetCopyChildren())
  {
    copyChildren(_sdf, _xml);
  }
  else
  {
    std::string filename;

    // Iterate over all the child elements
    TiXmlElement *elemXml = NULL;
    for (elemXml = _xml->FirstChildElement(); elemXml;
         elemXml = elemXml->NextSiblingElement())
    {
      if (std::string("include") == elemXml->Value())
      {
        std::string modelPath;

        if (elemXml->FirstChildElement("uri"))
        {
          modelPath = sdf::findFile(
              elemXml->FirstChildElement("uri")->GetText(), true, true);

          // Test the model path
          if (modelPath.empty())
          {
            sdferr << "Unable to find uri["
              << elemXml->FirstChildElement("uri")->GetText() << "]\n";

            std::string uri = elemXml->FirstChildElement("uri")->GetText();
            size_t modelFound = uri.find("model://");
            if ( modelFound != 0u)
            {
              sdferr << "Invalid uri[" << uri << "]. Should be model://"
                    << uri << "\n";
            }
            continue;
          }
          else
          {
            boost::filesystem::path dir(modelPath);
            if (!boost::filesystem::exists(dir) ||
                !boost::filesystem::is_directory(dir))
            {
              sdferr << "Directory doesn't exist[" << modelPath << "]\n";
              continue;
            }
          }

          boost::filesystem::path manifestPath = modelPath;

          /// \todo This hardcoded bit is very Gazebo centric. It should
          /// be abstracted away, possible through a plugin to SDF.
          if (boost::filesystem::exists(manifestPath / "model.config"))
          {
            manifestPath /= "model.config";
          }
          else
          {
            sdfwarn << "The manifest.xml for a model is deprecated. "
                   << "Please rename manifest.xml to "
                   << "model.config" << ".\n";

            manifestPath /= "manifest.xml";
          }

          TiXmlDocument manifestDoc;
          if (manifestDoc.LoadFile(manifestPath.string()))
          {
            TiXmlElement *modelXML = manifestDoc.FirstChildElement("model");
            if (!modelXML)
              sdferr << "No <model> element in manifest["
                    << manifestPath << "]\n";
            else
            {
              TiXmlElement *sdfXML = modelXML->FirstChildElement("sdf");

              TiXmlElement *sdfSearch = sdfXML;

              // Find the SDF element that matches our current SDF version.
              while (sdfSearch)
              {
                if (sdfSearch->Attribute("version") &&
                    std::string(sdfSearch->Attribute("version")) == SDF_VERSION)
                {
                  sdfXML = sdfSearch;
                  break;
                }

                sdfSearch = sdfSearch->NextSiblingElement("sdf");
              }

              filename = modelPath + "/" + sdfXML->GetText();
            }
          }
          else
          {
            sdferr << "Error parsing XML in file ["
                   << manifestPath.string() << "]: "
                   << manifestDoc.ErrorDesc() << '\n';
          }
        }
        else
        {
          if (elemXml->Attribute("filename"))
          {
            sdferr << "<include filename='...'/> is deprecated. Should be "
                  << "<include><uri>...</uri></include\n";

            filename = sdf::findFile(elemXml->Attribute("filename"), false);
          }
          else
          {
            sdferr << "<include> element missing 'uri' attribute\n";
            continue;
          }
        }

        // NOTE: sdf::init is an expensive call. For performance reason,
        // a new sdf pointer is created here by cloning a fresh sdf template
        // pointer instead of calling init every iteration.
        // SDFPtr includeSDF(new SDF);
        // init(includeSDF);
        static SDFPtr includeSDFTemplate;
        if (!includeSDFTemplate)
        {
          includeSDFTemplate.reset(new SDF);
          init(includeSDFTemplate);
        }
        SDFPtr includeSDF(new SDF);
        includeSDF->Root(includeSDFTemplate->Root()->Clone());

        if (!readFile(filename, includeSDF))
        {
          sdferr << "Unable to read file[" << filename << "]\n";
          return false;
        }

        if (elemXml->FirstChildElement("name"))
        {
          includeSDF->Root()->GetElement("model")->GetAttribute(
              "name")->SetFromString(
                elemXml->FirstChildElement("name")->GetText());
        }

        TiXmlElement *poseElemXml = elemXml->FirstChildElement("pose");
        if (poseElemXml)
        {
          sdf::ElementPtr poseElem =
              includeSDF->Root()->GetElement("model")->GetElement("pose");

          poseElem->GetValue()->SetFromString(poseElemXml->GetText());

          const char *frame = poseElemXml->Attribute("frame");
          if (frame)
            poseElem->GetAttribute("frame")->SetFromString(frame);
        }

        if (elemXml->FirstChildElement("static"))
        {
          includeSDF->Root()->GetElement("model")->GetElement(
              "static")->GetValue()->SetFromString(
                elemXml->FirstChildElement("static")->GetText());
        }

        for (TiXmlElement *childElemXml = elemXml->FirstChildElement();
             childElemXml; childElemXml = childElemXml->NextSiblingElement())
        {
          if (std::string("plugin") == childElemXml->Value())
          {
            sdf::ElementPtr pluginElem;
            pluginElem = includeSDF->Root()->GetElement(
                "model")->AddElement("plugin");

            pluginElem->GetAttribute("filename")->SetFromString(
                childElemXml->Attribute("filename"));
            pluginElem->GetAttribute("name")->SetFromString(
                childElemXml->Attribute("name"));
          }
        }

        if (_sdf->GetName() == "model")
        {
          addNestedModel(_sdf, includeSDF->Root());
        }
        else
        {
          includeSDF->Root()->GetFirstElement()->SetParent(_sdf);
          _sdf->InsertElement(includeSDF->Root()->GetFirstElement());
          // TODO: This was used to store the included filename so that when
          // a world is saved, the included model's SDF is not stored in the
          // world file. This highlights the need to make model inclusion
          // a core feature of SDF, and not a hack that that parser handles
          // includeSDF->Root()->GetFirstElement()->SetInclude(
          // elemXml->Attribute("filename"));
        }

        continue;
      }

      // Find the matching element in SDF
      unsigned int descCounter = 0;
      for (descCounter = 0;
           descCounter != _sdf->GetElementDescriptionCount(); ++descCounter)
      {
        ElementPtr elemDesc = _sdf->GetElementDescription(descCounter);
        if (elemDesc->GetName() == elemXml->Value())
        {
          ElementPtr element = elemDesc->Clone();
          element->SetParent(_sdf);
          if (readXml(elemXml, element))
            _sdf->InsertElement(element);
          else
          {
            sdferr << "Error reading element <" << elemXml->Value() << ">\n";
            return false;
          }
          break;
        }
      }

      if (descCounter == _sdf->GetElementDescriptionCount())
      {
        sdfwarn << "XML Element[" << elemXml->Value()
          << "], child of element[" << _xml->Value()
          << "] not defined in SDF. Ignoring[" << elemXml->Value() << "]. "
          << "You may have an incorrect SDF file, or an sdformat version "
          << "that doesn't support this element.\n";
        continue;
      }
    }

    // Check that all required elements have been set
    unsigned int descCounter = 0;
    for (descCounter = 0;
         descCounter != _sdf->GetElementDescriptionCount(); ++descCounter)
    {
      ElementPtr elemDesc = _sdf->GetElementDescription(descCounter);

      if (elemDesc->GetRequired() == "1" || elemDesc->GetRequired() == "+")
      {
        if (!_sdf->HasElement(elemDesc->GetName()))
        {
          if (_sdf->GetName() == "joint" &&
              _sdf->Get<std::string>("type") != "ball")
          {
            sdferr << "XML Missing required element[" << elemDesc->GetName()
              << "], child of element[" << _sdf->GetName() << "]\n";
            return false;
          }
          else
          {
            // Add default element
            _sdf->AddElement(elemDesc->GetName());
          }
        }
      }
    }
  }

  return true;
}

/////////////////////////////////////////////////
void copyChildren(ElementPtr _sdf, TiXmlElement *_xml)
{
  // Iterate over all the child elements
  TiXmlElement *elemXml = NULL;
  for (elemXml = _xml->FirstChildElement(); elemXml;
       elemXml = elemXml->NextSiblingElement())
  {
    std::string elem_name = elemXml->ValueStr();

    if (_sdf->HasElementDescription(elem_name))
    {
      sdf::ElementPtr element = _sdf->AddElement(elem_name);

      // FIXME: copy attributes
      for (TiXmlAttribute *attribute = elemXml->FirstAttribute();
           attribute; attribute = attribute->Next())
      {
        element->GetAttribute(attribute->Name())->SetFromString(
          attribute->ValueStr());
      }

      // copy value
      std::string value = elemXml->GetText();
      if (!value.empty())
          element->GetValue()->SetFromString(value);
      copyChildren(element, elemXml);
    }
    else
    {
      ElementPtr element(new Element);
      element->SetParent(_sdf);
      element->SetName(elem_name);
      if (elemXml->GetText() != NULL)
        element->AddValue("string", elemXml->GetText(), "1");

      for (TiXmlAttribute *attribute = elemXml->FirstAttribute();
           attribute; attribute = attribute->Next())
      {
        element->AddAttribute(attribute->Name(), "string", "", 1, "");
        element->GetAttribute(attribute->Name())->SetFromString(
          attribute->ValueStr());
      }

      copyChildren(element, elemXml);
      _sdf->InsertElement(element);
    }
  }
}

/////////////////////////////////////////////////
void addNestedModel(ElementPtr _sdf, ElementPtr _includeSDF)
{
  ElementPtr modelPtr = _includeSDF->GetElement("model");
  ElementPtr elem = modelPtr->GetFirstElement();
  std::map<std::string, std::string> replace;

  ignition::math::Pose3d modelPose =
    modelPtr->Get<ignition::math::Pose3d>("pose");

  std::string modelName = modelPtr->Get<std::string>("name");
  while (elem)
  {
    if (elem->GetName() == "link")
    {
      std::string elemName = elem->Get<std::string>("name");
      std::string newName =  modelName + "::" + elemName;
      replace[elemName] = newName;
      if (elem->HasElementDescription("pose"))
      {
        ignition::math::Pose3d offsetPose =
          elem->Get<ignition::math::Pose3d>("pose");
        ignition::math::Pose3d newPose = ignition::math::Pose3d(
          modelPose.Pos() +
            modelPose.Rot().RotateVector(offsetPose.Pos()),
            modelPose.Rot() * offsetPose.Rot());
        elem->GetElement("pose")->Set(newPose);
      }
    }
    else if (elem->GetName() == "joint")
    {
      // for joints, we need to
      //   prefix name like we did with links, and
      std::string elemName = elem->Get<std::string>("name");
      std::string newName =  modelName + "::" + elemName;
      replace[elemName] = newName;
      //   rotate the joint axis because they are model-global
      if (elem->HasElement("axis"))
      {
        ElementPtr axisElem = elem->GetElement("axis");
        ignition::math::Vector3d newAxis =  modelPose.Rot().RotateVector(
          axisElem->Get<ignition::math::Vector3d>("xyz"));
        axisElem->GetElement("xyz")->Set(newAxis);
      }
    }
    elem = elem->GetNextElement();
  }

  std::string str = _includeSDF->ToString("");
  for (std::map<std::string, std::string>::iterator iter = replace.begin();
       iter != replace.end(); ++iter)
  {
    boost::replace_all(str, std::string("\"")+iter->first + "\"",
                       std::string("\"") + iter->second + "\"");
    boost::replace_all(str, std::string("'")+iter->first + "'",
                       std::string("'") + iter->second + "'");
    boost::replace_all(str, std::string(">")+iter->first + "<",
                       std::string(">") + iter->second + "<");
  }

  _includeSDF->ClearElements();
  readString(str, _includeSDF);

  elem = _includeSDF->GetElement("model")->GetFirstElement();
  ElementPtr nextElem;
  while (elem)
  {
    nextElem = elem->GetNextElement();

    if (elem->GetName() != "pose")
    {
      elem->SetParent(_sdf);
      _sdf->InsertElement(elem);
    }
    elem = nextElem;
  }
}

<<<<<<< HEAD
//////////////////////////////////////////////////
bool erbString(const std::string &_string, std::string &_result)
{
  // Short circuit if there are no ERB tags
  if (_string.find("<%") == std::string::npos)
  {
    _result = _string;
    return true;
  }

  return g_rubyInit.erbString(_string, _result);
}

//////////////////////////////////////////////////
bool erbFile(const std::string &_filename, std::string &_result)
{
  if (_filename.empty())
    return false;

  // Make sure the file exists
  if (!boost::filesystem::exists(boost::filesystem::path(_filename)))
  {
    sdferr << "Error: File doesn't exist[" << _filename << "]\n";
    return false;
  }

  // Read file data
  std::ifstream in(_filename.c_str());
  std::string data((std::istreambuf_iterator<char>(in)),
                    std::istreambuf_iterator<char>());

  return erbString(data, _result);
=======
/////////////////////////////////////////////////
bool convertFile(const std::string &_filename, const std::string &_version,
    SDFPtr _sdf)
{
  std::string filename = sdf::findFile(_filename);

  if (filename.empty())
  {
    sdferr << "Error finding file [" << _filename << "].\n";
    return false;
  }

  TiXmlDocument xmlDoc;
  if (xmlDoc.LoadFile(filename))
  {
    if (sdf::Converter::Convert(&xmlDoc, _version, true))
    {
      return sdf::readDoc(&xmlDoc, _sdf, filename);
    }
  }
  else
  {
    sdferr << "Error parsing file[" << filename << "]\n";
  }

  return false;
}

/////////////////////////////////////////////////
bool convertString(const std::string &_sdfString, const std::string &_version,
    SDFPtr _sdf)
{
  if (_sdfString.empty())
  {
    sdferr << "SDF string is empty.\n";
    return false;
  }

  TiXmlDocument xmlDoc;
  xmlDoc.Parse(_sdfString.c_str());

  if (!xmlDoc.Error())
  {
    if (sdf::Converter::Convert(&xmlDoc, _version, true))
    {
      return sdf::readDoc(&xmlDoc, _sdf, "data-string");
    }
  }
  else
  {
    sdferr << "Error parsing XML from string[" << _sdfString << "]\n";
  }

  return false;
>>>>>>> 2f847a20
}
}<|MERGE_RESOLUTION|>--- conflicted
+++ resolved
@@ -1023,7 +1023,62 @@
   }
 }
 
-<<<<<<< HEAD
+/////////////////////////////////////////////////
+bool convertFile(const std::string &_filename, const std::string &_version,
+    SDFPtr _sdf)
+{
+  std::string filename = sdf::findFile(_filename);
+
+  if (filename.empty())
+  {
+    sdferr << "Error finding file [" << _filename << "].\n";
+    return false;
+  }
+
+  TiXmlDocument xmlDoc;
+  if (xmlDoc.LoadFile(filename))
+  {
+    if (sdf::Converter::Convert(&xmlDoc, _version, true))
+    {
+      return sdf::readDoc(&xmlDoc, _sdf, filename);
+    }
+  }
+  else
+  {
+    sdferr << "Error parsing file[" << filename << "]\n";
+  }
+
+  return false;
+}
+
+/////////////////////////////////////////////////
+bool convertString(const std::string &_sdfString, const std::string &_version,
+    SDFPtr _sdf)
+{
+  if (_sdfString.empty())
+  {
+    sdferr << "SDF string is empty.\n";
+    return false;
+  }
+
+  TiXmlDocument xmlDoc;
+  xmlDoc.Parse(_sdfString.c_str());
+
+  if (!xmlDoc.Error())
+  {
+    if (sdf::Converter::Convert(&xmlDoc, _version, true))
+    {
+      return sdf::readDoc(&xmlDoc, _sdf, "data-string");
+    }
+  }
+  else
+  {
+    sdferr << "Error parsing XML from string[" << _sdfString << "]\n";
+  }
+
+  return false;
+}
+
 //////////////////////////////////////////////////
 bool erbString(const std::string &_string, std::string &_result)
 {
@@ -1056,61 +1111,5 @@
                     std::istreambuf_iterator<char>());
 
   return erbString(data, _result);
-=======
-/////////////////////////////////////////////////
-bool convertFile(const std::string &_filename, const std::string &_version,
-    SDFPtr _sdf)
-{
-  std::string filename = sdf::findFile(_filename);
-
-  if (filename.empty())
-  {
-    sdferr << "Error finding file [" << _filename << "].\n";
-    return false;
-  }
-
-  TiXmlDocument xmlDoc;
-  if (xmlDoc.LoadFile(filename))
-  {
-    if (sdf::Converter::Convert(&xmlDoc, _version, true))
-    {
-      return sdf::readDoc(&xmlDoc, _sdf, filename);
-    }
-  }
-  else
-  {
-    sdferr << "Error parsing file[" << filename << "]\n";
-  }
-
-  return false;
-}
-
-/////////////////////////////////////////////////
-bool convertString(const std::string &_sdfString, const std::string &_version,
-    SDFPtr _sdf)
-{
-  if (_sdfString.empty())
-  {
-    sdferr << "SDF string is empty.\n";
-    return false;
-  }
-
-  TiXmlDocument xmlDoc;
-  xmlDoc.Parse(_sdfString.c_str());
-
-  if (!xmlDoc.Error())
-  {
-    if (sdf::Converter::Convert(&xmlDoc, _version, true))
-    {
-      return sdf::readDoc(&xmlDoc, _sdf, "data-string");
-    }
-  }
-  else
-  {
-    sdferr << "Error parsing XML from string[" << _sdfString << "]\n";
-  }
-
-  return false;
->>>>>>> 2f847a20
 }
 }