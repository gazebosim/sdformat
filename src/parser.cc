/*
 * Copyright 2012 Open Source Robotics Foundation
 *
 * Licensed under the Apache License, Version 2.0 (the "License");
 * you may not use this file except in compliance with the License.
 * You may obtain a copy of the License at
 *
 *     http://www.apache.org/licenses/LICENSE-2.0
 *
 * Unless required by applicable law or agreed to in writing, software
 * distributed under the License is distributed on an "AS IS" BASIS,
 * WITHOUT WARRANTIES OR CONDITIONS OF ANY KIND, either express or implied.
 * See the License for the specific language governing permissions and
 * limitations under the License.
 *
 */

#include <iostream>
#include <cstdlib>
#include <map>
#include <string>

#include <ignition/math/SemanticVersion.hh>

#include "sdf/ruby.hh"
#include "sdf/Console.hh"
#include "sdf/Converter.hh"
#include "sdf/Filesystem.hh"
#include "sdf/Param.hh"
#include "sdf/SDFImpl.hh"
#include "sdf/parser.hh"
#include "sdf/parser_private.hh"
#include "sdf/parser_urdf.hh"
#include "sdf/sdf_config.h"

namespace sdf
{
/// \cond
// Class to handle Ruby initialization.
class RubyInitializer
{
  /// \brief Constructor
  public: RubyInitializer()
  {
    // Initialize ruby.
    RUBY_INIT_STACK;
    ruby_init();
    ruby_init_loadpath();
  }

  /// \brief Destructor
  public: virtual ~RubyInitializer()
  {
    ruby_finalize();
  }

  /// \brief Parse a string using ERB.
  /// \param[in] _string String to parse.
  /// \param[out] _result ERB parsed string.
  /// \return True on success.
  public: bool erbString(const std::string &_string, std::string &_result)
  {
    std::string cmd ="begin; require 'erb'; ERB.new(%Q{" +
      _string + "}).result; rescue; end";

    // Run the ERB parser
    int rbState = 0;
    VALUE ret = rb_eval_string_protect(cmd.c_str(), &rbState);

    if (rbState)
    {
      sdferr << "Unable to parse string[" << _string << "] using ERB.\n";
      return false;
    }
    else
    {
      // Convert ruby string to std::string
      if (RSTRING(ret)->as.heap.ptr != NULL)
      {
        _result.assign(RSTRING(ret)->as.heap.ptr, RSTRING(ret)->as.heap.len);
      }
      else
      {
        sdferr << "Unable to parse string[" << _string << "] using ERB.\n";
        return false;
      }
    }

    return true;
  }
};

// Instance of RubyInitializer that is constructed at startup.
static RubyInitializer g_rubyInit;
/// \endcond


//////////////////////////////////////////////////
template <typename TPtr>
static inline bool _initFile(const std::string &_filename, TPtr _sdf)
{
  TiXmlDocument xmlDoc;
  if (xmlDoc.LoadFile(_filename))
  {
    return initDoc(&xmlDoc, _sdf);
  }
  else
  {
    sdferr << "Unable to load file[" << _filename << "]\n";
  }

  return false;
}

//////////////////////////////////////////////////
bool init(SDFPtr _sdf)
{
  std::string xmldata = SDF::EmbeddedSpec("root.sdf", false);
  TiXmlDocument xmlDoc;
  xmlDoc.Parse(xmldata.c_str());
  return initDoc(&xmlDoc, _sdf);
}

//////////////////////////////////////////////////
bool initFile(const std::string &_filename, SDFPtr _sdf)
{
  std::string xmldata = SDF::EmbeddedSpec(_filename, true);
  if (!xmldata.empty())
  {
    TiXmlDocument xmlDoc;
    xmlDoc.Parse(xmldata.c_str());
    return initDoc(&xmlDoc, _sdf);
  }
  return _initFile(sdf::findFile(_filename), _sdf);
}

//////////////////////////////////////////////////
bool initFile(const std::string &_filename, ElementPtr _sdf)
{
  std::string xmldata = SDF::EmbeddedSpec(_filename, true);
  if (!xmldata.empty())
  {
    TiXmlDocument xmlDoc;
    xmlDoc.Parse(xmldata.c_str());
    return initDoc(&xmlDoc, _sdf);
  }
  return _initFile(sdf::findFile(_filename), _sdf);
}

//////////////////////////////////////////////////
bool initString(const std::string &_xmlString, SDFPtr _sdf)
{
  TiXmlDocument xmlDoc;
  xmlDoc.Parse(_xmlString.c_str());
  if (xmlDoc.Error())
  {
    sdferr << "Failed to parse string as XML: " << xmlDoc.ErrorDesc() << '\n';
    return false;
  }

  return initDoc(&xmlDoc, _sdf);
}

//////////////////////////////////////////////////
inline TiXmlElement *_initDocGetElement(TiXmlDocument *_xmlDoc)
{
  if (!_xmlDoc)
  {
    sdferr << "Could not parse the xml\n";
    return nullptr;
  }

  TiXmlElement *element = _xmlDoc->FirstChildElement("element");
  if (!element)
  {
    sdferr << "Could not find the 'element' element in the xml file\n";
    return nullptr;
  }

  return element;
}

//////////////////////////////////////////////////
bool initDoc(TiXmlDocument *_xmlDoc, SDFPtr _sdf)
{
  auto element = _initDocGetElement(_xmlDoc);
  if (!element)
  {
    return false;
  }

  return initXml(element, _sdf->Root());
}

//////////////////////////////////////////////////
bool initDoc(TiXmlDocument *_xmlDoc, ElementPtr _sdf)
{
  auto element = _initDocGetElement(_xmlDoc);
  if (!element)
  {
    return false;
  }

  return initXml(element, _sdf);
}

//////////////////////////////////////////////////
bool initXml(TiXmlElement *_xml, ElementPtr _sdf)
{
  const char *refString = _xml->Attribute("ref");
  if (refString)
  {
    _sdf->SetReferenceSDF(std::string(refString));
  }

  const char *nameString = _xml->Attribute("name");
  if (!nameString)
  {
    sdferr << "Element is missing the name attribute\n";
    return false;
  }
  _sdf->SetName(std::string(nameString));

  const char *requiredString = _xml->Attribute("required");
  if (!requiredString)
  {
    sdferr << "Element is missing the required attributed\n";
    return false;
  }
  _sdf->SetRequired(requiredString);

  const char *elemTypeString = _xml->Attribute("type");
  if (elemTypeString)
  {
    bool required = std::string(requiredString) == "1" ? true : false;
    const char *elemDefaultValue = _xml->Attribute("default");
    std::string description;
    TiXmlElement *descChild = _xml->FirstChildElement("description");
    if (descChild && descChild->GetText())
    {
      description = descChild->GetText();
    }

    _sdf->AddValue(elemTypeString, elemDefaultValue, required, description);
  }

  // Get all attributes
  for (TiXmlElement *child = _xml->FirstChildElement("attribute");
       child; child = child->NextSiblingElement("attribute"))
  {
    TiXmlElement *descriptionChild = child->FirstChildElement("description");
    const char *name = child->Attribute("name");
    const char *type = child->Attribute("type");
    const char *defaultValue = child->Attribute("default");

    requiredString = child->Attribute("required");

    if (!name)
    {
      sdferr << "Attribute is missing a name\n";
      return false;
    }
    if (!type)
    {
      sdferr << "Attribute is missing a type\n";
      return false;
    }
    if (!defaultValue)
    {
      sdferr << "Attribute[" << name << "] is missing a default\n";
      return false;
    }
    if (!requiredString)
    {
      sdferr << "Attribute is missing a required string\n";
      return false;
    }
    std::string requiredStr = sdf::trim(requiredString);
    bool required = requiredStr == "1" ? true : false;
    std::string description;

    if (descriptionChild && descriptionChild->GetText())
    {
      description = descriptionChild->GetText();
    }

    _sdf->AddAttribute(name, type, defaultValue, required, description);
  }

  // Read the element description
  TiXmlElement *descChild = _xml->FirstChildElement("description");
  if (descChild && descChild->GetText())
  {
    _sdf->SetDescription(descChild->GetText());
  }

  // Get all child elements
  for (TiXmlElement *child = _xml->FirstChildElement("element");
       child; child = child->NextSiblingElement("element"))
  {
    const char *copyDataString = child->Attribute("copy_data");
    if (copyDataString &&
        (std::string(copyDataString) == "true" ||
         std::string(copyDataString) == "1"))
    {
      _sdf->SetCopyChildren(true);
    }
    else
    {
      ElementPtr element(new Element);
      initXml(child, element);
      _sdf->AddElementDescription(element);
    }
  }

  // Get all include elements
  for (TiXmlElement *child = _xml->FirstChildElement("include");
       child; child = child->NextSiblingElement("include"))
  {
    std::string filename = child->Attribute("filename");

    ElementPtr element(new Element);

    initFile(filename, element);

    // override description for include elements
    TiXmlElement *description = child->FirstChildElement("description");
    if (description)
    {
      element->SetDescription(description->GetText());
    }

    _sdf->AddElementDescription(element);
  }

  return true;
}

//////////////////////////////////////////////////
SDFPtr readFile(const std::string &_filename, Errors &_errors)
{
  // Create and initialize the data structure that will hold the parsed SDF data
  sdf::SDFPtr sdfParsed(new sdf::SDF());
  sdf::init(sdfParsed);

  // Read an SDF file, and store the result in sdfParsed.
  if (!sdf::readFile(_filename, sdfParsed, _errors))
  {
    return SDFPtr();
  }

  return sdfParsed;
}

//////////////////////////////////////////////////
SDFPtr readFile(const std::string &_filename)
{
  Errors errors;
  SDFPtr result = readFile(_filename, errors);

  // Output errors
  for (auto const &e : errors)
    std::cerr << e << std::endl;

  return result;
}

//////////////////////////////////////////////////
bool readFile(const std::string &_filename, SDFPtr _sdf)
{
  Errors errors;
  bool result = readFile(_filename, _sdf, errors);

  // Output errors
  for (auto const &e : errors)
    std::cerr << e << std::endl;

  return result;
}

//////////////////////////////////////////////////
bool readFile(const std::string &_filename, SDFPtr _sdf, Errors &_errors)
{
  TiXmlDocument xmlDoc;
  std::string filename = sdf::findFile(_filename);

  if (filename.empty())
  {
    sdferr << "Error finding file [" << _filename << "].\n";
    return false;
  }

  // Parse using ERB
  std::string erbParsed;
  if (!erbFile(filename, erbParsed))
  {
    sdferr << "Failed to ERB parse file[" << _filename << "]\n";
    return false;
  }

<<<<<<< HEAD
  if (readDoc(&xmlDoc, _sdf, filename, true, _errors))
  {
=======
  xmlDoc.Parse(erbParsed.c_str());
  if (xmlDoc.Error())
  {
    sdferr << "Failed to parse string as XML: " << xmlDoc.ErrorDesc() << '\n';
    return false;
  }

  if (readDoc(&xmlDoc, _sdf, filename))
>>>>>>> c099b720
    return true;
  }
  else if (sdf::URDF2SDF::IsURDF(filename))
  {
    sdf::URDF2SDF u2g;
    TiXmlDocument doc = u2g.InitModelFile(filename);
    if (sdf::readDoc(&doc, _sdf, "urdf file", true, _errors))
    {
      sdfdbg << "parse from urdf file [" << _filename << "].\n";
      return true;
    }
    else
    {
      sdferr << "parse as old deprecated model file failed.\n";
      return false;
    }
  }

  return false;
}

//////////////////////////////////////////////////
bool readString(const std::string &_xmlString, SDFPtr _sdf)
{
<<<<<<< HEAD
  Errors errors;
  bool result = readString(_xmlString, _sdf, errors);

  // Output errors
  for (auto const &e : errors)
    std::cerr << e << std::endl;

  return result;
}

//////////////////////////////////////////////////
bool readString(const std::string &_xmlString, SDFPtr _sdf, Errors &_errors)
{
=======
  // Parse using ERB
  std::string erbParsed;
  if (!erbString(_xmlString, erbParsed))
  {
    sdferr << "Unable to parse XML string using ERB\n";
    return false;
  }

>>>>>>> c099b720
  TiXmlDocument xmlDoc;
  xmlDoc.Parse(erbParsed.c_str());
  if (xmlDoc.Error())
  {
    sdferr << "Failed to parse string as XML: " << xmlDoc.ErrorDesc() << '\n';
    return false;
  }

  if (xmlDoc.Error())
  {
    sdferr << "Error parsing XML from string: " << xmlDoc.ErrorDesc() << '\n';
    return false;
  }
  if (readDoc(&xmlDoc, _sdf, "data-string", true, _errors))
  {
    return true;
  }
  else
  {
    sdf::URDF2SDF u2g;
    TiXmlDocument doc = u2g.InitModelString(_xmlString);
    if (sdf::readDoc(&doc, _sdf, "urdf string", true, _errors))
    {
      sdfdbg << "Parsing from urdf.\n";
      return true;
    }
    else
    {
      sdferr << "parse as old deprecated model file failed.\n";
      return false;
    }
  }

  return false;
}

//////////////////////////////////////////////////
bool readString(const std::string &_xmlString, ElementPtr _sdf)
{
<<<<<<< HEAD
  Errors errors;
  bool result = readString(_xmlString, _sdf, errors);

  // Output errors
  for (auto const &e : errors)
    std::cerr << e << std::endl;

  return result;
}

//////////////////////////////////////////////////
bool readString(const std::string &_xmlString, ElementPtr _sdf, Errors &_errors)
{
=======
  // Parse using ERB
  std::string erbParsed;
  if (!erbString(_xmlString, erbParsed))
  {
    sdferr << "Unable to parse XML string using ERB\n";
    return false;
  }

>>>>>>> c099b720
  TiXmlDocument xmlDoc;
  xmlDoc.Parse(erbParsed.c_str());
  if (xmlDoc.Error())
  {
    sdferr << "Error parsing XML from string: " << xmlDoc.ErrorDesc() << '\n';
    return false;
  }
  if (readDoc(&xmlDoc, _sdf, "data-string", true, _errors))
  {
    return true;
  }
  else
  {
    sdferr << "parse as sdf version " << SDF::Version() << " failed, "
           << "should try to parse as old deprecated format\n";
    return false;
  }
}

//////////////////////////////////////////////////
bool readDoc(TiXmlDocument *_xmlDoc, SDFPtr _sdf,
    const std::string &_source, bool _convert, Errors &_errors)
{
  if (!_xmlDoc)
  {
    sdfwarn << "Could not parse the xml from source[" << _source << "]\n";
    return false;
  }

  // check sdf version
  TiXmlElement *sdfNode = _xmlDoc->FirstChildElement("sdf");
  if (!sdfNode)
  {
    sdferr << "Missing <sdf> element.\n";
    return false;
  }

  if (sdfNode && sdfNode->Attribute("version"))
  {
    if (_convert
        && strcmp(sdfNode->Attribute("version"), SDF::Version().c_str()) != 0)
    {
      sdfdbg << "Converting a deprecated source[" << _source << "].\n";
      Converter::Convert(_xmlDoc, SDF::Version());
    }

    // parse new sdf xml
    TiXmlElement *elemXml = _xmlDoc->FirstChildElement(_sdf->Root()->GetName());
    if (!readXml(elemXml, _sdf->Root(), _errors))
    {
      _errors.push_back({ErrorCode::ELEMENT_INVALID,
          "Error reading element <" + _sdf->Root()->GetName() + ">"});
      return false;
    }
  }
  else
  {
    // try to use the old deprecated parser
    if (!sdfNode)
    {
      sdfdbg << "No <sdf> element in file[" << _source << "]\n";
    }
    else if (!sdfNode->Attribute("version"))
    {
      sdfdbg << "SDF <sdf> element has no version in file["
             << _source << "]\n";
    }
    else if (strcmp(sdfNode->Attribute("version"),
                    SDF::Version().c_str()) != 0)
    {
      sdfdbg << "SDF version ["
             << sdfNode->Attribute("version")
             << "] is not " << SDF::Version() << "\n";
    }
    return false;
  }

  return true;
}

//////////////////////////////////////////////////
bool readDoc(TiXmlDocument *_xmlDoc, ElementPtr _sdf,
             const std::string &_source, bool _convert, Errors &_errors)
{
  if (!_xmlDoc)
  {
    sdfwarn << "Could not parse the xml\n";
    return false;
  }

  // check sdf version
  TiXmlElement *sdfNode = _xmlDoc->FirstChildElement("sdf");
  if (!sdfNode)
  {
    sdferr << "Missing <sdf> element.\n";
    return false;
  }

  if (sdfNode && sdfNode->Attribute("version"))
  {
    if (_convert
        && strcmp(sdfNode->Attribute("version"), SDF::Version().c_str()) != 0)
    {
      sdfwarn << "Converting a deprecated SDF source[" << _source << "].\n";
      Converter::Convert(_xmlDoc, SDF::Version());
    }

    TiXmlElement *elemXml = sdfNode;
    if (sdfNode->Value() != _sdf->GetName() &&
        sdfNode->FirstChildElement(_sdf->GetName()))
    {
      elemXml = sdfNode->FirstChildElement(_sdf->GetName());
    }

    // parse new sdf xml
    if (!readXml(elemXml, _sdf, _errors))
    {
      _errors.push_back({ErrorCode::ELEMENT_INVALID,
          "Unable to parse sdf element["+ _sdf->GetName() + "]"});
      return false;
    }
  }
  else
  {
    // try to use the old deprecated parser
    if (!sdfNode)
    {
      sdfdbg << "SDF has no <sdf> element\n";
    }
    else if (!sdfNode->Attribute("version"))
    {
      sdfdbg << "<sdf> element has no version\n";
    }
    else if (strcmp(sdfNode->Attribute("version"),
                    SDF::Version().c_str()) != 0)
    {
      sdfdbg << "SDF version ["
             << sdfNode->Attribute("version")
             << "] is not " << SDF::Version() << "\n";
    }
    return false;
  }

  return true;
}

//////////////////////////////////////////////////
std::string getBestSupportedModelVersion(TiXmlElement *_modelXML,
                                         std::string &_modelFileName)
{
  TiXmlElement *sdfXML = _modelXML->FirstChildElement("sdf");
  TiXmlElement *nameSearch = _modelXML->FirstChildElement("name");

  // If a match is not found, use the latest version of the element
  // that is not older than the SDF parser.
  ignition::math::SemanticVersion sdfParserVersion(SDF_VERSION);
  std::string bestVersionStr = "0.0";

  TiXmlElement *sdfSearch = sdfXML;
  while (sdfSearch)
  {
    if (sdfSearch->Attribute("version"))
    {
      auto version = std::string(sdfSearch->Attribute("version"));
      ignition::math::SemanticVersion modelVersion(version);
      ignition::math::SemanticVersion bestVersion(bestVersionStr);
      if (modelVersion > bestVersion)
      {
        // this model is better than the previous one
        if (modelVersion <= sdfParserVersion)
        {
          // the parser can read it
          sdfXML  = sdfSearch;
          bestVersionStr = version;
        }
        else
        {
          sdfwarn << "Ignoring version " << version
                  << " for model " << nameSearch->GetText()
                  << " because is newer than this sdf parser"
                  << " (version " << SDF_VERSION << ")\n";
        }
      }
    }
    sdfSearch = sdfSearch->NextSiblingElement("sdf");
  }

  if (!sdfXML || !sdfXML->GetText())
  {
    sdferr << "Failure to detect an sdf tag in the model config file"
           << " for model: " << nameSearch->GetText() << "\n";

    _modelFileName = "";
    return "";
  }

  if (!sdfXML->Attribute("version"))
  {
    sdfwarn << "Can not find the XML attribute 'version'"
            << " in sdf XML tag for model: " << nameSearch->GetText() << "."
            << " Please specify the SDF protocol supported in the model"
            << " configuration file. The first sdf tag in the config file"
            << " will be used \n";
  }

  _modelFileName = sdfXML->GetText();
  return bestVersionStr;
}

//////////////////////////////////////////////////
std::string getModelFilePath(const std::string &_modelDirPath)
{
  std::string configFilePath;

  /// \todo This hardcoded bit is very Gazebo centric. It should
  /// be abstracted away, possibly through a plugin to SDF.
  configFilePath = sdf::filesystem::append(_modelDirPath, "model.config");
  if (!sdf::filesystem::exists(configFilePath))
  {
    // We didn't find model.config, look for manifest.xml instead
    configFilePath = sdf::filesystem::append(_modelDirPath, "manifest.xml");
    if (!sdf::filesystem::exists(configFilePath))
    {
      // We didn't find manifest.xml either, output an error and get out.
      sdferr << "Could not find model.config or manifest.xml for the model\n";
      return std::string();
    }
    else
    {
      // We found manifest.xml, but since it is deprecated print a warning.
      sdfwarn << "The manifest.xml for a model is deprecated. "
              << "Please rename manifest.xml to "
              << "model.config" << ".\n";
    }
  }

  TiXmlDocument configFileDoc;
  if (!configFileDoc.LoadFile(configFilePath))
  {
    sdferr << "Error parsing XML in file ["
           << configFilePath << "]: "
           << configFileDoc.ErrorDesc() << '\n';
    return std::string();
  }

  TiXmlElement *modelXML = configFileDoc.FirstChildElement("model");

  if (!modelXML)
  {
    sdferr << "No <model> element in configFile[" << configFilePath << "]\n";
    return std::string();
  }

  std::string modelFileName;
  if (getBestSupportedModelVersion(modelXML, modelFileName).empty())
  {
    return std::string();
  }

  return sdf::filesystem::append(_modelDirPath, modelFileName);
}

//////////////////////////////////////////////////
bool readXml(TiXmlElement *_xml, ElementPtr _sdf, Errors &_errors)
{
  // Check if the element pointer is deprecated.
  if (_sdf->GetRequired() == "-1")
  {
    _errors.push_back({ErrorCode::ELEMENT_DEPRECATED,
        "SDF Element[" + _sdf->GetName() + "] is deprecated"});
    return true;
  }

  if (!_xml)
  {
    if (_sdf->GetRequired() == "1" || _sdf->GetRequired() =="+")
    {
      _errors.push_back({ErrorCode::ELEMENT_MISSING,
          "SDF Element<" + _sdf->GetName() + "> is missing"});
      return false;
    }
    else
    {
      return true;
    }
  }

  if (_xml->GetText() != nullptr && _sdf->GetValue())
  {
    if (!_sdf->GetValue()->SetFromString(_xml->GetText()))
      return false;
  }

  // check for nested sdf
  std::string refSDFStr = _sdf->ReferenceSDF();
  if (!refSDFStr.empty())
  {
    ElementPtr refSDF;
    refSDF.reset(new Element);
    std::string refFilename = refSDFStr + ".sdf";
    initFile(refFilename, refSDF);
    _sdf->RemoveFromParent();
    _sdf->Copy(refSDF);
  }

  TiXmlAttribute *attribute = _xml->FirstAttribute();

  unsigned int i = 0;

  // Iterate over all the attributes defined in the give XML element
  while (attribute)
  {
    // Find the matching attribute in SDF
    for (i = 0; i < _sdf->GetAttributeCount(); ++i)
    {
      ParamPtr p = _sdf->GetAttribute(i);
      if (p->GetKey() == attribute->Name())
      {
        // Set the value of the SDF attribute
        if (!p->SetFromString(attribute->ValueStr()))
        {
          _errors.push_back({ErrorCode::ATTRIBUTE_INVALID,
              "Unable to read attribute[" + p->GetKey() + "]"});
          return false;
        }
        break;
      }
    }

    if (i == _sdf->GetAttributeCount())
    {
      sdfwarn << "XML Attribute[" << attribute->Name()
              << "] in element[" << _xml->Value()
              << "] not defined in SDF, ignoring.\n";
    }

    attribute = attribute->Next();
  }

  // Check that all required attributes have been set
  for (i = 0; i < _sdf->GetAttributeCount(); ++i)
  {
    ParamPtr p = _sdf->GetAttribute(i);
    if (p->GetRequired() && !p->GetSet())
    {
      _errors.push_back({ErrorCode::ATTRIBUTE_MISSING,
          "Required attribute[" + p->GetKey() + "] in element[" + _xml->Value()
          + "] is not specified in SDF."});
      return false;
    }
  }

  if (_sdf->GetCopyChildren())
  {
    copyChildren(_sdf, _xml);
  }
  else
  {
    std::string filename;

    // Iterate over all the child elements
    TiXmlElement *elemXml = nullptr;
    for (elemXml = _xml->FirstChildElement(); elemXml;
         elemXml = elemXml->NextSiblingElement())
    {
      if (std::string("include") == elemXml->Value())
      {
        std::string modelPath;

        if (elemXml->FirstChildElement("uri"))
        {
          std::string uri = elemXml->FirstChildElement("uri")->GetText();
          modelPath = sdf::findFile(uri, true, true);

          // Test the model path
          if (modelPath.empty())
          {
            _errors.push_back({ErrorCode::URI_LOOKUP,
                "Unable to find uri[" + uri + "]"});

            size_t modelFound = uri.find("model://");
            if (modelFound != 0u)
            {
              _errors.push_back({ErrorCode::URI_INVALID,
                  "Invalid uri[" + uri + "]. Should be model://" + uri});
            }
            continue;
          }
          else
          {
            if (!sdf::filesystem::is_directory(modelPath))
            {
              _errors.push_back({ErrorCode::DIRECTORY_NONEXISTANT,
                  "Directory doesn't exist[" + modelPath + "]"});
              continue;
            }
          }

          // Get the config.xml filename
          filename = getModelFilePath(modelPath);
        }
        else
        {
          _errors.push_back({ErrorCode::ATTRIBUTE_MISSING,
              "<include> element missing 'uri' attribute"});
          continue;
        }

        // NOTE: sdf::init is an expensive call. For performance reason,
        // a new sdf pointer is created here by cloning a fresh sdf template
        // pointer instead of calling init every iteration.
        // SDFPtr includeSDF(new SDF);
        // init(includeSDF);
        static SDFPtr includeSDFTemplate;
        if (!includeSDFTemplate)
        {
          includeSDFTemplate.reset(new SDF);
          init(includeSDFTemplate);
        }
        SDFPtr includeSDF(new SDF);
        includeSDF->Root(includeSDFTemplate->Root()->Clone());

        if (!readFile(filename, includeSDF))
        {
          _errors.push_back({ErrorCode::FILE_READ,
              "Unable to read file[" + filename + "]"});
          return false;
        }

        if (elemXml->FirstChildElement("name"))
        {
          includeSDF->Root()->GetElement("model")->GetAttribute(
              "name")->SetFromString(
                elemXml->FirstChildElement("name")->GetText());
        }

        TiXmlElement *poseElemXml = elemXml->FirstChildElement("pose");
        if (poseElemXml)
        {
          sdf::ElementPtr poseElem =
              includeSDF->Root()->GetElement("model")->GetElement("pose");

          poseElem->GetValue()->SetFromString(poseElemXml->GetText());

          const char *frame = poseElemXml->Attribute("frame");
          if (frame)
          {
            poseElem->GetAttribute("frame")->SetFromString(frame);
          }
        }

        if (elemXml->FirstChildElement("static"))
        {
          includeSDF->Root()->GetElement("model")->GetElement(
              "static")->GetValue()->SetFromString(
                elemXml->FirstChildElement("static")->GetText());
        }

        for (TiXmlElement *childElemXml = elemXml->FirstChildElement();
             childElemXml; childElemXml = childElemXml->NextSiblingElement())
        {
          if (std::string("plugin") == childElemXml->Value())
          {
            sdf::ElementPtr pluginElem;
            pluginElem = includeSDF->Root()->GetElement(
                "model")->AddElement("plugin");

            if (!readXml(childElemXml, pluginElem, _errors))
            {
              _errors.push_back({ErrorCode::ELEMENT_INVALID,
                                 "Error reading plugin element"});
              return false;
            }
          }
        }

        if (_sdf->GetName() == "model")
        {
          addNestedModel(_sdf, includeSDF->Root());
        }
        else
        {
          includeSDF->Root()->GetFirstElement()->SetParent(_sdf);
          _sdf->InsertElement(includeSDF->Root()->GetFirstElement());
          // TODO: This was used to store the included filename so that when
          // a world is saved, the included model's SDF is not stored in the
          // world file. This highlights the need to make model inclusion
          // a core feature of SDF, and not a hack that that parser handles
          // includeSDF->Root()->GetFirstElement()->SetInclude(
          // elemXml->Attribute("filename"));
        }

        continue;
      }

      // Find the matching element in SDF
      unsigned int descCounter = 0;
      for (descCounter = 0;
           descCounter != _sdf->GetElementDescriptionCount(); ++descCounter)
      {
        ElementPtr elemDesc = _sdf->GetElementDescription(descCounter);
        if (elemDesc->GetName() == elemXml->Value())
        {
          ElementPtr element = elemDesc->Clone();
          element->SetParent(_sdf);
          if (readXml(elemXml, element, _errors))
          {
            _sdf->InsertElement(element);
          }
          else
          {
            _errors.push_back({ErrorCode::ELEMENT_INVALID,
                std::string("Error reading element <") +
                elemXml->Value() + ">"});
            return false;
          }
          break;
        }
      }

      if (descCounter == _sdf->GetElementDescriptionCount())
      {
        sdfwarn << "XML Element[" << elemXml->Value()
               << "], child of element[" << _xml->Value()
               << "] not defined in SDF. Ignoring[" << elemXml->Value() << "]. "
               << "You may have an incorrect SDF file, or an sdformat version "
               << "that doesn't support this element.\n";
        continue;
      }
    }

    // Check that all required elements have been set
    for (unsigned int descCounter = 0;
         descCounter != _sdf->GetElementDescriptionCount(); ++descCounter)
    {
      ElementPtr elemDesc = _sdf->GetElementDescription(descCounter);

      if (elemDesc->GetRequired() == "1" || elemDesc->GetRequired() == "+")
      {
        if (!_sdf->HasElement(elemDesc->GetName()))
        {
          if (_sdf->GetName() == "joint" &&
              _sdf->Get<std::string>("type") != "ball")
          {
            _errors.push_back({ErrorCode::ELEMENT_MISSING,
                "XML Missing required element[" + elemDesc->GetName() +
                "], child of element[" + _sdf->GetName() + "]"});
            return false;
          }
          else
          {
            // Add default element
            _sdf->AddElement(elemDesc->GetName());
          }
        }
      }
    }
  }

  return true;
}

/////////////////////////////////////////////////
static void replace_all(std::string &_str,
                        const std::string &_from,
                        const std::string &_to)
{
  if (_from.empty())
  {
    return;
  }
  size_t start_pos = 0;
  while ((start_pos = _str.find(_from, start_pos)) != std::string::npos)
  {
    _str.replace(start_pos, _from.length(), _to);
    // We need to advance our starting position beyond what we
    // just replaced to deal with the case where the '_to' string
    // happens to contain a piece of '_from'.
    start_pos += _to.length();
  }
}

/////////////////////////////////////////////////
void copyChildren(ElementPtr _sdf, TiXmlElement *_xml)
{
  // Iterate over all the child elements
  TiXmlElement *elemXml = nullptr;
  for (elemXml = _xml->FirstChildElement(); elemXml;
       elemXml = elemXml->NextSiblingElement())
  {
    std::string elem_name = elemXml->ValueStr();

    if (_sdf->HasElementDescription(elem_name))
    {
      sdf::ElementPtr element = _sdf->AddElement(elem_name);

      // FIXME: copy attributes
      for (TiXmlAttribute *attribute = elemXml->FirstAttribute();
           attribute; attribute = attribute->Next())
      {
        element->GetAttribute(attribute->Name())->SetFromString(
          attribute->ValueStr());
      }

      // copy value
      std::string value = elemXml->GetText();
      if (!value.empty())
      {
        element->GetValue()->SetFromString(value);
      }
      copyChildren(element, elemXml);
    }
    else
    {
      ElementPtr element(new Element);
      element->SetParent(_sdf);
      element->SetName(elem_name);
      if (elemXml->GetText() != nullptr)
      {
        element->AddValue("string", elemXml->GetText(), "1");
      }

      for (TiXmlAttribute *attribute = elemXml->FirstAttribute();
           attribute; attribute = attribute->Next())
      {
        element->AddAttribute(attribute->Name(), "string", "", 1, "");
        element->GetAttribute(attribute->Name())->SetFromString(
          attribute->ValueStr());
      }

      copyChildren(element, elemXml);
      _sdf->InsertElement(element);
    }
  }
}

/////////////////////////////////////////////////
void addNestedModel(ElementPtr _sdf, ElementPtr _includeSDF)
{
  ElementPtr modelPtr = _includeSDF->GetElement("model");
  ElementPtr elem = modelPtr->GetFirstElement();
  std::map<std::string, std::string> replace;

  ignition::math::Pose3d modelPose =
    modelPtr->Get<ignition::math::Pose3d>("pose");

  std::string modelName = modelPtr->Get<std::string>("name");
  while (elem)
  {
    if (elem->GetName() == "link")
    {
      std::string elemName = elem->Get<std::string>("name");
      std::string newName =  modelName + "::" + elemName;
      replace[elemName] = newName;
      if (elem->HasElementDescription("pose"))
      {
        ignition::math::Pose3d offsetPose =
          elem->Get<ignition::math::Pose3d>("pose");
        ignition::math::Pose3d newPose = ignition::math::Pose3d(
          modelPose.Pos() +
            modelPose.Rot().RotateVector(offsetPose.Pos()),
            modelPose.Rot() * offsetPose.Rot());
        elem->GetElement("pose")->Set(newPose);
      }
    }
    else if (elem->GetName() == "joint")
    {
      // for joints, we need to
      //   prefix name like we did with links, and
      std::string elemName = elem->Get<std::string>("name");
      std::string newName =  modelName + "::" + elemName;
      replace[elemName] = newName;
      //   rotate the joint axis because they are model-global
      if (elem->HasElement("axis"))
      {
        ElementPtr axisElem = elem->GetElement("axis");
        ignition::math::Vector3d newAxis =  modelPose.Rot().RotateVector(
          axisElem->Get<ignition::math::Vector3d>("xyz"));
        axisElem->GetElement("xyz")->Set(newAxis);
      }
    }
    elem = elem->GetNextElement();
  }

  std::string str = _includeSDF->ToString("");
  for (std::map<std::string, std::string>::iterator iter = replace.begin();
       iter != replace.end(); ++iter)
  {
    replace_all(str, std::string("\"") + iter->first + "\"",
                std::string("\"") + iter->second + "\"");
    replace_all(str, std::string("'") + iter->first + "'",
                std::string("'") + iter->second + "'");
    replace_all(str, std::string(">") + iter->first + "<",
                std::string(">") + iter->second + "<");
  }

  _includeSDF->ClearElements();
  readString(str, _includeSDF);

  elem = _includeSDF->GetElement("model")->GetFirstElement();
  ElementPtr nextElem;
  while (elem)
  {
    nextElem = elem->GetNextElement();

    if (elem->GetName() != "pose")
    {
      elem->SetParent(_sdf);
      _sdf->InsertElement(elem);
    }
    elem = nextElem;
  }
}

/////////////////////////////////////////////////
bool convertFile(const std::string &_filename, const std::string &_version,
                 SDFPtr _sdf)
{
  std::string filename = sdf::findFile(_filename);

  if (filename.empty())
  {
    sdferr << "Error finding file [" << _filename << "].\n";
    return false;
  }

  TiXmlDocument xmlDoc;
  if (xmlDoc.LoadFile(filename))
  {
    if (sdf::Converter::Convert(&xmlDoc, _version, true))
    {
      Errors errors;
      bool result = sdf::readDoc(&xmlDoc, _sdf, filename, false, errors);

      // Output errors
      for (auto const &e : errors)
        std::cerr << e << std::endl;

      return result;
    }
  }
  else
  {
    sdferr << "Error parsing file[" << filename << "]\n";
  }

  return false;
}

/////////////////////////////////////////////////
bool convertString(const std::string &_sdfString, const std::string &_version,
                   SDFPtr _sdf)
{
  if (_sdfString.empty())
  {
    sdferr << "SDF string is empty.\n";
    return false;
  }

  TiXmlDocument xmlDoc;
  xmlDoc.Parse(_sdfString.c_str());

  if (!xmlDoc.Error())
  {
    if (sdf::Converter::Convert(&xmlDoc, _version, true))
    {
      Errors errors;
      bool result = sdf::readDoc(&xmlDoc, _sdf, "data-string", false, errors);

      // Output errors
      for (auto const &e : errors)
        std::cerr << e << std::endl;

      return result;
    }
  }
  else
  {
    sdferr << "Error parsing XML from string[" << _sdfString << "]\n";
  }

  return false;
}

//////////////////////////////////////////////////
bool erbString(const std::string &_string, std::string &_result)
{
  // Short circuit if there are no ERB tags
  if (_string.find("<%") == std::string::npos)
  {
    _result = _string;
    return true;
  }

  return g_rubyInit.erbString(_string, _result);
}

//////////////////////////////////////////////////
bool erbFile(const std::string &_filename, std::string &_result)
{
  if (_filename.empty())
    return false;

  // Open the file
  std::ifstream in(_filename.c_str());

  // Make sure the file exists
  if (!in.good())
  {
    sdferr << "Error: File doesn't exist[" << _filename << "]\n";
    return false;
  }

  std::string data((std::istreambuf_iterator<char>(in)),
                    std::istreambuf_iterator<char>());

  return erbString(data, _result);
}
}<|MERGE_RESOLUTION|>--- conflicted
+++ resolved
@@ -93,8 +93,6 @@
 // Instance of RubyInitializer that is constructed at startup.
 static RubyInitializer g_rubyInit;
 /// \endcond
-
-
 //////////////////////////////////////////////////
 template <typename TPtr>
 static inline bool _initFile(const std::string &_filename, TPtr _sdf)
@@ -398,10 +396,6 @@
     return false;
   }
 
-<<<<<<< HEAD
-  if (readDoc(&xmlDoc, _sdf, filename, true, _errors))
-  {
-=======
   xmlDoc.Parse(erbParsed.c_str());
   if (xmlDoc.Error())
   {
@@ -409,10 +403,8 @@
     return false;
   }
 
-  if (readDoc(&xmlDoc, _sdf, filename))
->>>>>>> c099b720
+  if (readDoc(&xmlDoc, _sdf, filename, true, _errors))
     return true;
-  }
   else if (sdf::URDF2SDF::IsURDF(filename))
   {
     sdf::URDF2SDF u2g;
@@ -435,7 +427,6 @@
 //////////////////////////////////////////////////
 bool readString(const std::string &_xmlString, SDFPtr _sdf)
 {
-<<<<<<< HEAD
   Errors errors;
   bool result = readString(_xmlString, _sdf, errors);
 
@@ -449,7 +440,60 @@
 //////////////////////////////////////////////////
 bool readString(const std::string &_xmlString, SDFPtr _sdf, Errors &_errors)
 {
-=======
+ // Parse using ERB
+  std::string erbParsed;
+  if (!erbString(_xmlString, erbParsed))
+  {
+    sdferr << "Unable to parse XML string using ERB\n";
+    return false;
+  }
+
+  TiXmlDocument xmlDoc;
+  xmlDoc.Parse(erbParsed.c_str().c_str());
+  if (xmlDoc.Error())
+  {
+    sdferr << "Error parsing XML from string: " << xmlDoc.ErrorDesc() << '\n';
+    return false;
+  }
+  if (readDoc(&xmlDoc, _sdf, "data-string", true, _errors))
+  {
+    return true;
+  }
+  else
+  {
+    sdf::URDF2SDF u2g;
+    TiXmlDocument doc = u2g.InitModelString(_xmlString);
+    if (sdf::readDoc(&doc, _sdf, "urdf string", true, _errors))
+    {
+      sdfdbg << "Parsing from urdf.\n";
+      return true;
+    }
+    else
+    {
+      sdferr << "parse as old deprecated model file failed.\n";
+      return false;
+    }
+  }
+
+  return false;
+}
+
+//////////////////////////////////////////////////
+bool readString(const std::string &_xmlString, ElementPtr _sdf)
+{
+  Errors errors;
+  bool result = readString(_xmlString, _sdf, errors);
+
+  // Output errors
+  for (auto const &e : errors)
+    std::cerr << e << std::endl;
+
+  return result;
+}
+
+//////////////////////////////////////////////////
+bool readString(const std::string &_xmlString, ElementPtr _sdf, Errors &_errors)
+{
   // Parse using ERB
   std::string erbParsed;
   if (!erbString(_xmlString, erbParsed))
@@ -458,70 +502,6 @@
     return false;
   }
 
->>>>>>> c099b720
-  TiXmlDocument xmlDoc;
-  xmlDoc.Parse(erbParsed.c_str());
-  if (xmlDoc.Error())
-  {
-    sdferr << "Failed to parse string as XML: " << xmlDoc.ErrorDesc() << '\n';
-    return false;
-  }
-
-  if (xmlDoc.Error())
-  {
-    sdferr << "Error parsing XML from string: " << xmlDoc.ErrorDesc() << '\n';
-    return false;
-  }
-  if (readDoc(&xmlDoc, _sdf, "data-string", true, _errors))
-  {
-    return true;
-  }
-  else
-  {
-    sdf::URDF2SDF u2g;
-    TiXmlDocument doc = u2g.InitModelString(_xmlString);
-    if (sdf::readDoc(&doc, _sdf, "urdf string", true, _errors))
-    {
-      sdfdbg << "Parsing from urdf.\n";
-      return true;
-    }
-    else
-    {
-      sdferr << "parse as old deprecated model file failed.\n";
-      return false;
-    }
-  }
-
-  return false;
-}
-
-//////////////////////////////////////////////////
-bool readString(const std::string &_xmlString, ElementPtr _sdf)
-{
-<<<<<<< HEAD
-  Errors errors;
-  bool result = readString(_xmlString, _sdf, errors);
-
-  // Output errors
-  for (auto const &e : errors)
-    std::cerr << e << std::endl;
-
-  return result;
-}
-
-//////////////////////////////////////////////////
-bool readString(const std::string &_xmlString, ElementPtr _sdf, Errors &_errors)
-{
-=======
-  // Parse using ERB
-  std::string erbParsed;
-  if (!erbString(_xmlString, erbParsed))
-  {
-    sdferr << "Unable to parse XML string using ERB\n";
-    return false;
-  }
-
->>>>>>> c099b720
   TiXmlDocument xmlDoc;
   xmlDoc.Parse(erbParsed.c_str());
   if (xmlDoc.Error())
