/*
 * Copyright 2018 Open Source Robotics Foundation
 *
 * Licensed under the Apache License, Version 2.0 (the "License");
 * you may not use this file except in compliance with the License.
 * You may obtain a copy of the License at
 *
 *     http://www.apache.org/licenses/LICENSE-2.0
 *
 * Unless required by applicable law or agreed to in writing, software
 * distributed under the License is distributed on an "AS IS" BASIS,
 * WITHOUT WARRANTIES OR CONDITIONS OF ANY KIND, either express or implied.
 * See the License for the specific language governing permissions and
 * limitations under the License.
 *
*/
#include <string>
#include <vector>
#include <ignition/math/Pose3.hh>
#include "sdf/AirPressure.hh"
#include "sdf/Altimeter.hh"
#include "sdf/Camera.hh"
#include "sdf/Error.hh"
#include "sdf/Imu.hh"
#include "sdf/Magnetometer.hh"
#include "sdf/Lidar.hh"
#include "sdf/Sensor.hh"
#include "sdf/Types.hh"
#include "Utils.hh"

using namespace sdf;

/// Sensor type strings. These should match the data in
/// `enum class SensorType` located in Sensor.hh.
const std::vector<std::string> sensorTypeStrs =
{
  "none",
  "altimeter",
  "camera",
  "contact",
  "depth_camera",
  "force_torque",
  "gps",
  "gpu_lidar",
  "imu",
  "logical_camera",
  "magnetometer",
  "multicamera",
  "lidar",
  "rfid",
  "rfidtag",
  "sonar",
  "wireless_receiver",
  "wireless_transmitter",
  "air_pressure",
  "rgbd_camera",
  "thermal_camera"
};

class sdf::SensorPrivate
{
  /// \brief Default constructor
  public: SensorPrivate() = default;

  /// \brief Copy constructor
  public: explicit SensorPrivate(const SensorPrivate &_sensor)
          : type(_sensor.type),
            name(_sensor.name),
            topic(_sensor.topic),
            pose(_sensor.pose),
            poseFrame(_sensor.poseFrame),
            sdf(_sensor.sdf),
            updateRate(_sensor.updateRate)

  {
    if (_sensor.magnetometer)
    {
      this->magnetometer = std::make_unique<sdf::Magnetometer>(
          *_sensor.magnetometer);
    }
    if (_sensor.altimeter)
    {
      this->altimeter = std::make_unique<sdf::Altimeter>(*_sensor.altimeter);
    }
    if (_sensor.airPressure)
    {
      this->airPressure = std::make_unique<sdf::AirPressure>(
          *_sensor.airPressure);
    }
    if (_sensor.camera)
    {
      this->camera = std::make_unique<sdf::Camera>(*_sensor.camera);
    }
    if (_sensor.imu)
    {
      this->imu = std::make_unique<sdf::Imu>(*_sensor.imu);
    }
    if (_sensor.lidar)
    {
      this->lidar = std::make_unique<sdf::Lidar>(*_sensor.lidar);
    }
    // Developer note: If you add a new sensor type, make sure to also
    // update the Sensor::operator== function. Please bump this text down as
    // new sensors are added so that the next developer sees the message.
  }
  // Delete copy assignment so it is not accidentally used
  public: SensorPrivate &operator=(const SensorPrivate &) = delete;

  // \brief The sensor type.
  public: SensorType type = SensorType::NONE;

  /// \brief Name of the sensor.
  public: std::string name = "";

  /// \brief Sensor data topic.
  public: std::string topic = "";

  /// \brief Pose of the sensor
  public: ignition::math::Pose3d pose = ignition::math::Pose3d::Zero;

  /// \brief Frame of the pose.
  public: std::string poseRelativeTo = "";

  /// \brief The SDF element pointer used during load.
  public: sdf::ElementPtr sdf;

  /// \brief Pointer to a magnetometer.
  public: std::unique_ptr<Magnetometer> magnetometer;

  /// \brief Pointer to an altimeter.
  public: std::unique_ptr<Altimeter> altimeter;

  /// \brief Pointer to an air pressure sensor.
  public: std::unique_ptr<AirPressure> airPressure;

  /// \brief Pointer to a camera.
  public: std::unique_ptr<Camera> camera;

  /// \brief Pointer to an IMU.
  public: std::unique_ptr<Imu> imu;

  /// \brief Pointer to a lidar.
  public: std::unique_ptr<Lidar> lidar;

  // Developer note: If you add a new sensor type, make sure to also
  // update the Sensor::operator== function. Please bump this text down as
  // new sensors are added so that the next developer sees the message.

  /// \brief The frequency at which the sensor data is generated.
  /// If left unspecified (0.0), the sensor will generate data every cycle.
  public: double updateRate = 0.0;
};

/////////////////////////////////////////////////
Sensor::Sensor()
  : dataPtr(new SensorPrivate)
{
}

/////////////////////////////////////////////////
Sensor::Sensor(const Sensor &_sensor)
  : dataPtr(new SensorPrivate(*_sensor.dataPtr))
{
}

/////////////////////////////////////////////////
Sensor::Sensor(Sensor &&_sensor) noexcept
{
  this->dataPtr = _sensor.dataPtr;
  _sensor.dataPtr = nullptr;
}

/////////////////////////////////////////////////
Sensor::~Sensor()
{
  delete this->dataPtr;
  this->dataPtr = nullptr;
}

/////////////////////////////////////////////////
Sensor &Sensor::operator=(const Sensor &_sensor)
{
  if (!this->dataPtr)
  {
    this->dataPtr = new SensorPrivate(*_sensor.dataPtr);
  }
  else
  {
    this->dataPtr = new(this->dataPtr) SensorPrivate(*_sensor.dataPtr);
  }
  return *this;
}

/////////////////////////////////////////////////
Sensor &Sensor::operator=(Sensor &&_sensor)
{
  this->dataPtr = _sensor.dataPtr;
  _sensor.dataPtr = nullptr;
  return *this;
}

/////////////////////////////////////////////////
bool Sensor::operator==(const Sensor &_sensor) const
{
  // Check a few of the easy parameters.
  if (this->Name() != _sensor.Name() ||
      this->Type() != _sensor.Type() ||
      this->Topic() != _sensor.Topic() ||
      this->Pose() != _sensor.Pose() ||
      this->PoseFrame() != _sensor.PoseFrame() ||
      !ignition::math::equal(this->UpdateRate(), _sensor.UpdateRate()))
  {
    return false;
  }

  // Check the sensors
  switch (this->Type())
  {
    case SensorType::ALTIMETER:
      return *(this->dataPtr->altimeter) == *(_sensor.dataPtr->altimeter);
    case SensorType::MAGNETOMETER:
      return *(this->dataPtr->magnetometer) == *(_sensor.dataPtr->magnetometer);
    case SensorType::AIR_PRESSURE:
      return *(this->dataPtr->airPressure) == *(_sensor.dataPtr->airPressure);
    case SensorType::IMU:
      return *(this->dataPtr->imu) == *(_sensor.dataPtr->imu);
    case SensorType::CAMERA:
    case SensorType::DEPTH_CAMERA:
    case SensorType::RGBD_CAMERA:
    case SensorType::THERMAL_CAMERA:
      return *(this->dataPtr->camera) == *(_sensor.dataPtr->camera);
    case SensorType::LIDAR:
      return *(this->dataPtr->lidar) == *(_sensor.dataPtr->lidar);
    case SensorType::NONE:
    default:
      return true;
  }
}

/////////////////////////////////////////////////
bool Sensor::operator!=(const Sensor &_sensor) const
{
  return !(*this == _sensor);
}

/////////////////////////////////////////////////
Errors Sensor::Load(ElementPtr _sdf)
{
  Errors errors;

  this->dataPtr->sdf = _sdf;

  // Check that sdf is a valid pointer
  if (!_sdf)
  {
    errors.push_back({ErrorCode::ELEMENT_MISSING,
        "Attempting to load a Sensor, but the provided SDF "
        "element is null."});
    return errors;
  }

  // Check that the provided SDF element is a <sensor>
  // This is an error that cannot be recovered, so return an error.
  if (_sdf->GetName() != "sensor")
  {
    errors.push_back({ErrorCode::ELEMENT_INCORRECT_TYPE,
        "Attempting to load a Sensor, but the provided SDF element is not a "
        "<sensor>."});
    return errors;
  }

  // Read the sensors's name
  if (!loadName(_sdf, this->dataPtr->name))
  {
    errors.push_back({ErrorCode::ATTRIBUTE_MISSING,
                     "A sensor name is required, but the name is not set."});
    return errors;
  }

<<<<<<< HEAD
  // Check that the sensor's name is valid
  if (isReservedName(this->dataPtr->name))
  {
    errors.push_back({ErrorCode::RESERVED_NAME,
                     "The supplied sensor name [" + this->dataPtr->name +
                     "] is reserved."});
  }
=======
  this->dataPtr->updateRate = _sdf->Get<double>("update_rate",
      this->dataPtr->updateRate).first;
  this->dataPtr->topic = _sdf->Get<std::string>("topic");
  if (this->dataPtr->topic == "__default__")
    this->dataPtr->topic = "";
>>>>>>> f0c500b6

  std::string type = _sdf->Get<std::string>("type");
  if (type == "air_pressure")
  {
    this->dataPtr->type = SensorType::AIR_PRESSURE;
    this->dataPtr->airPressure.reset(new AirPressure());
    Errors err = this->dataPtr->airPressure->Load(
        _sdf->GetElement("air_pressure"));
    errors.insert(errors.end(), err.begin(), err.end());
  }
  else if (type == "altimeter")
  {
    this->dataPtr->type = SensorType::ALTIMETER;
    this->dataPtr->altimeter.reset(new Altimeter());
    Errors err = this->dataPtr->altimeter->Load(_sdf->GetElement("altimeter"));
    errors.insert(errors.end(), err.begin(), err.end());
  }
  else if (type == "camera")
  {
    this->dataPtr->type = SensorType::CAMERA;
    this->dataPtr->camera.reset(new Camera());
    Errors err = this->dataPtr->camera->Load(_sdf->GetElement("camera"));
    errors.insert(errors.end(), err.begin(), err.end());
  }
  else if (type == "contact")
  {
    this->dataPtr->type = SensorType::CONTACT;
  }
  else if (type == "depth" || type == "depth_camera")
  {
    this->dataPtr->type = SensorType::DEPTH_CAMERA;
    this->dataPtr->camera.reset(new Camera());
    Errors err = this->dataPtr->camera->Load(_sdf->GetElement("camera"));
    errors.insert(errors.end(), err.begin(), err.end());
  }
  else if (type == "rgbd" || type == "rgbd_camera")
  {
    this->dataPtr->type = SensorType::RGBD_CAMERA;
    this->dataPtr->camera.reset(new Camera());
    Errors err = this->dataPtr->camera->Load(_sdf->GetElement("camera"));
    errors.insert(errors.end(), err.begin(), err.end());
  }
  else if (type == "thermal" || type == "thermal_camera")
  {
    this->dataPtr->type = SensorType::THERMAL_CAMERA;
    this->dataPtr->camera.reset(new Camera());
    Errors err = this->dataPtr->camera->Load(_sdf->GetElement("camera"));
    errors.insert(errors.end(), err.begin(), err.end());
  }
  else if (type == "force_torque")
  {
    this->dataPtr->type = SensorType::FORCE_TORQUE;
  }
  else if (type == "gps")
  {
    this->dataPtr->type = SensorType::GPS;
  }
  else if (type == "gpu_ray" || type == "gpu_lidar")
  {
    this->dataPtr->type = SensorType::GPU_LIDAR;
    this->dataPtr->lidar.reset(new Lidar());
    Errors err = this->dataPtr->lidar->Load(
        _sdf->GetElement(_sdf->HasElement("lidar") ? "lidar" : "ray"));
    errors.insert(errors.end(), err.begin(), err.end());
  }
  else if (type == "imu")
  {
    this->dataPtr->type = SensorType::IMU;
    this->dataPtr->type = SensorType::IMU;
    this->dataPtr->imu.reset(new Imu());
    Errors err = this->dataPtr->imu->Load(_sdf->GetElement("imu"));
    errors.insert(errors.end(), err.begin(), err.end());
  }
  else if (type == "logical_camera")
  {
    this->dataPtr->type = SensorType::LOGICAL_CAMERA;
  }
  else if (type == "magnetometer")
  {
    this->dataPtr->type = SensorType::MAGNETOMETER;
    this->dataPtr->magnetometer.reset(new Magnetometer());
    Errors err = this->dataPtr->magnetometer->Load(
        _sdf->GetElement("magnetometer"));
    errors.insert(errors.end(), err.begin(), err.end());
  }
  else if (type == "multicamera")
  {
    this->dataPtr->type = SensorType::MULTICAMERA;
  }
  else if (type == "ray" || type == "lidar")
  {
    this->dataPtr->type = SensorType::LIDAR;
    this->dataPtr->lidar.reset(new Lidar());
    Errors err = this->dataPtr->lidar->Load(
        _sdf->GetElement(_sdf->HasElement("lidar") ? "lidar" : "ray"));
    errors.insert(errors.end(), err.begin(), err.end());
  }
  else if (type == "rfid")
  {
    this->dataPtr->type = SensorType::RFID;
  }
  else if (type == "rfidtag")
  {
    this->dataPtr->type = SensorType::RFIDTAG;
  }
  else if (type == "sonar")
  {
    this->dataPtr->type = SensorType::SONAR;
  }
  else if (type == "wireless_receiver")
  {
    this->dataPtr->type = SensorType::WIRELESS_RECEIVER;
  }
  else if (type == "wireless_transmitter")
  {
    this->dataPtr->type = SensorType::WIRELESS_TRANSMITTER;
  }
  else
  {
    errors.push_back({ErrorCode::ATTRIBUTE_INVALID,
        "Attempting to load a Sensor, but the provided sensor type is missing "
        "or invalid."});
    return errors;
  }

  // Load the pose. Ignore the return value since the sensor pose is optional.
  loadPose(_sdf, this->dataPtr->pose, this->dataPtr->poseRelativeTo);

  return errors;
}

/////////////////////////////////////////////////
std::string Sensor::Name() const
{
  return this->dataPtr->name;
}

/////////////////////////////////////////////////
void Sensor::SetName(const std::string &_name)
{
  this->dataPtr->name = _name;
}

/////////////////////////////////////////////////
std::string Sensor::Topic() const
{
  return this->dataPtr->topic;
}

/////////////////////////////////////////////////
void Sensor::SetTopic(const std::string &_topic)
{
  this->dataPtr->topic = _topic;
}

/////////////////////////////////////////////////
const ignition::math::Pose3d &Sensor::Pose() const
{
  return this->dataPtr->pose;
}

/////////////////////////////////////////////////
const std::string &Sensor::PoseRelativeTo() const
{
  return this->dataPtr->poseRelativeTo;
}

/////////////////////////////////////////////////
void Sensor::SetPose(const ignition::math::Pose3d &_pose)
{
  this->dataPtr->pose = _pose;
}

/////////////////////////////////////////////////
void Sensor::SetPoseRelativeTo(const std::string &_frame)
{
  this->dataPtr->poseRelativeTo = _frame;
}

/////////////////////////////////////////////////
sdf::ElementPtr Sensor::Element() const
{
  return this->dataPtr->sdf;
}

/////////////////////////////////////////////////
SensorType Sensor::Type() const
{
  return this->dataPtr->type;
}

/////////////////////////////////////////////////
void Sensor::SetType(const SensorType _type)
{
  this->dataPtr->type = _type;
}

/////////////////////////////////////////////////
bool Sensor::SetType(const std::string &_typeStr)
{
  for (size_t i = 0; i < sensorTypeStrs.size(); ++i)
  {
    if (_typeStr == sensorTypeStrs[i])
    {
      this->dataPtr->type = static_cast<SensorType>(i);
      return true;
    }
  }
  return false;
}

/////////////////////////////////////////////////
const Magnetometer *Sensor::MagnetometerSensor() const
{
  return this->dataPtr->magnetometer.get();
}

/////////////////////////////////////////////////
void Sensor::SetMagnetometerSensor(const Magnetometer &_mag)
{
  this->dataPtr->magnetometer = std::make_unique<Magnetometer>(_mag);
}

/////////////////////////////////////////////////
const Altimeter *Sensor::AltimeterSensor() const
{
  return this->dataPtr->altimeter.get();
}

/////////////////////////////////////////////////
void Sensor::SetAltimeterSensor(const Altimeter &_alt)
{
  this->dataPtr->altimeter = std::make_unique<Altimeter>(_alt);
}

/////////////////////////////////////////////////
const AirPressure *Sensor::AirPressureSensor() const
{
  return this->dataPtr->airPressure.get();
}

/////////////////////////////////////////////////
void Sensor::SetAirPressureSensor(const AirPressure &_air)
{
  this->dataPtr->airPressure = std::make_unique<AirPressure>(_air);
}

/////////////////////////////////////////////////
const Lidar *Sensor::LidarSensor() const
{
  return this->dataPtr->lidar.get();
}

/////////////////////////////////////////////////
void Sensor::SetLidarSensor(const Lidar &_lidar)
{
  this->dataPtr->lidar = std::make_unique<Lidar>(_lidar);
}

/////////////////////////////////////////////////
double Sensor::UpdateRate() const
{
  return this->dataPtr->updateRate;
}

/////////////////////////////////////////////////
void Sensor::SetUpdateRate(double _hz)
{
  this->dataPtr->updateRate = _hz;
}

/////////////////////////////////////////////////
std::string Sensor::TypeStr() const
{
  size_t index = static_cast<int>(this->dataPtr->type);
  if (index > 0 && index < sensorTypeStrs.size())
    return sensorTypeStrs[index];
  return "none";
}

/////////////////////////////////////////////////
void Sensor::SetCameraSensor(const Camera &_cam)
{
  this->dataPtr->camera = std::make_unique<Camera>(_cam);
}

/////////////////////////////////////////////////
const Camera *Sensor::CameraSensor() const
{
  return this->dataPtr->camera.get();
}

/////////////////////////////////////////////////
void Sensor::SetImuSensor(const Imu &_imu)
{
  this->dataPtr->imu = std::make_unique<Imu>(_imu);
}

/////////////////////////////////////////////////
const Imu *Sensor::ImuSensor() const
{
  return this->dataPtr->imu.get();
}<|MERGE_RESOLUTION|>--- conflicted
+++ resolved
@@ -68,7 +68,7 @@
             name(_sensor.name),
             topic(_sensor.topic),
             pose(_sensor.pose),
-            poseFrame(_sensor.poseFrame),
+            poseRelativeTo(_sensor.poseRelativeTo),
             sdf(_sensor.sdf),
             updateRate(_sensor.updateRate)
 
@@ -207,7 +207,7 @@
       this->Type() != _sensor.Type() ||
       this->Topic() != _sensor.Topic() ||
       this->Pose() != _sensor.Pose() ||
-      this->PoseFrame() != _sensor.PoseFrame() ||
+      this->PoseRelativeTo() != _sensor.PoseRelativeTo() ||
       !ignition::math::equal(this->UpdateRate(), _sensor.UpdateRate()))
   {
     return false;
@@ -277,7 +277,6 @@
     return errors;
   }
 
-<<<<<<< HEAD
   // Check that the sensor's name is valid
   if (isReservedName(this->dataPtr->name))
   {
@@ -285,13 +284,12 @@
                      "The supplied sensor name [" + this->dataPtr->name +
                      "] is reserved."});
   }
-=======
+
   this->dataPtr->updateRate = _sdf->Get<double>("update_rate",
       this->dataPtr->updateRate).first;
   this->dataPtr->topic = _sdf->Get<std::string>("topic");
   if (this->dataPtr->topic == "__default__")
     this->dataPtr->topic = "";
->>>>>>> f0c500b6
 
   std::string type = _sdf->Get<std::string>("type");
   if (type == "air_pressure")
