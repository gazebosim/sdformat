--- conflicted
+++ resolved
@@ -17,12 +17,8 @@
 #include <string>
 #include <unordered_set>
 #include <vector>
-<<<<<<< HEAD
 #include <optional>
-#include <ignition/math/Vector3.hh>
-=======
 #include <gz/math/Vector3.hh>
->>>>>>> 686476b2
 
 #include "sdf/Actor.hh"
 #include "sdf/Frame.hh"
@@ -80,7 +76,7 @@
            gz::math::Vector3d(5.5645e-6, 22.8758e-6, -42.3884e-6);
 
   /// \brief Spherical coordinates
-  public: std::optional<ignition::math::SphericalCoordinates>
+  public: std::optional<gz::math::SphericalCoordinates>
       sphericalCoordinates;
 
   /// \brief The models specified in this world.
@@ -117,7 +113,7 @@
 
 /////////////////////////////////////////////////
 World::World()
-  : dataPtr(ignition::utils::MakeImpl<Implementation>())
+  : dataPtr(gz::utils::MakeImpl<Implementation>())
 {
   this->dataPtr->physics.emplace_back(Physics());
 }
@@ -467,14 +463,14 @@
 }
 
 /////////////////////////////////////////////////
-const ignition::math::SphericalCoordinates *
+const gz::math::SphericalCoordinates *
     World::SphericalCoordinates() const
 {
   return optionalToPointer(this->dataPtr->sphericalCoordinates);
 }
 
 /////////////////////////////////////////////////
-void World::SetSphericalCoordinates(const ignition::math::SphericalCoordinates
+void World::SetSphericalCoordinates(const gz::math::SphericalCoordinates
     &_sphericalCoordinates)
 {
   this->dataPtr->sphericalCoordinates = _sphericalCoordinates;
@@ -774,7 +770,7 @@
 
   // Get elements
   auto surfaceModel =
-      ignition::math::SphericalCoordinates::SurfaceType::EARTH_WGS84;
+      gz::math::SphericalCoordinates::SurfaceType::EARTH_WGS84;
   if (!_elem->HasElement("surface_model"))
   {
     errors.push_back({ErrorCode::ELEMENT_MISSING,
@@ -789,7 +785,7 @@
           "The supplied <surface_model> [" + surfaceModelStr +
           "] is not supported."});
     }
-    surfaceModel = ignition::math::SphericalCoordinates::Convert(
+    surfaceModel = gz::math::SphericalCoordinates::Convert(
         surfaceModelStr);
   }
 
@@ -806,7 +802,7 @@
     }
   }
 
-  ignition::math::Angle latitude{0.0};
+  gz::math::Angle latitude{0.0};
   if (!_elem->HasElement("latitude_deg"))
   {
     errors.push_back({ErrorCode::ELEMENT_MISSING,
@@ -817,7 +813,7 @@
     latitude.SetDegree(_elem->Get<double>("latitude_deg"));
   }
 
-  ignition::math::Angle longitude{0.0};
+  gz::math::Angle longitude{0.0};
   if (!_elem->HasElement("longitude_deg"))
   {
     errors.push_back({ErrorCode::ELEMENT_MISSING,
@@ -839,7 +835,7 @@
     elevation = _elem->Get<double>("elevation");
   }
 
-  ignition::math::Angle heading{0.0};
+  gz::math::Angle heading{0.0};
   if (!_elem->HasElement("heading_deg"))
   {
     errors.push_back({ErrorCode::ELEMENT_MISSING,
@@ -853,7 +849,7 @@
   // Create coordinates
   this->sphericalCoordinates.emplace();
   this->sphericalCoordinates =
-      ignition::math::SphericalCoordinates(surfaceModel, latitude, longitude,
+      gz::math::SphericalCoordinates(surfaceModel, latitude, longitude,
       elevation, heading);
 
   return errors;
@@ -893,7 +889,7 @@
   {
     sdf::ElementPtr sphericalElem = elem->GetElement("spherical_coordinates");
     sphericalElem->GetElement("surface_model")->Set(
-        ignition::math::SphericalCoordinates::Convert(
+        gz::math::SphericalCoordinates::Convert(
           this->dataPtr->sphericalCoordinates->Surface()));
     sphericalElem->GetElement("world_frame_orientation")->Set("ENU");
     sphericalElem->GetElement("latitude_deg")->Set(
