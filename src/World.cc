/*
 * Copyright 2017 Open Source Robotics Foundation
 *
 * Licensed under the Apache License, Version 2.0 (the "License");
 * you may not use this file except in compliance with the License.
 * You may obtain a copy of the License at
 *
 *     http://www.apache.org/licenses/LICENSE-2.0
 *
 * Unless required by applicable law or agreed to in writing, software
 * distributed under the License is distributed on an "AS IS" BASIS,
 * WITHOUT WARRANTIES OR CONDITIONS OF ANY KIND, either express or implied.
 * See the License for the specific language governing permissions and
 * limitations under the License.
 *
*/
#include <string>
#include <unordered_set>
#include <vector>
#include <optional>
#include <ignition/math/Vector3.hh>

#include "sdf/Actor.hh"
#include "sdf/Frame.hh"
#include "sdf/InterfaceElements.hh"
#include "sdf/InterfaceModel.hh"
#include "sdf/InterfaceModelPoseGraph.hh"
#include "sdf/Light.hh"
#include "sdf/Model.hh"
#include "sdf/ParserConfig.hh"
#include "sdf/Physics.hh"
#include "sdf/Types.hh"
#include "sdf/World.hh"
#include "FrameSemantics.hh"
#include "ScopedGraph.hh"
#include "Utils.hh"
#include "sdf/parser.hh"

using namespace sdf;

class sdf::World::Implementation
{
  /// \brief Populate sphericalCoordinates
  /// \param[in] _elem `<spherical_coordinates>` element
  /// \return Errors, if any.
  public: Errors LoadSphericalCoordinates(sdf::ElementPtr _elem);

  /// \brief Optional atmosphere model.
  public: std::optional<sdf::Atmosphere> atmosphere;

  /// \brief Audio device name
  public: std::string audioDevice = "default";

  /// \brief Gravity vector.
  public: ignition::math::Vector3d gravity =
           ignition::math::Vector3d(0, 0, -9.80665);

  /// \brief Optional Gui parameters.
  public: std::optional<sdf::Gui> gui;

  /// \brief Optional Scene parameters.
  public: std::optional<sdf::Scene> scene;

  /// \brief The frames specified in this world.
  public: std::vector<Frame> frames;

  /// \brief The lights specified in this world.
  public: std::vector<Light> lights;

  /// \brief The actors specified in this world.
  public: std::vector<Actor> actors;

  /// \brief Magnetic field.
  public: ignition::math::Vector3d magneticField =
           ignition::math::Vector3d(5.5645e-6, 22.8758e-6, -42.3884e-6);

  /// \brief Spherical coordinates
  public: std::optional<ignition::math::SphericalCoordinates>
      sphericalCoordinates;

  /// \brief The models specified in this world.
  public: std::vector<Model> models;

  /// \brief The interface models specified in this world.
  public: std::vector<std::pair<sdf::NestedInclude, sdf::InterfaceModelPtr>>
      interfaceModels;

  /// \brief Name of the world.
  public: std::string name = "";

  /// \brief The physics profiles specified in this world.
  public: std::vector<Physics> physics;

  /// \brief The SDF element pointer used during load.
  public: sdf::ElementPtr sdf;

  /// \brief Linear velocity of wind.
  public: ignition::math::Vector3d windLinearVelocity =
           ignition::math::Vector3d::Zero;

  /// \brief Scoped Frame Attached-To graph that points to a graph owned
  /// by this world.
  public: sdf::ScopedGraph<sdf::FrameAttachedToGraph> frameAttachedToGraph;

  /// \brief Scoped Pose Relative-To graph that points to a graph owned by this
  /// world.
  public: sdf::ScopedGraph<sdf::PoseRelativeToGraph> poseRelativeToGraph;
};


/////////////////////////////////////////////////
World::World()
  : dataPtr(ignition::utils::MakeImpl<Implementation>())
{
  this->dataPtr->physics.emplace_back(Physics());
}

/////////////////////////////////////////////////
Errors World::Load(sdf::ElementPtr _sdf)
{
  return this->Load(_sdf, ParserConfig::GlobalConfig());
}

/////////////////////////////////////////////////
Errors World::Load(sdf::ElementPtr _sdf, const ParserConfig &_config)
{
  Errors errors;

  this->dataPtr->sdf = _sdf;

  // Check that the provided SDF element is a <world>
  // This is an error that cannot be recovered, so return an error.
  if (_sdf->GetName() != "world")
  {
    errors.push_back({ErrorCode::ELEMENT_INCORRECT_TYPE,
        "Attempting to load a World, but the provided SDF element is not a "
        "<world>."});
    return errors;
  }

  // Read the world's name
  if (!loadName(_sdf, this->dataPtr->name))
  {
    errors.push_back({ErrorCode::ATTRIBUTE_MISSING,
                     "A world name is required, but the name is not set."});
  }

  // Check that the world's name is valid
  if (isReservedName(this->dataPtr->name))
  {
    errors.push_back({ErrorCode::RESERVED_NAME,
                     "The supplied world name [" + this->dataPtr->name +
                     "] is reserved."});
  }

  // Read the audio element
  if (_sdf->HasElement("audio"))
  {
    sdf::ElementPtr elem = _sdf->GetElement("audio");
    this->dataPtr->audioDevice = elem->Get<std::string>("device",
        this->dataPtr->audioDevice).first;
  }

  // Read the wind element
  if (_sdf->HasElement("wind"))
  {
    sdf::ElementPtr elem = _sdf->GetElement("wind");
    this->dataPtr->windLinearVelocity =
      elem->Get<ignition::math::Vector3d>("linear_velocity",
          this->dataPtr->windLinearVelocity).first;
  }

  // Read the atmosphere element
  if (_sdf->HasElement("atmosphere"))
  {
    this->dataPtr->atmosphere.emplace();
    Errors atmosphereLoadErrors =
      this->dataPtr->atmosphere->Load(_sdf->GetElement("atmosphere"));
    errors.insert(errors.end(), atmosphereLoadErrors.begin(),
        atmosphereLoadErrors.end());
  }

  // Read gravity.
  this->dataPtr->gravity = _sdf->Get<ignition::math::Vector3d>("gravity",
        this->dataPtr->gravity).first;

  // Read the magnetic field.
  this->dataPtr->magneticField =
    _sdf->Get<ignition::math::Vector3d>("magnetic_field",
        this->dataPtr->magneticField).first;

  // Read the spherical coordinates
  if (_sdf->HasElement("spherical_coordinates"))
  {
    Errors sphericalCoordsErrors = this->dataPtr->LoadSphericalCoordinates(
        _sdf->GetElement("spherical_coordinates"));
    errors.insert(errors.end(), sphericalCoordsErrors.begin(),
        sphericalCoordsErrors.end());
  }

  for (const auto &[name, size] :
       _sdf->CountNamedElements("", Element::NameUniquenessExceptions()))
  {
    if (size > 1)
    {
      sdfwarn << "Non-unique name[" << name << "] detected " << size
              << " times in XML children of world with name[" << this->Name()
              << "].\n";
    }
  }

  for (const auto &[name, size] :
       _sdf->CountNamedElements("", Element::NameUniquenessExceptions()))
  {
    if (size > 1)
    {
      sdfwarn << "Non-unique name[" << name << "] detected " << size
              << " times in XML children of world with name[" << this->Name()
              << "].\n";
    }
  }

  // Set of implicit and explicit frame names in this model for tracking
  // name collisions
  std::unordered_set<std::string> frameNames;

  // Load all the models.
  Errors modelLoadErrors =
      loadUniqueRepeated<Model>(_sdf, "model", this->dataPtr->models, _config);
  errors.insert(errors.end(), modelLoadErrors.begin(), modelLoadErrors.end());

  // Models are loaded first, and loadUniqueRepeated ensures there are no
  // duplicate names, so these names can be added to frameNames without
  // checking uniqueness.
  for (const auto &model : this->dataPtr->models)
  {
    frameNames.insert(model.Name());
  }

  // Load included models via the interface API
  Errors interfaceModelLoadErrors = loadIncludedInterfaceModels(
      _sdf, _config, this->dataPtr->interfaceModels);
  errors.insert(errors.end(), interfaceModelLoadErrors.begin(),
      interfaceModelLoadErrors.end());

  for (const auto &ifaceModelPair : this->dataPtr->interfaceModels)
  {
    frameNames.insert(ifaceModelPair.second->Name());
  }

  // Load all the physics.
  if (_sdf->HasElement("physics"))
  {
    this->dataPtr->physics.clear();
    Errors physicsLoadErrors = loadUniqueRepeated<Physics>(_sdf, "physics",
        this->dataPtr->physics);
    errors.insert(errors.end(), physicsLoadErrors.begin(),
        physicsLoadErrors.end());
  }

  // Load all the actors.
  Errors actorLoadErrors = loadUniqueRepeated<Actor>(_sdf, "actor",
      this->dataPtr->actors);
  errors.insert(errors.end(), actorLoadErrors.begin(), actorLoadErrors.end());

  // Load all the lights.
  Errors lightLoadErrors = loadUniqueRepeated<Light>(_sdf, "light",
      this->dataPtr->lights);
  errors.insert(errors.end(), lightLoadErrors.begin(), lightLoadErrors.end());

  // Load all the frames.
  Errors frameLoadErrors = loadUniqueRepeated<Frame>(_sdf, "frame",
      this->dataPtr->frames);
  errors.insert(errors.end(), frameLoadErrors.begin(), frameLoadErrors.end());

  // Check frames for name collisions and modify and warn if so.
  for (auto &frame : this->dataPtr->frames)
  {
    std::string frameName = frame.Name();
    if (frameNames.count(frameName) > 0)
    {
      frameName += "_frame";
      int i = 0;
      while (frameNames.count(frameName) > 0)
      {
        frameName = frame.Name() + "_frame" + std::to_string(i++);
      }
      sdfwarn << "Frame with name [" << frame.Name() << "] "
              << "in world with name [" << this->Name() << "] "
              << "has a name collision, changing frame name to ["
              << frameName << "].\n";
      frame.SetName(frameName);
    }
    frameNames.insert(frameName);
  }

  // Load the Gui
  if (_sdf->HasElement("gui"))
  {
    this->dataPtr->gui.emplace();
    Errors guiLoadErrors = this->dataPtr->gui->Load(_sdf->GetElement("gui"));
    errors.insert(errors.end(), guiLoadErrors.begin(), guiLoadErrors.end());
  }

  // Load the Scene
  if (_sdf->HasElement("scene"))
  {
    this->dataPtr->scene.emplace();
    Errors sceneLoadErrors =
        this->dataPtr->scene->Load(_sdf->GetElement("scene"));
    errors.insert(errors.end(), sceneLoadErrors.begin(), sceneLoadErrors.end());
  }

  return errors;
}

/////////////////////////////////////////////////
Errors World::ValidateGraphs() const
{
  Errors errors =
      validateFrameAttachedToGraph(this->dataPtr->frameAttachedToGraph);
  Errors poseErrors =
      validatePoseRelativeToGraph(this->dataPtr->poseRelativeToGraph);
  errors.insert(errors.end(), poseErrors.begin(), poseErrors.end());
  return errors;
}

/////////////////////////////////////////////////
std::string World::Name() const
{
  return this->dataPtr->name;
}

/////////////////////////////////////////////////
void World::SetName(const std::string &_name)
{
  this->dataPtr->name = _name;
}

/////////////////////////////////////////////////
std::string World::AudioDevice() const
{
  return this->dataPtr->audioDevice;
}

/////////////////////////////////////////////////
void World::SetAudioDevice(const std::string &_device)
{
  this->dataPtr->audioDevice = _device;
}

/////////////////////////////////////////////////
ignition::math::Vector3d World::WindLinearVelocity() const
{
  return this->dataPtr->windLinearVelocity;
}

/////////////////////////////////////////////////
void World::SetWindLinearVelocity(const ignition::math::Vector3d &_wind)
{
  this->dataPtr->windLinearVelocity = _wind;
}

/////////////////////////////////////////////////
ignition::math::Vector3d World::Gravity() const
{
  return this->dataPtr->gravity;
}

/////////////////////////////////////////////////
void World::SetGravity(const ignition::math::Vector3d &_gravity)
{
  this->dataPtr->gravity = _gravity;
}

/////////////////////////////////////////////////
ignition::math::Vector3d World::MagneticField() const
{
  return this->dataPtr->magneticField;
}

/////////////////////////////////////////////////
void World::SetMagneticField(const ignition::math::Vector3d &_mag)
{
  this->dataPtr->magneticField = _mag;
}

/////////////////////////////////////////////////
uint64_t World::ModelCount() const
{
  return this->dataPtr->models.size();
}

/////////////////////////////////////////////////
const Model *World::ModelByIndex(const uint64_t _index) const
{
  if (_index < this->dataPtr->models.size())
    return &this->dataPtr->models[_index];
  return nullptr;
}

/////////////////////////////////////////////////
Model *World::ModelByIndex(uint64_t _index)
{
  return const_cast<Model*>(
      static_cast<const World*>(this)->ModelByIndex(_index));
}

/////////////////////////////////////////////////
bool World::ModelNameExists(const std::string &_name) const
{
  return nullptr != this->ModelByName(_name);
}

/////////////////////////////////////////////////
const Model *World::ModelByName(const std::string &_name) const
{
  auto index = _name.find("::");
  const std::string nextModelName = _name.substr(0, index);
  const Model *nextModel = nullptr;

  for (auto const &m : this->dataPtr->models)
  {
    if (m.Name() == nextModelName)
    {
      nextModel = &m;
      break;
    }
  }

  if (nullptr != nextModel && index != std::string::npos)
  {
    return nextModel->ModelByName(_name.substr(index + 2));
  }
  return nextModel;
}

/////////////////////////////////////////////////
Model *World::ModelByName(const std::string &_name)
{
  return const_cast<Model*>(
      static_cast<const World*>(this)->ModelByName(_name));
}

/////////////////////////////////////////////////
const sdf::Atmosphere *World::Atmosphere() const
{
  return optionalToPointer(this->dataPtr->atmosphere);
}

/////////////////////////////////////////////////
void World::SetAtmosphere(const sdf::Atmosphere &_atmosphere)
{
  this->dataPtr->atmosphere = _atmosphere;
}

/////////////////////////////////////////////////
const ignition::math::SphericalCoordinates *
    World::SphericalCoordinates() const
{
  return optionalToPointer(this->dataPtr->sphericalCoordinates);
}

/////////////////////////////////////////////////
void World::SetSphericalCoordinates(const ignition::math::SphericalCoordinates
    &_sphericalCoordinates)
{
  this->dataPtr->sphericalCoordinates = _sphericalCoordinates;
}

/////////////////////////////////////////////////
const sdf::Gui *World::Gui() const
{
  return optionalToPointer(this->dataPtr->gui);
}

/////////////////////////////////////////////////
void World::SetGui(const sdf::Gui &_gui)
{
  this->dataPtr->gui = _gui;
}

/////////////////////////////////////////////////
const sdf::Scene *World::Scene() const
{
  return optionalToPointer(this->dataPtr->scene);
}

/////////////////////////////////////////////////
void World::SetScene(const sdf::Scene &_scene)
{
  this->dataPtr->scene = _scene;
}

/////////////////////////////////////////////////
sdf::ElementPtr World::Element() const
{
  return this->dataPtr->sdf;
}

/////////////////////////////////////////////////
uint64_t World::FrameCount() const
{
  return this->dataPtr->frames.size();
}

/////////////////////////////////////////////////
const Frame *World::FrameByIndex(const uint64_t _index) const
{
  if (_index < this->dataPtr->frames.size())
    return &this->dataPtr->frames[_index];
  return nullptr;
}

/////////////////////////////////////////////////
Frame *World::FrameByIndex(uint64_t _index)
{
  return const_cast<Frame*>(
      static_cast<const World*>(this)->FrameByIndex(_index));
}

/////////////////////////////////////////////////
bool World::FrameNameExists(const std::string &_name) const
{
  return nullptr != this->FrameByName(_name);
}

/////////////////////////////////////////////////
const Frame *World::FrameByName(const std::string &_name) const
{
  auto index = _name.rfind("::");
  if (index != std::string::npos)
  {
    const Model *model = this->ModelByName(_name.substr(0, index));
    if (nullptr != model)
    {
      return model->FrameByName(_name.substr(index + 2));
    }

    // The nested model name preceding the last "::" could not be found.
    // For now, try to find a link that matches _name exactly.
    // When "::" are reserved and not allowed in names, then uncomment
    // the following line to return a nullptr.
    // return nullptr;
  }

  for (auto const &f : this->dataPtr->frames)
  {
    if (f.Name() == _name)
    {
      return &f;
    }
  }
  return nullptr;
}

/////////////////////////////////////////////////
Frame *World::FrameByName(const std::string &_name)
{
  return const_cast<Frame*>(
      static_cast<const World*>(this)->FrameByName(_name));
}

/////////////////////////////////////////////////
uint64_t World::LightCount() const
{
  return this->dataPtr->lights.size();
}

/////////////////////////////////////////////////
const Light *World::LightByIndex(const uint64_t _index) const
{
  if (_index < this->dataPtr->lights.size())
    return &this->dataPtr->lights[_index];
  return nullptr;
}

/////////////////////////////////////////////////
Light *World::LightByIndex(uint64_t _index)
{
  return const_cast<Light*>(
      static_cast<const World*>(this)->LightByIndex(_index));
}

/////////////////////////////////////////////////
bool World::LightNameExists(const std::string &_name) const
{
  for (auto const &l : this->dataPtr->lights)
  {
    if (l.Name() == _name)
    {
      return true;
    }
  }
  return false;
}

/////////////////////////////////////////////////
uint64_t World::ActorCount() const
{
  return this->dataPtr->actors.size();
}

/////////////////////////////////////////////////
const Actor *World::ActorByIndex(const uint64_t _index) const
{
  if (_index < this->dataPtr->actors.size())
    return &this->dataPtr->actors[_index];
  return nullptr;
}

/////////////////////////////////////////////////
Actor *World::ActorByIndex(uint64_t _index)
{
  return const_cast<Actor*>(
      static_cast<const World*>(this)->ActorByIndex(_index));
}

/////////////////////////////////////////////////
bool World::ActorNameExists(const std::string &_name) const
{
  for (auto const &a : this->dataPtr->actors)
  {
    if (a.Name() == _name)
    {
      return true;
    }
  }
  return false;
}

//////////////////////////////////////////////////
uint64_t World::PhysicsCount() const
{
  return this->dataPtr->physics.size();
}

//////////////////////////////////////////////////
const Physics *World::PhysicsByIndex(const uint64_t _index) const
{
  if (_index < this->dataPtr->physics.size())
    return &this->dataPtr->physics[_index];
  return nullptr;
}

//////////////////////////////////////////////////
Physics *World::PhysicsByIndex(uint64_t _index)
{
  return const_cast<Physics*>(
      static_cast<const World*>(this)->PhysicsByIndex(_index));
}

//////////////////////////////////////////////////
const Physics *World::PhysicsDefault() const
{
  if (!this->dataPtr->physics.empty())
  {
    for (const Physics &physics : this->dataPtr->physics)
    {
      if (physics.IsDefault())
        return &physics;
    }

    return &this->dataPtr->physics.at(0);
  }

  return nullptr;
}

//////////////////////////////////////////////////
bool World::PhysicsNameExists(const std::string &_name) const
{
  for (const Physics &physics : this->dataPtr->physics)
  {
    if (physics.Name() == _name)
    {
      return true;
    }
  }

  return false;
}

/////////////////////////////////////////////////
uint64_t World::InterfaceModelCount() const
{
  return this->dataPtr->interfaceModels.size();
}

/////////////////////////////////////////////////
InterfaceModelConstPtr World::InterfaceModelByIndex(
    const uint64_t _index) const
{
  if (_index < this->dataPtr->interfaceModels.size())
    return this->dataPtr->interfaceModels[_index].second;
  return nullptr;
}

/////////////////////////////////////////////////
const NestedInclude *World::InterfaceModelNestedIncludeByIndex(
    const uint64_t _index) const
{
  if (_index < this->dataPtr->interfaceModels.size())
    return &this->dataPtr->interfaceModels[_index].first;
  return nullptr;
}

/////////////////////////////////////////////////
void World::SetPoseRelativeToGraph(sdf::ScopedGraph<PoseRelativeToGraph> _graph)
{
  this->dataPtr->poseRelativeToGraph = _graph;

  for (auto &model : this->dataPtr->models)
  {
    model.SetPoseRelativeToGraph(this->dataPtr->poseRelativeToGraph);
  }
  for (auto &ifaceModelPair : this->dataPtr->interfaceModels)
  {
    ifaceModelPair.second->InvokeRepostureFunction(
        this->dataPtr->poseRelativeToGraph, {});
  }
  for (auto &frame : this->dataPtr->frames)
  {
    frame.SetPoseRelativeToGraph(this->dataPtr->poseRelativeToGraph);
  }
  for (auto &light : this->dataPtr->lights)
  {
    light.SetXmlParentName("world");
    light.SetPoseRelativeToGraph(this->dataPtr->poseRelativeToGraph);
  }
}

/////////////////////////////////////////////////
void World::SetFrameAttachedToGraph(
    sdf::ScopedGraph<FrameAttachedToGraph> _graph)
{
  this->dataPtr->frameAttachedToGraph = _graph;

  for (auto &frame : this->dataPtr->frames)
  {
    frame.SetFrameAttachedToGraph(this->dataPtr->frameAttachedToGraph);
  }
  for (auto &model : this->dataPtr->models)
  {
    model.SetFrameAttachedToGraph(this->dataPtr->frameAttachedToGraph);
  }
}

/////////////////////////////////////////////////
Errors World::Implementation::LoadSphericalCoordinates(
    sdf::ElementPtr _elem)
{
  Errors errors;

  if (_elem->GetName() != "spherical_coordinates")
  {
    errors.push_back({ErrorCode::ELEMENT_INCORRECT_TYPE,
        "Attempting to load <spherical_coordinates>, but the provided SDF "
        "element is a <" + _elem->GetName() + ">."});
    return errors;
  }

  // Get elements
  auto surfaceModel =
      ignition::math::SphericalCoordinates::SurfaceType::EARTH_WGS84;
  if (!_elem->HasElement("surface_model"))
  {
    errors.push_back({ErrorCode::ELEMENT_MISSING,
        "Missing required element <surface_model>"});
  }
  else
  {
    auto surfaceModelStr = _elem->Get<std::string>("surface_model");
    if (surfaceModelStr != "EARTH_WGS84")
    {
      errors.push_back({ErrorCode::ELEMENT_INVALID,
          "The supplied <surface_model> [" + surfaceModelStr +
          "] is not supported."});
    }
    surfaceModel = ignition::math::SphericalCoordinates::Convert(
        surfaceModelStr);
  }

  std::string worldFrameOrientation{"ENU"};
  if (_elem->HasElement("world_frame_orientation"))
  {
    worldFrameOrientation = _elem->Get<std::string>(
        "world_frame_orientation");
    if (worldFrameOrientation != "ENU")
    {
      errors.push_back({ErrorCode::ELEMENT_INVALID,
          "The supplied <world_frame_orientation> [" + worldFrameOrientation +
          "] is not supported."});
    }
  }

  ignition::math::Angle latitude{0.0};
  if (!_elem->HasElement("latitude_deg"))
  {
    errors.push_back({ErrorCode::ELEMENT_MISSING,
        "Missing required element <latitude_deg>"});
  }
  else
  {
    latitude.SetDegree(_elem->Get<double>("latitude_deg"));
  }

  ignition::math::Angle longitude{0.0};
  if (!_elem->HasElement("longitude_deg"))
  {
    errors.push_back({ErrorCode::ELEMENT_MISSING,
        "Missing required element <longitude_deg>"});
  }
  else
  {
    longitude.SetDegree(_elem->Get<double>("longitude_deg"));
  }

  double elevation{0.0};
  if (!_elem->HasElement("elevation"))
  {
    errors.push_back({ErrorCode::ELEMENT_MISSING,
        "Missing required element <elevation>"});
  }
  else
  {
    elevation = _elem->Get<double>("elevation");
  }

  ignition::math::Angle heading{0.0};
  if (!_elem->HasElement("heading_deg"))
  {
    errors.push_back({ErrorCode::ELEMENT_MISSING,
        "Missing required element <heading_deg>"});
  }
  else
  {
    heading.SetDegree(_elem->Get<double>("heading_deg"));
  }

  // Create coordinates
  this->sphericalCoordinates.emplace();
  this->sphericalCoordinates =
      ignition::math::SphericalCoordinates(surfaceModel, latitude, longitude,
      elevation, heading);

  return errors;
}

/////////////////////////////////////////////////
sdf::ElementPtr World::ToElement(bool _useIncludeTag) const
{
  sdf::ElementPtr elem(new sdf::Element);
  sdf::initFile("world.sdf", elem);

  elem->GetAttribute("name")->Set(this->Name());
  elem->GetElement("gravity")->Set(this->Gravity());
  elem->GetElement("magnetic_field")->Set(this->MagneticField());

  sdf::ElementPtr windElem = elem->GetElement("wind");
  windElem->GetElement("linear_velocity")->Set(this->WindLinearVelocity());

  // Physics
  for (const sdf::Physics &physics : this->dataPtr->physics)
    elem->InsertElement(physics.ToElement(), true);

  // Models
  for (const sdf::Model &model : this->dataPtr->models)
    elem->InsertElement(model.ToElement(_useIncludeTag), true);

  // Actors
  for (const sdf::Actor &actor : this->dataPtr->actors)
    elem->InsertElement(actor.ToElement(), true);

  // Lights
  for (const sdf::Light &light : this->dataPtr->lights)
    elem->InsertElement(light.ToElement(), true);

  // Spherical coordinates.
  if (this->dataPtr->sphericalCoordinates)
  {
    sdf::ElementPtr sphericalElem = elem->GetElement("spherical_coordinates");
    sphericalElem->GetElement("surface_model")->Set(
        ignition::math::SphericalCoordinates::Convert(
          this->dataPtr->sphericalCoordinates->Surface()));
    sphericalElem->GetElement("world_frame_orientation")->Set("ENU");
    sphericalElem->GetElement("latitude_deg")->Set(
        this->dataPtr->sphericalCoordinates->LatitudeReference().Degree());
    sphericalElem->GetElement("longitude_deg")->Set(
        this->dataPtr->sphericalCoordinates->LongitudeReference().Degree());
    sphericalElem->GetElement("elevation")->Set(
        this->dataPtr->sphericalCoordinates->ElevationReference());
    sphericalElem->GetElement("heading_deg")->Set(
        this->dataPtr->sphericalCoordinates->HeadingOffset().Degree());
  }

  // Atmosphere
  if (this->dataPtr->atmosphere)
    elem->InsertElement(this->dataPtr->atmosphere->ToElement(), true);

  // Gui
  if (this->dataPtr->gui)
    elem->InsertElement(this->dataPtr->gui->ToElement(), true);

  // Scene
  if (this->dataPtr->scene)
    elem->InsertElement(this->dataPtr->scene->ToElement(), true);

  // Audio
  if (this->dataPtr->audioDevice != "default")
    elem->GetElement("audio")->GetElement("device")->Set(this->AudioDevice());

  return elem;
}

/////////////////////////////////////////////////
void World::ClearModels()
{
  this->dataPtr->models.clear();
}

/////////////////////////////////////////////////
void World::ClearActors()
{
  this->dataPtr->actors.clear();
}

/////////////////////////////////////////////////
void World::ClearLights()
{
  this->dataPtr->lights.clear();
}

/////////////////////////////////////////////////
void World::ClearPhysics()
{
  this->dataPtr->physics.clear();
}

/////////////////////////////////////////////////
void World::ClearFrames()
{
  this->dataPtr->frames.clear();
}

/////////////////////////////////////////////////
bool World::AddModel(const Model &_model)
{
  if (this->ModelNameExists(_model.Name()))
    return false;
  this->dataPtr->models.push_back(_model);
  return true;
}

/////////////////////////////////////////////////
bool World::AddActor(const Actor &_actor)
{
  if (this->ActorNameExists(_actor.Name()))
    return false;
  this->dataPtr->actors.push_back(_actor);

  return true;
}

/////////////////////////////////////////////////
bool World::AddLight(const Light &_light)
{
  if (this->LightNameExists(_light.Name()))
    return false;
  this->dataPtr->lights.push_back(_light);

  return true;
}

/////////////////////////////////////////////////
bool World::AddPhysics(const Physics &_physics)
{
  if (this->PhysicsNameExists(_physics.Name()))
    return false;
<<<<<<< HEAD
  }
=======
>>>>>>> 82cac04e
  this->dataPtr->physics.push_back(_physics);

  return true;
}

/////////////////////////////////////////////////
bool World::AddFrame(const Frame &_frame)
{
  if (this->FrameNameExists(_frame.Name()))
    return false;
  this->dataPtr->frames.push_back(_frame);

  return true;
}<|MERGE_RESOLUTION|>--- conflicted
+++ resolved
@@ -977,10 +977,6 @@
 {
   if (this->PhysicsNameExists(_physics.Name()))
     return false;
-<<<<<<< HEAD
-  }
-=======
->>>>>>> 82cac04e
   this->dataPtr->physics.push_back(_physics);
 
   return true;
