/*
 * Copyright 2021 Open Source Robotics Foundation
 *
 * Licensed under the Apache License, Version 2.0 (the "License");
 * you may not use this file except in compliance with the License.
 * You may obtain a copy of the License at
 *
 *     http://www.apache.org/licenses/LICENSE-2.0
 *
 * Unless required by applicable law or agreed to in writing, software
 * distributed under the License is distributed on an "AS IS" BASIS,
 * WITHOUT WARRANTIES OR CONDITIONS OF ANY KIND, either express or implied.
 * See the License for the specific language governing permissions and
 * limitations under the License.
 *
*/

#include "sdf/PrintConfig.hh"
#include "sdf/Console.hh"

using namespace sdf;

/////////////////////////////////////////////////
class PrintConfig::Implementation
{
<<<<<<< HEAD
  /// \brief True if rotation in poses are to be printed in degrees.
  public: bool rotationInDegrees = false;

  /// \brief The interval in degrees, which rotation in poses shall snap to,
  /// if they are within the tolerance value of rotationSnapTolerance.
  public: std::optional<unsigned int> rotationSnapToDegrees = std::nullopt;

  /// \brief The tolerance which is used to determine whether snapping of
  /// rotation in poses happen.
  public: std::optional<double> rotationSnapTolerance = std::nullopt;
=======
  /// \brief True to preserve <include> tags, false to expand.
  public: bool preserveIncludes = false;
>>>>>>> 826e7d62
};

/////////////////////////////////////////////////
PrintConfig::PrintConfig()
    : dataPtr(ignition::utils::MakeImpl<Implementation>())
{
}

/////////////////////////////////////////////////
<<<<<<< HEAD
void PrintConfig::SetRotationInDegrees(bool _value)
{
  this->dataPtr->rotationInDegrees = _value;
}

/////////////////////////////////////////////////
bool PrintConfig::GetRotationInDegrees() const
{
  return this->dataPtr->rotationInDegrees;
=======
void PrintConfig::SetPreserveIncludes(bool _preserve)
{
  this->dataPtr->preserveIncludes = _preserve;
}

/////////////////////////////////////////////////
bool PrintConfig::PreserveIncludes() const
{
  return this->dataPtr->preserveIncludes;
}

>>>>>>> 826e7d62
}

/////////////////////////////////////////////////
bool PrintConfig::SetRotationSnapToDegrees(unsigned int _interval,
                                           double _tolerance)
{
  if (_interval == 0 || _interval > 360)
  {
    sdferr << "Interval value to snap to must be larger than 0, and less than "
           << "or equal to 360.\n";
    return false;
  }

  if (_tolerance <= 0 || _tolerance > 360 ||
      _tolerance >= static_cast<double>(_interval))
  {
    sdferr << "Tolerance must be larger than 0, less than or equal to "
           << "360, and less than the provided interval.\n";
    return false;
  }

  this->dataPtr->rotationSnapToDegrees = _interval;
  this->dataPtr->rotationSnapTolerance = _tolerance;
  return true;
}

/////////////////////////////////////////////////
std::optional<unsigned int> PrintConfig::GetRotationSnapToDegrees() const
{
  return this->dataPtr->rotationSnapToDegrees;
}

/////////////////////////////////////////////////
std::optional<double> PrintConfig::GetRotationSnapTolerance() const
{
  return this->dataPtr->rotationSnapTolerance;
}

/////////////////////////////////////////////////
bool PrintConfig::operator==(const PrintConfig &_config) const
{
  if (this->GetRotationInDegrees() == _config.GetRotationInDegrees() &&
      this->GetRotationSnapToDegrees() == _config.GetRotationSnapToDegrees() &&
      this->GetRotationSnapTolerance() == _config.GetRotationSnapTolerance())
  {
    return true;
  }
  return false;
}<|MERGE_RESOLUTION|>--- conflicted
+++ resolved
@@ -23,7 +23,6 @@
 /////////////////////////////////////////////////
 class PrintConfig::Implementation
 {
-<<<<<<< HEAD
   /// \brief True if rotation in poses are to be printed in degrees.
   public: bool rotationInDegrees = false;
 
@@ -34,10 +33,9 @@
   /// \brief The tolerance which is used to determine whether snapping of
   /// rotation in poses happen.
   public: std::optional<double> rotationSnapTolerance = std::nullopt;
-=======
+
   /// \brief True to preserve <include> tags, false to expand.
   public: bool preserveIncludes = false;
->>>>>>> 826e7d62
 };
 
 /////////////////////////////////////////////////
@@ -47,7 +45,6 @@
 }
 
 /////////////////////////////////////////////////
-<<<<<<< HEAD
 void PrintConfig::SetRotationInDegrees(bool _value)
 {
   this->dataPtr->rotationInDegrees = _value;
@@ -57,7 +54,9 @@
 bool PrintConfig::GetRotationInDegrees() const
 {
   return this->dataPtr->rotationInDegrees;
-=======
+}
+
+/////////////////////////////////////////////////
 void PrintConfig::SetPreserveIncludes(bool _preserve)
 {
   this->dataPtr->preserveIncludes = _preserve;
@@ -67,9 +66,6 @@
 bool PrintConfig::PreserveIncludes() const
 {
   return this->dataPtr->preserveIncludes;
-}
-
->>>>>>> 826e7d62
 }
 
 /////////////////////////////////////////////////
