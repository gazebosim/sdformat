/*
 * Copyright 2018 Open Source Robotics Foundation
 *
 * Licensed under the Apache License, Version 2.0 (the "License");
 * you may not use this file except in compliance with the License.
 * You may obtain a copy of the License at
 *
 *     http://www.apache.org/licenses/LICENSE-2.0
 *
 * Unless required by applicable law or agreed to in writing, software
 * distributed under the License is distributed on an "AS IS" BASIS,
 * WITHOUT WARRANTIES OR CONDITIONS OF ANY KIND, either express or implied.
 * See the License for the specific language governing permissions and
 * limitations under the License.
 *
*/
#include <memory>
#include <string>
#include <vector>
#include <ignition/math/Inertial.hh>
#include <ignition/math/Pose3.hh>
#include <ignition/math/Vector3.hh>

#include "sdf/Collision.hh"
#include "sdf/Error.hh"
#include "sdf/Light.hh"
#include "sdf/Link.hh"
#include "sdf/Sensor.hh"
#include "sdf/Types.hh"
#include "sdf/Visual.hh"
#include "Utils.hh"

using namespace sdf;

class sdf::LinkPrivate
{
  /// \brief Name of the link.
  public: std::string name = "";

  /// \brief Pose of the link
  public: ignition::math::Pose3d pose = ignition::math::Pose3d::Zero;

  /// \brief Frame of the pose.
  public: std::string poseRelativeTo = "";

  /// \brief The visuals specified in this link.
  public: std::vector<Visual> visuals;

  /// \brief The lights specified in this link.
  public: std::vector<Light> lights;

  /// \brief The collisions specified in this link.
  public: std::vector<Collision> collisions;

  /// \brief The sensors specified in this link.
  public: std::vector<Sensor> sensors;

  /// \brief The inertial information for this link.
  public: ignition::math::Inertiald inertial {{1.0,
            ignition::math::Vector3d::One, ignition::math::Vector3d::Zero},
            ignition::math::Pose3d::Zero};

  /// \brief The SDF element pointer used during load.
  public: sdf::ElementPtr sdf;

  /// \brief True if this link should be subject to wind, false otherwise.
  public: bool enableWind = false;

  /// \brief Weak pointer to model's Pose Relative-To Graph.
  public: std::weak_ptr<const sdf::PoseRelativeToGraph> poseRelativeToGraph;
};

/////////////////////////////////////////////////
Link::Link()
  : dataPtr(new LinkPrivate)
{
}

/////////////////////////////////////////////////
Link::Link(const Link &_link)
  : dataPtr(new LinkPrivate(*_link.dataPtr))
{
}

/////////////////////////////////////////////////
Link &Link::operator=(const Link &_link)
{
  if (!this->dataPtr)
  {
    this->dataPtr = new LinkPrivate;
  }
  *this->dataPtr = (*_link.dataPtr);
  return *this;
}

/////////////////////////////////////////////////
Link::Link(Link &&_link) noexcept
{
  this->dataPtr = _link.dataPtr;
  _link.dataPtr = nullptr;
}

/////////////////////////////////////////////////
Link &Link::operator=(Link &&_link)
{
  this->dataPtr = _link.dataPtr;
  _link.dataPtr = nullptr;
  return *this;
}

/////////////////////////////////////////////////
Link::~Link()
{
  delete this->dataPtr;
  this->dataPtr = nullptr;
}

/////////////////////////////////////////////////
Errors Link::Load(ElementPtr _sdf)
{
  Errors errors;

  this->dataPtr->sdf = _sdf;

  // Check that the provided SDF element is a <link>
  // This is an error that cannot be recovered, so return an error.
  if (_sdf->GetName() != "link")
  {
    errors.push_back({ErrorCode::ELEMENT_INCORRECT_TYPE,
        "Attempting to load a Link, but the provided SDF element is not a "
        "<link>."});
    return errors;
  }

  // Read the links's name
  if (!loadName(_sdf, this->dataPtr->name))
  {
    errors.push_back({ErrorCode::ATTRIBUTE_MISSING,
                     "A link name is required, but the name is not set."});
  }

  // Check that the link's name is valid
  if (isReservedName(this->dataPtr->name))
  {
    errors.push_back({ErrorCode::RESERVED_NAME,
                     "The supplied link name [" + this->dataPtr->name +
                     "] is reserved."});
  }

  // Load the pose. Ignore the return value since the pose is optional.
  loadPose(_sdf, this->dataPtr->pose, this->dataPtr->poseRelativeTo);

  // Load all the visuals.
  Errors visLoadErrors = loadUniqueRepeated<Visual>(_sdf, "visual",
      this->dataPtr->visuals);
  errors.insert(errors.end(), visLoadErrors.begin(), visLoadErrors.end());

  // Load all the collisions.
  Errors collLoadErrors = loadUniqueRepeated<Collision>(_sdf, "collision",
      this->dataPtr->collisions);
  errors.insert(errors.end(), collLoadErrors.begin(), collLoadErrors.end());

  // Load all the lights.
  Errors lightLoadErrors = loadUniqueRepeated<Light>(_sdf, "light",
      this->dataPtr->lights);
  errors.insert(errors.end(), lightLoadErrors.begin(), lightLoadErrors.end());

  // Load all the sensors.
  Errors sensorLoadErrors = loadUniqueRepeated<Sensor>(_sdf, "sensor",
      this->dataPtr->sensors);
  errors.insert(errors.end(), sensorLoadErrors.begin(), sensorLoadErrors.end());

  ignition::math::Vector3d xxyyzz = ignition::math::Vector3d::One;
  ignition::math::Vector3d xyxzyz = ignition::math::Vector3d::Zero;
  ignition::math::Pose3d inertiaPose;
  std::string inertiaFrame = "";
  double mass = 1.0;

  if (_sdf->HasElement("inertial"))
  {
    sdf::ElementPtr inertialElem = _sdf->GetElement("inertial");

    if (inertialElem->HasElement("pose"))
      loadPose(inertialElem->GetElement("pose"), inertiaPose, inertiaFrame);

    // Get the mass.
    mass = inertialElem->Get<double>("mass", 1.0).first;

    if (inertialElem->HasElement("inertia"))
    {
      sdf::ElementPtr inertiaElem = inertialElem->GetElement("inertia");

      xxyyzz.X(inertiaElem->Get<double>("ixx", 1.0).first);
      xxyyzz.Y(inertiaElem->Get<double>("iyy", 1.0).first);
      xxyyzz.Z(inertiaElem->Get<double>("izz", 1.0).first);

      xyxzyz.X(inertiaElem->Get<double>("ixy", 0.0).first);
      xyxzyz.Y(inertiaElem->Get<double>("ixz", 0.0).first);
      xyxzyz.Z(inertiaElem->Get<double>("iyz", 0.0).first);
    }
  }
  if (!this->dataPtr->inertial.SetMassMatrix(
      ignition::math::MassMatrix3d(mass, xxyyzz, xyxzyz)))
  {
    errors.push_back({ErrorCode::LINK_INERTIA_INVALID,
                     "A link named " +
                     this->Name() +
                     " has invalid inertia."});
  }

  /// \todo: Handle inertia frame properly
  this->dataPtr->inertial.SetPose(inertiaPose);

  this->dataPtr->enableWind = _sdf->Get<bool>("enable_wind",
      this->dataPtr->enableWind).first;

  return errors;
}

/////////////////////////////////////////////////
std::string Link::Name() const
{
  return this->dataPtr->name;
}

/////////////////////////////////////////////////
void Link::SetName(const std::string &_name) const
{
  this->dataPtr->name = _name;
}

/////////////////////////////////////////////////
uint64_t Link::VisualCount() const
{
  return this->dataPtr->visuals.size();
}

/////////////////////////////////////////////////
const Visual *Link::VisualByIndex(const uint64_t _index) const
{
  if (_index < this->dataPtr->visuals.size())
    return &this->dataPtr->visuals[_index];
  return nullptr;
}

/////////////////////////////////////////////////
bool Link::VisualNameExists(const std::string &_name) const
{
  for (auto const &v : this->dataPtr->visuals)
  {
    if (v.Name() == _name)
    {
      return true;
    }
  }
  return false;
}

/////////////////////////////////////////////////
uint64_t Link::CollisionCount() const
{
  return this->dataPtr->collisions.size();
}

/////////////////////////////////////////////////
const Collision *Link::CollisionByIndex(const uint64_t _index) const
{
  if (_index < this->dataPtr->collisions.size())
    return &this->dataPtr->collisions[_index];
  return nullptr;
}

/////////////////////////////////////////////////
bool Link::CollisionNameExists(const std::string &_name) const
{
  for (auto const &c : this->dataPtr->collisions)
  {
    if (c.Name() == _name)
    {
      return true;
    }
  }
  return false;
}

/////////////////////////////////////////////////
uint64_t Link::LightCount() const
{
  return this->dataPtr->lights.size();
}

/////////////////////////////////////////////////
const Light *Link::LightByIndex(const uint64_t _index) const
{
  if (_index < this->dataPtr->lights.size())
    return &this->dataPtr->lights[_index];
  return nullptr;
}

/////////////////////////////////////////////////
bool Link::LightNameExists(const std::string &_name) const
{
  return this->LightByName(_name) != nullptr;
}

/////////////////////////////////////////////////
uint64_t Link::SensorCount() const
{
  return this->dataPtr->sensors.size();
}

/////////////////////////////////////////////////
const Sensor *Link::SensorByIndex(const uint64_t _index) const
{
  if (_index < this->dataPtr->sensors.size())
    return &this->dataPtr->sensors[_index];
  return nullptr;
}

/////////////////////////////////////////////////
bool Link::SensorNameExists(const std::string &_name) const
{
  for (auto const &s : this->dataPtr->sensors)
  {
    if (s.Name() == _name)
    {
      return true;
    }
  }
  return false;
}

/////////////////////////////////////////////////
const Sensor *Link::SensorByName(const std::string &_name) const
{
  for (auto const &s : this->dataPtr->sensors)
  {
    if (s.Name() == _name)
    {
      return &s;
    }
  }
  return nullptr;
}

/////////////////////////////////////////////////
const ignition::math::Inertiald &Link::Inertial() const
{
  return this->dataPtr->inertial;
}

/////////////////////////////////////////////////
bool Link::SetInertial(const ignition::math::Inertiald &_inertial)
{
  this->dataPtr->inertial = _inertial;
  return _inertial.MassMatrix().IsValid();
}

/////////////////////////////////////////////////
const ignition::math::Pose3d &Link::Pose() const
{
  return this->RawPose();
}

/////////////////////////////////////////////////
const ignition::math::Pose3d &Link::RawPose() const
{
  return this->dataPtr->pose;
}

/////////////////////////////////////////////////
const std::string &Link::PoseFrame() const
{
  return this->PoseRelativeTo();
}

/////////////////////////////////////////////////
const std::string &Link::PoseRelativeTo() const
{
  return this->dataPtr->poseRelativeTo;
}

/////////////////////////////////////////////////
void Link::SetPose(const ignition::math::Pose3d &_pose)
{
  this->SetRawPose(_pose);
}

/////////////////////////////////////////////////
void Link::SetRawPose(const ignition::math::Pose3d &_pose)
{
  this->dataPtr->pose = _pose;
}

/////////////////////////////////////////////////
void Link::SetPoseFrame(const std::string &_frame)
{
  this->SetPoseRelativeTo(_frame);
}

/////////////////////////////////////////////////
void Link::SetPoseRelativeTo(const std::string &_frame)
{
  this->dataPtr->poseRelativeTo = _frame;
}

/////////////////////////////////////////////////
void Link::SetPoseRelativeToGraph(
    std::weak_ptr<const PoseRelativeToGraph> _graph)
{
  this->dataPtr->poseRelativeToGraph = _graph;

  // Pass graph to child elements.
  for (auto &collision : this->dataPtr->collisions)
  {
    collision.SetXmlParentName(this->dataPtr->name);
    collision.SetPoseRelativeToGraph(_graph);
  }
<<<<<<< HEAD
  for (auto &light : this->dataPtr->lights)
  {
    light.SetXmlParentName(this->dataPtr->name);
    light.SetPoseRelativeToGraph(_graph);
  }
  for (auto &sensor : this->dataPtr->sensors)
  {
    sensor.SetXmlParentName(this->dataPtr->name);
    sensor.SetPoseRelativeToGraph(_graph);
  }
  for (auto &visual : this->dataPtr->visuals)
  {
    visual.SetXmlParentName(this->dataPtr->name);
    visual.SetPoseRelativeToGraph(_graph);
  }
=======
>>>>>>> 0ecaff71
}

/////////////////////////////////////////////////
sdf::SemanticPose Link::SemanticPose() const
{
  return sdf::SemanticPose(
      this->dataPtr->pose,
      this->dataPtr->poseRelativeTo,
      "__model__",
      this->dataPtr->poseRelativeToGraph);
}

/////////////////////////////////////////////////
const Visual *Link::VisualByName(const std::string &_name) const
{
  for (auto const &v : this->dataPtr->visuals)
  {
    if (v.Name() == _name)
    {
      return &v;
    }
  }
  return nullptr;
}

/////////////////////////////////////////////////
const Collision *Link::CollisionByName(const std::string &_name) const
{
  for (auto const &c : this->dataPtr->collisions)
  {
    if (c.Name() == _name)
    {
      return &c;
    }
  }
  return nullptr;
}

/////////////////////////////////////////////////
const Light *Link::LightByName(const std::string &_name) const
{
  for (auto const &c : this->dataPtr->lights)
  {
    if (c.Name() == _name)
    {
      return &c;
    }
  }
  return nullptr;
}

/////////////////////////////////////////////////
sdf::ElementPtr Link::Element() const
{
  return this->dataPtr->sdf;
}

/////////////////////////////////////////////////
bool Link::EnableWind() const
{
  return this->dataPtr->enableWind;
}

/////////////////////////////////////////////////
void Link::SetEnableWind(const bool _enableWind)
{
  this->dataPtr->enableWind =_enableWind;
}<|MERGE_RESOLUTION|>--- conflicted
+++ resolved
@@ -416,7 +416,6 @@
     collision.SetXmlParentName(this->dataPtr->name);
     collision.SetPoseRelativeToGraph(_graph);
   }
-<<<<<<< HEAD
   for (auto &light : this->dataPtr->lights)
   {
     light.SetXmlParentName(this->dataPtr->name);
@@ -432,8 +431,6 @@
     visual.SetXmlParentName(this->dataPtr->name);
     visual.SetPoseRelativeToGraph(_graph);
   }
-=======
->>>>>>> 0ecaff71
 }
 
 /////////////////////////////////////////////////
