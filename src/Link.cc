--- conflicted
+++ resolved
@@ -63,13 +63,11 @@
   /// \brief The SDF element pointer used during load.
   public: sdf::ElementPtr sdf;
 
-<<<<<<< HEAD
+  /// \brief True if this link should be subject to wind, false otherwise.
+  public: bool enableWind = false;
+
   /// \brief Weak pointer to model's Pose Relative-To Graph.
   public: std::weak_ptr<const sdf::PoseRelativeToGraph> poseRelativeToGraph;
-=======
-  /// \brief True if this link should be subject to wind, false otherwise.
-  public: bool enableWind = false;
->>>>>>> f0c500b6
 };
 
 /////////////////////////////////////////////////
