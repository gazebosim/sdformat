--- conflicted
+++ resolved
@@ -87,13 +87,11 @@
   /// \brief True if this link should be subject to wind, false otherwise.
   public: bool enableWind = false;
 
-<<<<<<< HEAD
+  /// \brief True if this link should be subject to gravity, false otherwise.
+  public: bool enableGravity = true;
+
   /// \brief True if this link is kinematic only
   public: bool kinematic = false;
-=======
-  /// \brief True if this link should be subject to gravity, false otherwise.
-  public: bool enableGravity = true;
->>>>>>> d80af036
 
   /// \brief True if automatic caluclation for the link inertial is enabled
   public: bool autoInertia = false;
@@ -321,13 +319,11 @@
   this->dataPtr->enableWind = _sdf->Get<bool>("enable_wind",
       this->dataPtr->enableWind).first;
 
-<<<<<<< HEAD
+  this->dataPtr->enableGravity = _sdf->Get<bool>("gravity",
+      this->dataPtr->enableGravity).first;
+
   this->dataPtr->kinematic = _sdf->Get<bool>("kinematic",
       this->dataPtr->kinematic).first;
-=======
-  this->dataPtr->enableGravity = _sdf->Get<bool>("gravity",
-      this->dataPtr->enableGravity).first;
->>>>>>> d80af036
 
   return errors;
 }
@@ -882,13 +878,18 @@
 }
 
 /////////////////////////////////////////////////
-void Link::SetEnableWind(bool _enableWind)
+void Link::SetEnableWind(const bool _enableWind)
 {
   this->dataPtr->enableWind = _enableWind;
 }
 
 /////////////////////////////////////////////////
-<<<<<<< HEAD
+void Link::SetEnableGravity(bool _enableGravity)
+{
+  this->dataPtr->enableGravity = _enableGravity;
+}
+
+/////////////////////////////////////////////////
 bool Link::Kinematic() const
 {
   return this->dataPtr->kinematic;
@@ -898,11 +899,6 @@
 void Link::SetKinematic(bool _kinematic)
 {
   this->dataPtr->kinematic = _kinematic;
-=======
-void Link::SetEnableGravity(bool _enableGravity)
-{
-  this->dataPtr->enableGravity = _enableGravity;
->>>>>>> d80af036
 }
 
 /////////////////////////////////////////////////
