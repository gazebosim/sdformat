/*
 * Copyright (C) 2018 Open Source Robotics Foundation
 *
 * Licensed under the Apache License, Version 2.0 (the "License");
 * you may not use this file except in compliance with the License.
 * You may obtain a copy of the License at
 *
 *     http://www.apache.org/licenses/LICENSE-2.0
 *
 * Unless required by applicable law or agreed to in writing, software
 * distributed under the License is distributed on an "AS IS" BASIS,
 * WITHOUT WARRANTIES OR CONDITIONS OF ANY KIND, either express or implied.
 * See the License for the specific language governing permissions and
 * limitations under the License.
 *
*/

#include <gtest/gtest.h>
#include "sdf/Box.hh"
#include "sdf/Element.hh"

/////////////////////////////////////////////////
TEST(DOMBox, Construction)
{
  sdf::Box box;
  EXPECT_EQ(nullptr, box.Element());

  EXPECT_EQ(gz::math::Vector3d::One, box.Size());

  box.SetSize(gz::math::Vector3d::Zero);
  EXPECT_EQ(gz::math::Vector3d::Zero, box.Size());
}

/////////////////////////////////////////////////
TEST(DOMBox, MoveConstructor)
{
  const gz::math::Vector3d size(1, 2, 3);

  sdf::Box box;
  box.SetSize(size);

  sdf::Box box2(std::move(box));
  EXPECT_EQ(size, box2.Size());

  EXPECT_DOUBLE_EQ(1 * 2 * 3, box2.Shape().Volume());
  EXPECT_EQ(size, box2.Shape().Size());
}

/////////////////////////////////////////////////
TEST(DOMBox, CopyConstructor)
{
  const gz::math::Vector3d size(0.1, 0.2, 0.3);

  sdf::Box box;
  box.SetSize(size);

  sdf::Box box2(box);
  EXPECT_EQ(size, box2.Size());
}

/////////////////////////////////////////////////
TEST(DOMBox, CopyAssigmentOperator)
{
  const gz::math::Vector3d size(0.2, 0.3, 0.4);

  sdf::Box box;
  box.SetSize(size);

  sdf::Box box2;
  box2 = box;
  EXPECT_EQ(size, box2.Size());
}

/////////////////////////////////////////////////
TEST(DOMBox, MoveAssignmentConstructor)
{
  const gz::math::Vector3d size(1, 2, 3);

  sdf::Box box;
  box.SetSize(size);

  sdf::Box box2;
  box2 = std::move(box);
  EXPECT_EQ(size, box2.Size());
}

/////////////////////////////////////////////////
TEST(DOMBox, CopyAssignmentAfterMove)
{
  const gz::math::Vector3d size1(1, 2, 3);
  const gz::math::Vector3d size2(4, 5, 6);

  sdf::Box box1;
  box1.SetSize(size1);

  sdf::Box box2;
  box2.SetSize(size2);

  // This is similar to what std::swap does except it uses std::move for each
  // assignment
  sdf::Box tmp = std::move(box1);
  box1 = box2;
  box2 = tmp;

  EXPECT_EQ(size2, box1.Size());
  EXPECT_EQ(size1, box2.Size());
}

/////////////////////////////////////////////////
TEST(DOMBox, Load)
{
  sdf::Box box;
  sdf::Errors errors;

  // Null element name
  errors = box.Load(nullptr);
  ASSERT_EQ(1u, errors.size());
  EXPECT_EQ(sdf::ErrorCode::ELEMENT_MISSING, errors[0].Code());

  // Bad element name
  sdf::ElementPtr sdf(new sdf::Element());
  sdf->SetName("bad");
  errors = box.Load(sdf);
  ASSERT_EQ(1u, errors.size());
  EXPECT_EQ(sdf::ErrorCode::ELEMENT_INCORRECT_TYPE, errors[0].Code());
  EXPECT_NE(nullptr, box.Element());

  // Missing <size> element
  sdf->SetName("box");
  errors = box.Load(sdf);
  ASSERT_EQ(1u, errors.size());
  EXPECT_EQ(sdf::ErrorCode::ELEMENT_MISSING, errors[0].Code());
  EXPECT_NE(std::string::npos, errors[0].Message().find("missing a <size>"));
  EXPECT_NE(nullptr, box.Element());
}

/////////////////////////////////////////////////
TEST(DOMBox, Shape)
{
  sdf::Box box;
  EXPECT_EQ(gz::math::Vector3d::One, box.Size());

<<<<<<< HEAD
  box.Shape().SetSize(ignition::math::Vector3d(1, 2, 3));
  EXPECT_EQ(ignition::math::Vector3d(1, 2, 3), box.Size());
}

/////////////////////////////////////////////////
TEST(DOMBox, ToElement)
{
  sdf::Box box;

  box.SetSize(ignition::math::Vector3d(1, 2, 3));

  sdf::ElementPtr elem = box.ToElement();
  ASSERT_NE(nullptr, elem);

  sdf::Box box2;
  box2.Load(elem);

  EXPECT_EQ(box.Size(), box2.Size());
=======
  box.Shape().SetSize(gz::math::Vector3d(1, 2, 3));
  EXPECT_EQ(gz::math::Vector3d(1, 2, 3), box.Size());
>>>>>>> 686476b2
}<|MERGE_RESOLUTION|>--- conflicted
+++ resolved
@@ -140,9 +140,8 @@
   sdf::Box box;
   EXPECT_EQ(gz::math::Vector3d::One, box.Size());
 
-<<<<<<< HEAD
-  box.Shape().SetSize(ignition::math::Vector3d(1, 2, 3));
-  EXPECT_EQ(ignition::math::Vector3d(1, 2, 3), box.Size());
+  box.Shape().SetSize(gz::math::Vector3d(1, 2, 3));
+  EXPECT_EQ(gz::math::Vector3d(1, 2, 3), box.Size());
 }
 
 /////////////////////////////////////////////////
@@ -150,7 +149,7 @@
 {
   sdf::Box box;
 
-  box.SetSize(ignition::math::Vector3d(1, 2, 3));
+  box.SetSize(gz::math::Vector3d(1, 2, 3));
 
   sdf::ElementPtr elem = box.ToElement();
   ASSERT_NE(nullptr, elem);
@@ -159,8 +158,4 @@
   box2.Load(elem);
 
   EXPECT_EQ(box.Size(), box2.Size());
-=======
-  box.Shape().SetSize(gz::math::Vector3d(1, 2, 3));
-  EXPECT_EQ(gz::math::Vector3d(1, 2, 3), box.Size());
->>>>>>> 686476b2
 }