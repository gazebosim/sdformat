--- conflicted
+++ resolved
@@ -17,10 +17,7 @@
 
 #include <cstring>
 #include <iostream>
-<<<<<<< HEAD
 #include <memory>
-=======
->>>>>>> 1491d723
 #include <string>
 #include <string.h>
 #include <vector>
@@ -36,11 +33,8 @@
 
 #include "ignition/math/Inertial.hh"
 
-<<<<<<< HEAD
 #include "FrameSemantics.hh"
 #include "ScopedGraph.hh"
-=======
->>>>>>> 1491d723
 #include "ign.hh"
 
 //////////////////////////////////////////////////
@@ -294,7 +288,6 @@
   if (!errors.empty())
   {
     std::cerr << errors << std::endl;
-    return -1;
   }
 
   if (root.WorldCount() > 0)
@@ -354,7 +347,7 @@
   ss << totalInertial.Moi();
 
   std::string s;
-  auto maxLength = 0u;
+  size_t maxLength = 0u;
   std::vector<std::string> moiVector;
   while ( std::getline(ss, s, ' ' ) )
   {
@@ -367,10 +360,10 @@
 
   for (int i = 0; i < 9; i++)
   {
-    int spacePadding = maxLength - moiVector[i].size();
+    size_t spacePadding = maxLength - moiVector[i].size();
     // Print the matrix element
     std::cout << moiVector[i];
-    for (int j = 0; j < spacePadding; j++)
+    for (size_t j = 0; j < spacePadding; j++)
     {
       std::cout << " ";
     }
@@ -385,114 +378,4 @@
   std::cout << "---" << std::endl;
 
   return 0;
-}
-
-//////////////////////////////////////////////////
-extern "C" SDFORMAT_VISIBLE int cmdInertialStats(
-    const char *_path)
-{
-  if (!sdf::filesystem::exists(_path))
-  {
-    std::cerr << "Error: File [" << _path << "] does not exist.\n";
-    return -1;
-  }
-
-  sdf::Root root;
-  sdf::Errors errors = root.Load(_path);
-  if (!errors.empty())
-  {
-    for (auto &error : errors)
-    {
-      std::cerr << "Error: " << error.Message() << std::endl;
-    }
-  }
-
-  if (root.WorldCount() > 0)
-  {
-    std::cerr << "Error: Expected a model file but received a world file."
-            << std::endl;
-    return -1;
-  }
-
-  const sdf::Model *model = root.ModelByIndex(0);
-  if (!model)
-  {
-    std::cerr << "Error: Could not find the model." << std::endl;
-    return -1;
-  }
-
-  if (model->ModelCount() > 0)
-  {
-    std::cout << "Warning: Inertial properties of links in nested"
-            " models will not be included." << std::endl;
-  }
-
-  ignition::math::Inertiald totalInertial;
-
-  for (uint64_t i = 0; i < model->LinkCount(); i++)
-  {
-    ignition::math::Pose3d linkPoseRelativeToModel;
-    errors = model->LinkByIndex(i)->SemanticPose().
-      Resolve(linkPoseRelativeToModel, "__model__");
-
-    auto currentLinkInertial = model->LinkByIndex(i)->Inertial();
-    currentLinkInertial.SetPose(linkPoseRelativeToModel *
-      currentLinkInertial.Pose());
-    totalInertial += currentLinkInertial;
-  }
-
-  auto totalMass = totalInertial.MassMatrix().Mass();
-  auto xCentreOfMass = totalInertial.Pose().Pos().X();
-  auto yCentreOfMass = totalInertial.Pose().Pos().Y();
-  auto zCentreOfMass = totalInertial.Pose().Pos().Z();
-
-  std::cout << "Inertial statistics for model: " << model->Name() << std::endl;
-  std::cout << "---" << std::endl;
-  std::cout << "Total mass of the model: " << totalMass << std::endl;
-  std::cout << "---" << std::endl;
-
-  std::cout << "Centre of mass in model frame: " << std::endl;
-  std::cout << "X: " << xCentreOfMass << std::endl;
-  std::cout << "Y: " << yCentreOfMass << std::endl;
-  std::cout << "Z: " << zCentreOfMass << std::endl;
-  std::cout << "---" << std::endl;
-
-  std::cout << "Moment of inertia matrix: " << std::endl;
-
-  // Pretty print the MOI matrix
-  std::stringstream ss;
-  ss << totalInertial.Moi();
-
-  std::string s;
-  size_t maxLength = 0u;
-  std::vector<std::string> moiVector;
-  while ( std::getline(ss, s, ' ' ) )
-  {
-    moiVector.push_back(s);
-    if (s.size() > maxLength)
-    {
-      maxLength = s.size();
-    }
-  }
-
-  for (int i = 0; i < 9; i++)
-  {
-    size_t spacePadding = maxLength - moiVector[i].size();
-    // Print the matrix element
-    std::cout << moiVector[i];
-    for (size_t j = 0; j < spacePadding; j++)
-    {
-      std::cout << " ";
-    }
-    // Add space for the next element
-    std::cout << "  ";
-    // Add '\n' if the next row is about to start
-    if ((i+1)%3 == 0)
-    {
-      std::cout << "\n";
-    }
-  }
-  std::cout << "---" << std::endl;
-
-  return 0;
 }