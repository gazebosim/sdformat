/*
 * Copyright 2018 Open Source Robotics Foundation
 *
 * Licensed under the Apache License, Version 2.0 (the "License");
 * you may not use this file except in compliance with the License.
 * You may obtain a copy of the License at
 *
 *     http://www.apache.org/licenses/LICENSE-2.0
 *
 * Unless required by applicable law or agreed to in writing, software
 * distributed under the License is distributed on an "AS IS" BASIS,
 * WITHOUT WARRANTIES OR CONDITIONS OF ANY KIND, either express or implied.
 * See the License for the specific language governing permissions and
 * limitations under the License.
 *
 */
#include <algorithm>
#include <iterator>
#include <limits>

#include <gz/math/Pose3.hh>
#include <gz/math/Vector3.hh>

#include "sdf/Assert.hh"
#include "sdf/Error.hh"
#include "sdf/JointAxis.hh"
#include "sdf/parser.hh"
#include "FrameSemantics.hh"
#include "ScopedGraph.hh"
#include "Utils.hh"

using namespace sdf;

class sdf::JointAxis::Implementation
{
  /// \brief Represents the x,y,z components of the axis unit vector.
  /// The axis is expressed in the joint frame unless the
  /// use_parent_model_frame flag is set to true. The vector should be
  /// normalized.
  public: gz::math::Vector3d xyz = gz::math::Vector3d::UnitZ;

  /// \brief Frame in which xyz is expressed in.
  public: std::string xyzExpressedIn = "";

  /// \brief The physical velocity dependent viscous damping coefficient
  /// of the joint.
  public: double damping = 0.0;

  /// \brief The physical static friction value of the joint.
  public: double friction = 0.0;

  /// \brief The spring reference position for this joint axis.
  public: double springReference = 0.0;

  /// \brief The spring stiffness for this joint axis.
  public: double springStiffness = 0.0;

  /// \brief Specifies the lower joint limit (radians for revolute joints,
  /// meters for prismatic joints). Omit if joint is continuous.
  public: double lower = -std::numeric_limits<double>::infinity();

  /// \brief Specifies the upper joint limit (radians for revolute joints,
  /// meters for prismatic joints). Omit if joint is continuous.
  public: double upper = std::numeric_limits<double>::infinity();

  /// \brief A value for enforcing the maximum joint effort applied.
  /// Limit is not enforced if value is negative.
  public: double effort = std::numeric_limits<double>::infinity();

  /// \brief A value for enforcing the maximum joint velocity.
  public: double maxVelocity = std::numeric_limits<double>::infinity();

  /// \brief Joint stop stiffness.
  public: double stiffness = 1e8;

  /// \brief Joint stop dissipation.
  public: double dissipation = 1.0;

  /// \brief The SDF element pointer used during load.
  public: sdf::ElementPtr sdf;

  /// \brief Name of xml parent object.
  public: std::string xmlParentName;

  /// \brief Scoped Pose Relative-To graph at the parent model scope.
  public: sdf::ScopedGraph<sdf::PoseRelativeToGraph> poseRelativeToGraph;

  /// \brief Joint to be mimicked.
  public: std::optional<MimicJointContainer> mimic = std::nullopt;
};

/////////////////////////////////////////////////
MimicJointContainer::MimicJointContainer(const MimicJointContainer& _other)
{
  this->dataPtr = std::make_unique<MimicJointImpl>();
  this->SetJoint(_other.Joint());
  this->SetMultiplier(_other.Multiplier());
  this->SetOffset(_other.Offset());
  this->SetReference(_other.Reference());
}

/////////////////////////////////////////////////
MimicJointContainer& MimicJointContainer::operator=(
    const MimicJointContainer& _other)
{
  this->dataPtr = std::make_unique<MimicJointImpl>();
  this->SetJoint(_other.Joint());
  this->SetMultiplier(_other.Multiplier());
  this->SetOffset(_other.Offset());
  this->SetReference(_other.Reference());

  return *this;
}

/////////////////////////////////////////////////
void MimicJointContainer::SetJoint(std::string _joint)
{
  this->dataPtr->joint = _joint;
}

/////////////////////////////////////////////////
std::string MimicJointContainer::Joint() const
{
  return this->dataPtr->joint;
}

/////////////////////////////////////////////////
void MimicJointContainer::SetMultiplier(double _multiplier)
{
  this->dataPtr->multiplier = _multiplier;
}

/////////////////////////////////////////////////
double MimicJointContainer::Multiplier() const
{
  return this->dataPtr->multiplier;
}

/////////////////////////////////////////////////
void MimicJointContainer::SetOffset(double _offset)
{
  this->dataPtr->offset = _offset;
}

/////////////////////////////////////////////////
double MimicJointContainer::Offset() const
{
  return this->dataPtr->offset;
}

/////////////////////////////////////////////////
void MimicJointContainer::SetReference(double _reference)
{
  this->dataPtr->reference = _reference;
}

/////////////////////////////////////////////////
double MimicJointContainer::Reference() const
{
  return this->dataPtr->reference;
}

/////////////////////////////////////////////////
MimicJointContainer::MimicJointContainer(std::string _joint,
                                         double _multiplier,
                                         double _offset,
                                         double _reference)
{
  this->dataPtr = std::make_unique<MimicJointImpl>();
  this->SetJoint(_joint);
  this->SetMultiplier(_multiplier);
  this->SetOffset(_offset);
  this->SetReference(_reference);
}

/////////////////////////////////////////////////
JointAxis::JointAxis()
  : dataPtr(gz::utils::MakeImpl<Implementation>())
{
}

/////////////////////////////////////////////////
Errors JointAxis::Load(ElementPtr _sdf)
{
  Errors errors;

  this->dataPtr->sdf = _sdf;

  // Read the xyz values. The xyz element is required, so it will always be
  // present, populated from default values if necessary.
  {
    using gz::math::Vector3d;
    auto errs = this->SetXyz(_sdf->Get<Vector3d>("xyz",
        this->dataPtr->xyz).first);
    std::copy(errs.begin(), errs.end(), std::back_inserter(errors));
    auto e = _sdf->GetElement("xyz", errors);
    if (e->HasAttribute("expressed_in"))
    {
      this->dataPtr->xyzExpressedIn = e->Get<std::string>(
          errors, "expressed_in");
    }
  }

  // Load dynamic values, if present
  if (_sdf->HasElement("dynamics"))
  {
    sdf::ElementPtr dynElement = _sdf->GetElement("dynamics", errors);

    this->dataPtr->damping = dynElement->Get<double>(errors,
        "damping", this->dataPtr->damping).first;
    this->dataPtr->friction = dynElement->Get<double>(errors,
        "friction", this->dataPtr->friction).first;
    this->dataPtr->springReference = dynElement->Get<double>(errors,
        "spring_reference", this->dataPtr->springReference).first;
    this->dataPtr->springStiffness = dynElement->Get<double>(errors,
        "spring_stiffness", this->dataPtr->springStiffness).first;
  }

  // Load limit values. The limit element is required, so it will always be
  // present, populated from default values if necessary.
  {
    sdf::ElementPtr limitElement = _sdf->GetElement("limit", errors);

    this->dataPtr->lower = limitElement->Get<double>(errors, "lower",
        this->dataPtr->lower).first;
    this->dataPtr->upper = limitElement->Get<double>(errors, "upper",
        this->dataPtr->upper).first;
    this->dataPtr->effort = limitElement->Get<double>(errors, "effort",
        this->dataPtr->effort).first;
    this->dataPtr->maxVelocity = limitElement->Get<double>(errors, "velocity",
        this->dataPtr->maxVelocity).first;
    this->dataPtr->stiffness = limitElement->Get<double>(errors, "stiffness",
        this->dataPtr->stiffness).first;
<<<<<<< HEAD
    this->dataPtr->dissipation = limitElement->Get<double>("dissipation",
        this->dataPtr->dissipation).first;
  }

  // Load mimic joint details if provided.
  auto mimicElement = _sdf->FindElement("mimic");
  if (mimicElement)
  {
    auto newMimicJoint = MimicJointContainer();
    newMimicJoint.SetJoint(mimicElement->Get<std::string>("joint",
        "").first);
    newMimicJoint.SetMultiplier(mimicElement->Get<double>("multiplier",
        0).first);
    newMimicJoint.SetOffset(mimicElement->Get<double>("offset",
        0).first);
    newMimicJoint.SetReference(mimicElement->Get<double>("reference",
        0).first);

    this->dataPtr->mimic = std::make_optional<MimicJointContainer>(
        newMimicJoint);
=======
    this->dataPtr->dissipation = limitElement->Get<double>(errors,
        "dissipation", this->dataPtr->dissipation).first;
>>>>>>> bfeaf073
  }

  return errors;
}

/////////////////////////////////////////////////
gz::math::Vector3d JointAxis::Xyz() const
{
  return this->dataPtr->xyz;
}

/////////////////////////////////////////////////
sdf::Errors JointAxis::SetXyz(const gz::math::Vector3d &_xyz)
{
  if (sdf::equal(_xyz.Length(), 0.0))
  {
    return {Error(ErrorCode::ELEMENT_INVALID,
                  "The norm of the xyz vector cannot be zero")};
  }
  this->dataPtr->xyz = _xyz;
  this->dataPtr->xyz.Normalize();
  return sdf::Errors();
}

/////////////////////////////////////////////////
void JointAxis::SetMimicJoint(const MimicJointContainer
    &_mimicJoint)
{
  this->dataPtr->mimic = std::make_optional(_mimicJoint);
}

/////////////////////////////////////////////////
std::optional<MimicJointContainer> JointAxis::MimicJoint() const
{
  return this->dataPtr->mimic;
}

/////////////////////////////////////////////////
double JointAxis::Damping() const
{
  return this->dataPtr->damping;
}
/////////////////////////////////////////////////
void JointAxis::SetDamping(const double _damping)
{
  this->dataPtr->damping = _damping;
}

/////////////////////////////////////////////////
double JointAxis::Friction() const
{
  return this->dataPtr->friction;
}

/////////////////////////////////////////////////
void JointAxis::SetFriction(const double _friction)
{
  this->dataPtr->friction = _friction;
}

/////////////////////////////////////////////////
double JointAxis::SpringReference() const
{
  return this->dataPtr->springReference;
}

/////////////////////////////////////////////////
void JointAxis::SetSpringReference(const double _spring)
{
  this->dataPtr->springReference = _spring;
}

/////////////////////////////////////////////////
double JointAxis::SpringStiffness() const
{
  return this->dataPtr->springStiffness;
}

/////////////////////////////////////////////////
void JointAxis::SetSpringStiffness(const double _spring)
{
  this->dataPtr->springStiffness = _spring;
}

/////////////////////////////////////////////////
double JointAxis::Lower() const
{
  return this->dataPtr->lower;
}

/////////////////////////////////////////////////
void JointAxis::SetLower(const double _lower)
{
  this->dataPtr->lower = _lower;
}

/////////////////////////////////////////////////
double JointAxis::Upper() const
{
  return this->dataPtr->upper;
}

/////////////////////////////////////////////////
void JointAxis::SetUpper(const double _upper)
{
  this->dataPtr->upper = _upper;
}

/////////////////////////////////////////////////
double JointAxis::Effort() const
{
  return infiniteIfNegative(this->dataPtr->effort);
}

/////////////////////////////////////////////////
void JointAxis::SetEffort(double _effort)
{
  this->dataPtr->effort = _effort;
}

/////////////////////////////////////////////////
double JointAxis::MaxVelocity() const
{
  return infiniteIfNegative(this->dataPtr->maxVelocity);
}

/////////////////////////////////////////////////
void JointAxis::SetMaxVelocity(const double _velocity)
{
  this->dataPtr->maxVelocity = _velocity;
}

/////////////////////////////////////////////////
double JointAxis::Stiffness() const
{
  return this->dataPtr->stiffness;
}

/////////////////////////////////////////////////
void JointAxis::SetStiffness(const double _stiffness)
{
  this->dataPtr->stiffness = _stiffness;
}

/////////////////////////////////////////////////
double JointAxis::Dissipation() const
{
  return this->dataPtr->dissipation;
}

/////////////////////////////////////////////////
void JointAxis::SetDissipation(const double _dissipation)
{
  this->dataPtr->dissipation = _dissipation;
}

/////////////////////////////////////////////////
const std::string &JointAxis::XyzExpressedIn() const
{
  return this->dataPtr->xyzExpressedIn;
}

/////////////////////////////////////////////////
void JointAxis::SetXyzExpressedIn(const std::string &_frame)
{
  this->dataPtr->xyzExpressedIn = _frame;
}

/////////////////////////////////////////////////
void JointAxis::SetXmlParentName(const std::string &_xmlParentName)
{
  this->dataPtr->xmlParentName = _xmlParentName;
}

/////////////////////////////////////////////////
void JointAxis::SetPoseRelativeToGraph(
    sdf::ScopedGraph<PoseRelativeToGraph> _graph)
{
  this->dataPtr->poseRelativeToGraph = _graph;
}

/////////////////////////////////////////////////
Errors JointAxis::ResolveXyz(
    gz::math::Vector3d &_xyz,
    const std::string &_resolveTo) const
{
  Errors errors;
  auto graph = this->dataPtr->poseRelativeToGraph;
  if (!graph)
  {
    errors.push_back({ErrorCode::ELEMENT_INVALID,
        "JointAxis has invalid pointer to PoseRelativeToGraph."});
    return errors;
  }
  if (this->dataPtr->xmlParentName.empty())
  {
    errors.push_back({ErrorCode::ELEMENT_INVALID,
        "JointAxis has invalid name of xml parent object."});
    return errors;
  }

  // JointAxis is not in the graph, but its XyzExpressedIn() name should be.
  // If XyzExpressedIn() is empty, use the name of the xml parent object.
  std::string axisExpressedIn = this->XyzExpressedIn();
  if (axisExpressedIn.empty())
  {
    axisExpressedIn = this->dataPtr->xmlParentName;
  }

  std::string resolveTo = _resolveTo;
  if (resolveTo.empty())
  {
    resolveTo = this->dataPtr->xmlParentName;
  }

  gz::math::Pose3d pose;
  errors = resolvePose(pose, graph, axisExpressedIn, resolveTo);

  if (errors.empty())
  {
    _xyz = pose.Rot() * this->Xyz();
  }

  return errors;
}

/////////////////////////////////////////////////
sdf::ElementPtr JointAxis::Element() const
{
  return this->dataPtr->sdf;
}

/////////////////////////////////////////////////
sdf::ElementPtr JointAxis::ToElement(unsigned int _index) const
{
  sdf::Errors errors;
  auto result = this->ToElement(errors, _index);
  sdf::throwOrPrintErrors(errors);
  return result;
}

/////////////////////////////////////////////////
sdf::ElementPtr JointAxis::ToElement(sdf::Errors &_errors,
                                     unsigned int _index) const
{
  sdf::ElementPtr elem(new sdf::Element);
  sdf::initFile("joint.sdf", elem);

  std::string axisElemName = "axis";
  if (_index > 0u)
    axisElemName += std::to_string(_index + 1);
  sdf::ElementPtr axisElem = elem->GetElement(axisElemName, _errors);
  sdf::ElementPtr xyzElem = axisElem->GetElement("xyz", _errors);
  xyzElem->Set<gz::math::Vector3d>(_errors, this->Xyz());
  if (!this->XyzExpressedIn().empty())
  {
    xyzElem->GetAttribute("expressed_in")->Set<std::string>(
        this->XyzExpressedIn(), _errors);
  }
<<<<<<< HEAD
  sdf::ElementPtr dynElem = axisElem->GetElement("dynamics");
  dynElem->GetElement("damping")->Set<double>(this->Damping());
  dynElem->GetElement("friction")->Set<double>(this->Friction());
  dynElem->GetElement("spring_reference")->Set<double>(
      this->SpringReference());
  dynElem->GetElement("spring_stiffness")->Set<double>(
      this->SpringStiffness());

  sdf::ElementPtr limitElem = axisElem->GetElement("limit");
  limitElem->GetElement("lower")->Set<double>(this->Lower());
  limitElem->GetElement("upper")->Set<double>(this->Upper());
  limitElem->GetElement("effort")->Set<double>(this->Effort());
  limitElem->GetElement("velocity")->Set<double>(this->MaxVelocity());
  limitElem->GetElement("stiffness")->Set<double>(this->Stiffness());
  limitElem->GetElement("dissipation")->Set<double>(this->Dissipation());

  if (this->dataPtr->mimic)
  {
    sdf::ElementPtr mimicElement = axisElem->GetElement("mimic");
    mimicElement->GetAttribute("joint")->SetFromString(
      this->dataPtr->mimic->Joint());
    mimicElement->GetElement("multiplier")->Set<double>(
        this->dataPtr->mimic->Multiplier());
    mimicElement->GetElement("offset")->Set<double>(
        this->dataPtr->mimic->Offset());
    mimicElement->GetElement("reference")->Set<double>(
        this->dataPtr->mimic->Reference());
  }

=======
  sdf::ElementPtr dynElem = axisElem->GetElement("dynamics", _errors);
  dynElem->GetElement("damping", _errors)->Set<double>(
      _errors, this->Damping());
  dynElem->GetElement("friction", _errors)->Set<double>(
      _errors, this->Friction());
  dynElem->GetElement("spring_reference", _errors)->Set<double>(
      _errors, this->SpringReference());
  dynElem->GetElement("spring_stiffness", _errors)->Set<double>(
      _errors, this->SpringStiffness());

  sdf::ElementPtr limitElem = axisElem->GetElement("limit", _errors);
  limitElem->GetElement("lower", _errors)->Set<double>(
      _errors, this->Lower());
  limitElem->GetElement("upper", _errors)->Set<double>(
      _errors, this->Upper());
  limitElem->GetElement("effort", _errors)->Set<double>(
      _errors, this->Effort());
  limitElem->GetElement("velocity", _errors)->Set<double>(
      _errors, this->MaxVelocity());
  limitElem->GetElement("stiffness", _errors)->Set<double>(
      _errors, this->Stiffness());
  limitElem->GetElement("dissipation", _errors)->Set<double>(
      _errors, this->Dissipation());
>>>>>>> bfeaf073
  return axisElem;
}<|MERGE_RESOLUTION|>--- conflicted
+++ resolved
@@ -231,9 +231,8 @@
         this->dataPtr->maxVelocity).first;
     this->dataPtr->stiffness = limitElement->Get<double>(errors, "stiffness",
         this->dataPtr->stiffness).first;
-<<<<<<< HEAD
-    this->dataPtr->dissipation = limitElement->Get<double>("dissipation",
-        this->dataPtr->dissipation).first;
+    this->dataPtr->dissipation = limitElement->Get<double>(errors,
+        "dissipation", this->dataPtr->dissipation).first;
   }
 
   // Load mimic joint details if provided.
@@ -241,21 +240,17 @@
   if (mimicElement)
   {
     auto newMimicJoint = MimicJointContainer();
-    newMimicJoint.SetJoint(mimicElement->Get<std::string>("joint",
-        "").first);
-    newMimicJoint.SetMultiplier(mimicElement->Get<double>("multiplier",
-        0).first);
-    newMimicJoint.SetOffset(mimicElement->Get<double>("offset",
-        0).first);
-    newMimicJoint.SetReference(mimicElement->Get<double>("reference",
-        0).first);
+    newMimicJoint.SetJoint(mimicElement->Get<std::string>(
+        errors, "joint", "").first);
+    newMimicJoint.SetMultiplier(mimicElement->Get<double>(
+        errors, "multiplier", 0).first);
+    newMimicJoint.SetOffset(mimicElement->Get<double>(
+        errors, "offset", 0).first);
+    newMimicJoint.SetReference(mimicElement->Get<double>(
+        errors, "reference", 0).first);
 
     this->dataPtr->mimic = std::make_optional<MimicJointContainer>(
         newMimicJoint);
-=======
-    this->dataPtr->dissipation = limitElement->Get<double>(errors,
-        "dissipation", this->dataPtr->dissipation).first;
->>>>>>> bfeaf073
   }
 
   return errors;
@@ -515,37 +510,6 @@
     xyzElem->GetAttribute("expressed_in")->Set<std::string>(
         this->XyzExpressedIn(), _errors);
   }
-<<<<<<< HEAD
-  sdf::ElementPtr dynElem = axisElem->GetElement("dynamics");
-  dynElem->GetElement("damping")->Set<double>(this->Damping());
-  dynElem->GetElement("friction")->Set<double>(this->Friction());
-  dynElem->GetElement("spring_reference")->Set<double>(
-      this->SpringReference());
-  dynElem->GetElement("spring_stiffness")->Set<double>(
-      this->SpringStiffness());
-
-  sdf::ElementPtr limitElem = axisElem->GetElement("limit");
-  limitElem->GetElement("lower")->Set<double>(this->Lower());
-  limitElem->GetElement("upper")->Set<double>(this->Upper());
-  limitElem->GetElement("effort")->Set<double>(this->Effort());
-  limitElem->GetElement("velocity")->Set<double>(this->MaxVelocity());
-  limitElem->GetElement("stiffness")->Set<double>(this->Stiffness());
-  limitElem->GetElement("dissipation")->Set<double>(this->Dissipation());
-
-  if (this->dataPtr->mimic)
-  {
-    sdf::ElementPtr mimicElement = axisElem->GetElement("mimic");
-    mimicElement->GetAttribute("joint")->SetFromString(
-      this->dataPtr->mimic->Joint());
-    mimicElement->GetElement("multiplier")->Set<double>(
-        this->dataPtr->mimic->Multiplier());
-    mimicElement->GetElement("offset")->Set<double>(
-        this->dataPtr->mimic->Offset());
-    mimicElement->GetElement("reference")->Set<double>(
-        this->dataPtr->mimic->Reference());
-  }
-
-=======
   sdf::ElementPtr dynElem = axisElem->GetElement("dynamics", _errors);
   dynElem->GetElement("damping", _errors)->Set<double>(
       _errors, this->Damping());
@@ -569,6 +533,19 @@
       _errors, this->Stiffness());
   limitElem->GetElement("dissipation", _errors)->Set<double>(
       _errors, this->Dissipation());
->>>>>>> bfeaf073
+
+  if (this->dataPtr->mimic)
+  {
+    sdf::ElementPtr mimicElement = axisElem->GetElement("mimic", _errors);
+    mimicElement->GetAttribute("joint")->SetFromString(
+        this->dataPtr->mimic->Joint(), _errors);
+    mimicElement->GetElement("multiplier", _errors)->Set<double>(
+        _errors, this->dataPtr->mimic->Multiplier());
+    mimicElement->GetElement("offset", _errors)->Set<double>(
+        _errors, this->dataPtr->mimic->Offset());
+    mimicElement->GetElement("reference", _errors)->Set<double>(
+        _errors, this->dataPtr->mimic->Reference());
+  }
+
   return axisElem;
 }