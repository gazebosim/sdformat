/*
 * Copyright (C) 2021 Open Source Robotics Foundation
 *
 * Licensed under the Apache License, Version 2.0 (the "License");
 * you may not use this file except in compliance with the License.
 * You may obtain a copy of the License at
 *
 *     http://www.apache.org/licenses/LICENSE-2.0
 *
 * Unless required by applicable law or agreed to in writing, software
 * distributed under the License is distributed on an "AS IS" BASIS,
 * WITHOUT WARRANTIES OR CONDITIONS OF ANY KIND, either express or implied.
 * See the License for the specific language governing permissions and
 * limitations under the License.
 *
*/

#include "sdf_usd_parser/sensor.hh"

#include <string>

#include <pxr/base/gf/vec2f.h>
#include <pxr/base/tf/token.h>
#include <pxr/usd/sdf/path.h>
#include <pxr/usd/sdf/types.h>
#include <pxr/usd/usd/prim.h>
#include <pxr/usd/usd/stage.h>
#include <pxr/usd/usdGeom/camera.h>
#include <pxr/usd/usdGeom/cube.h>
#include <pxr/usd/usdGeom/xform.h>

#include "sdf/Camera.hh"
#include "sdf/Lidar.hh"
#include "sdf/Sensor.hh"
#include "sdf_usd_parser/utils.hh"

namespace usd
{
  bool ParseSdfCameraSensor(const sdf::Sensor &_sensor, pxr::UsdStageRefPtr &_stage,
      const pxr::SdfPath &_path)
  {
    auto usdCamera = pxr::UsdGeomCamera::Define(_stage, _path);

    auto sdfCamera = _sensor.CameraSensor();

    // TODO(adlarkin) check units to make sure they match (no documented units for SDF)
    usdCamera.CreateFocalLengthAttr().Set(
        static_cast<float>(sdfCamera->LensFocalLength() * 10));
    usdCamera.CreateClippingRangeAttr().Set(pxr::GfVec2f(
          static_cast<float>(sdfCamera->NearClip()),
          static_cast<float>(sdfCamera->FarClip())));

    usdCamera.CreateHorizontalApertureAttr().Set(
      static_cast<float>(sdfCamera->HorizontalFov().Degree()));

    // TODO(adlarkin) Do I need to handle the following in USD
    // (I don't think there's an SDF equivalent):
    //  * horizontal and vertical aperture (there's also an offset for these)

    return true;
  }

  bool ParseSdfLidarSensor(const sdf::Sensor &_sensor, pxr::UsdStageRefPtr &_stage,
      const pxr::SdfPath &_path)
  {
    pxr::UsdGeomXform::Define(_stage, _path);
    auto lidarPrim = _stage->GetPrimAtPath(_path);

    auto sdfLidar = _sensor.LidarSensor();

    lidarPrim.SetTypeName(pxr::TfToken("Lidar"));
    lidarPrim.CreateAttribute(pxr::TfToken("minRange"),
        pxr::SdfValueTypeNames->Float, false).Set(
          static_cast<float>(sdfLidar->RangeMin()));
    lidarPrim.CreateAttribute(pxr::TfToken("maxRange"),
        pxr::SdfValueTypeNames->Float, false).Set(
          static_cast<float>(sdfLidar->RangeMax()));
    const auto horizontalFov = sdfLidar->HorizontalScanMaxAngle() -
      sdfLidar->HorizontalScanMinAngle();
    // TODO(adlarkin) double check if these FOV calculations are correct
    lidarPrim.CreateAttribute(pxr::TfToken("horizontalFov"),
        pxr::SdfValueTypeNames->Float, false).Set(
          static_cast<float>(horizontalFov.Degree()));
    const auto verticalFov = sdfLidar->VerticalScanMaxAngle() -
      sdfLidar->VerticalScanMinAngle();
    lidarPrim.CreateAttribute(pxr::TfToken("verticalFov"),
        pxr::SdfValueTypeNames->Float, false).Set(
          static_cast<float>(verticalFov.Degree()));
    lidarPrim.CreateAttribute(pxr::TfToken("horizontalResolution"),
        pxr::SdfValueTypeNames->Float, false).Set(
          static_cast<float>(sdfLidar->HorizontalScanResolution()));
    lidarPrim.CreateAttribute(pxr::TfToken("verticalResolution"),
        pxr::SdfValueTypeNames->Float, false).Set(
          static_cast<float>(sdfLidar->VerticalScanResolution()));

    // TODO(adlarkin) incorporate SDF lidar's horizontal/samples and
    // vertical/samples values somehow? There is a "rotationRate"
    // attribute for the USD sensor, I wonder if these are all related somehow

    return true;
  }

  bool ParseSdfImuSensor(const sdf::Sensor &/*_sensor*/, pxr::UsdStageRefPtr &_stage,
      pxr::SdfPath &_path)
  {
    // for now, IMUs are defined as a cube geometry named "imu"
    // (there will be an IMU schema released upstream in the future).
    // It should be noted that the Carter robot example from isaac sim sample
    // assets has its IMU prim labeled with a "kind = model", but
    // https://graphics.pixar.com/usd/release/glossary.html#usdglossary-kind
    // says, “'model' is considered an abstract type and should not be assigned as
    // any prim’s kind." So, "kind = model" is not applied to the IMU prim here.
    // TODO(adlarkin) update this code when an IMU schema is released
    _path = _path.ReplaceName(pxr::TfToken("imu"));
    pxr::UsdGeomCube::Define(_stage, pxr::SdfPath(_path));

    return true;
  }

  bool ParseSdfSensor(const sdf::Sensor &_sensor, pxr::UsdStageRefPtr &_stage,
      const std::string &_path)
  {
    pxr::SdfPath sdfSensorPath(_path);

    bool typeParsed = false;
    switch (_sensor.Type())
    {
      case sdf::SensorType::CAMERA:
        typeParsed = ParseSdfCameraSensor(_sensor, _stage, sdfSensorPath);
        break;
      case sdf::SensorType::LIDAR:
      case sdf::SensorType::GPU_LIDAR:
        typeParsed = ParseSdfLidarSensor(_sensor, _stage, sdfSensorPath);
        break;
      case sdf::SensorType::IMU:
        typeParsed = ParseSdfImuSensor(_sensor, _stage, sdfSensorPath);
        break;
      case sdf::SensorType::CONTACT:
        // TODO(adlarkin) figure out how to convert contact sensor. I found the
        // following docs, but they seem to require isaac sim specific packages:
        //  https://docs.omniverse.nvidia.com/py/isaacsim/source/extensions/omni.isaac.contact_sensor/docs/index.html
      default:
        std::cerr << "Sensor type is either invalid or not supported\n";
    }

    if (typeParsed)
<<<<<<< HEAD
    {
      if (_sensor.Type() == sdf::SensorType::CAMERA)
      {
        ignition::math::Pose3d poseCamera(0, 0, 0, 1.57, 0, -1.57);
        usd::SetPose(poseCamera * _sensor.RawPose(), _stage, sdfSensorPath);
      }
      else
      {
        usd::SetPose(_sensor.RawPose(), _stage, sdfSensorPath);
      }
    }
=======
      usd::SetPose(usd::PoseWrtParent(_sensor), _stage, sdfSensorPath);
>>>>>>> b70ce48b

    return typeParsed;
  }
}<|MERGE_RESOLUTION|>--- conflicted
+++ resolved
@@ -144,22 +144,17 @@
     }
 
     if (typeParsed)
-<<<<<<< HEAD
     {
       if (_sensor.Type() == sdf::SensorType::CAMERA)
       {
         ignition::math::Pose3d poseCamera(0, 0, 0, 1.57, 0, -1.57);
-        usd::SetPose(poseCamera * _sensor.RawPose(), _stage, sdfSensorPath);
+        usd::SetPose(poseCamera * usd::PoseWrtParent(_sensor), _stage, sdfSensorPath);
       }
       else
       {
-        usd::SetPose(_sensor.RawPose(), _stage, sdfSensorPath);
+        usd::SetPose(usd::PoseWrtParent(_sensor), _stage, sdfSensorPath);
       }
     }
-=======
-      usd::SetPose(usd::PoseWrtParent(_sensor), _stage, sdfSensorPath);
->>>>>>> b70ce48b
-
     return typeParsed;
   }
 }