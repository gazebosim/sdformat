/*
 * Copyright (C) 2021 Open Source Robotics Foundation
 *
 * Licensed under the Apache License, Version 2.0 (the "License");
 * you may not use this file except in compliance with the License.
 * You may obtain a copy of the License at
 *
 *     http://www.apache.org/licenses/LICENSE-2.0
 *
 * Unless required by applicable law or agreed to in writing, software
 * distributed under the License is distributed on an "AS IS" BASIS,
 * WITHOUT WARRANTIES OR CONDITIONS OF ANY KIND, either express or implied.
 * See the License for the specific language governing permissions and
 * limitations under the License.
 *
*/

#include "sdf_usd_parser/link.hh"

#include <string>

#include <pxr/usd/sdf/path.h>
#include <pxr/usd/usd/stage.h>
#include <pxr/usd/usdGeom/xform.h>
#include <pxr/usd/usdPhysics/massAPI.h>
#include <pxr/usd/usdPhysics/rigidBodyAPI.h>

#include "sdf/Link.hh"
#include "sdf_usd_parser/light.hh"
#include "sdf_usd_parser/sensor.hh"
#include "sdf_usd_parser/utils.hh"
#include "sdf_usd_parser/visual.hh"

namespace usd
{
  bool ParseSdfLink(const sdf::Link &_link, pxr::UsdStageRefPtr &_stage,
      const std::string &_path, const bool _rigidBody,
      const std::string &_canonicalLink)
  {
    const pxr::SdfPath sdfLinkPath(_path);

    auto usdLinkXform = pxr::UsdGeomXform::Define(_stage, sdfLinkPath);
<<<<<<< HEAD
    if (_link.PoseRelativeTo().empty())
    {
      usd::SetPose(_link.RawPose(), _stage, sdfLinkPath);
    }
    else
    {
      auto linkSP = _link.SemanticPose();
      ignition::math::Pose3d pose;
      linkSP.Resolve(pose, _canonicalLink);
      usd::SetPose(pose, _stage, sdfLinkPath);
    }
=======
    usd::SetPose(usd::PoseWrtParent(_link), _stage, sdfLinkPath);
>>>>>>> 5fe9251f

    if (_rigidBody)
    {
      auto linkPrim = _stage->GetPrimAtPath(sdfLinkPath);
      if (!linkPrim)
      {
        std::cerr << "Internal error: unable to get prim at path ["
                  << _path << "], but a link prim should exist at this path\n";
        return false;
      }

      if (!pxr::UsdPhysicsRigidBodyAPI::Apply(linkPrim))
      {
        std::cerr << "Internal error: unable to mark link at path ["
                  << _path << "] as a rigid body\n";
        return false;
      }

      auto physicsRigidBodyAPI =
        pxr::UsdPhysicsRigidBodyAPI(linkPrim);
      if (!physicsRigidBodyAPI)
      {
        std::cerr << "Unable to attach mass properties to link ["
                  << _link.Name() << "]\n";
        return false;
      }

      auto massAPI =
        pxr::UsdPhysicsMassAPI::Apply(linkPrim);
      if (!massAPI)
      {
        std::cerr << "Unable to attach mass properties to link ["
                  << _link.Name() << "]\n";
        return false;
      }
      massAPI.CreateMassAttr().Set(
          static_cast<float>(_link.Inertial().MassMatrix().Mass()));

      auto diagonalInertial = _link.Inertial().MassMatrix().DiagonalMoments();
      massAPI.CreateDiagonalInertiaAttr().Set(pxr::GfVec3f(
        diagonalInertial[0], diagonalInertial[1], diagonalInertial[2]));

      auto centerOfMass = _link.Inertial().Pose();
      massAPI.CreateCenterOfMassAttr().Set(pxr::GfVec3f(
        centerOfMass.Pos().X(), centerOfMass.Pos().Y(), centerOfMass.Pos().Z()));
    }

    // TODO(adlarkin) finish parsing link. It will look something like this
    // (this does not cover all elements of a link that need to be parsed):
    //  * ParseSdfVisual
    //  * ParseSdfCollision

    // parse all of the link's visuals and convert them to USD
    for (uint64_t i = 0; i < _link.VisualCount(); ++i)
    {
      const auto visual = *(_link.VisualByIndex(i));
      const auto visualPath = std::string(_path + "/" + visual.Name());
      if (!ParseSdfVisual(visual, _stage, visualPath))
      {
        std::cerr << "Error parsing visual [" << visual.Name() << "]\n";
        return false;
      }
    }

    // convert the link's sensors
    for (uint64_t i = 0; i < _link.SensorCount(); ++i)
    {
      const auto sensor = *(_link.SensorByIndex(i));
      const auto sensorPath = std::string(_path + "/" + sensor.Name());
      if (!ParseSdfSensor(sensor, _stage, sensorPath))
      {
        std::cerr << "Error parsing sensor [" << sensor.Name() << "]\n";
        return false;
      }
    }

    // links can have lights attached to them
    for (uint64_t i = 0; i < _link.LightCount(); ++i)
    {
      const auto light = *(_link.LightByIndex(i));
      auto lightPath = std::string(_path + "/" + light.Name());
      if (!ParseSdfLight(light, _stage, lightPath))
      {
        std::cerr << "Error parsing light [" << light.Name() << "]\n";
        return false;
      }
    }

    return true;
  }
}<|MERGE_RESOLUTION|>--- conflicted
+++ resolved
@@ -40,21 +40,7 @@
     const pxr::SdfPath sdfLinkPath(_path);
 
     auto usdLinkXform = pxr::UsdGeomXform::Define(_stage, sdfLinkPath);
-<<<<<<< HEAD
-    if (_link.PoseRelativeTo().empty())
-    {
-      usd::SetPose(_link.RawPose(), _stage, sdfLinkPath);
-    }
-    else
-    {
-      auto linkSP = _link.SemanticPose();
-      ignition::math::Pose3d pose;
-      linkSP.Resolve(pose, _canonicalLink);
-      usd::SetPose(pose, _stage, sdfLinkPath);
-    }
-=======
     usd::SetPose(usd::PoseWrtParent(_link), _stage, sdfLinkPath);
->>>>>>> 5fe9251f
 
     if (_rigidBody)
     {
