--- conflicted
+++ resolved
@@ -51,12 +51,9 @@
                        "      --snap-tolerance arg          Used in conjunction with --snap-to-degrees, specifies the tolerance at which snapping\n" +
                        "                                    occurs. This value must be larger than 0, less than 360, and less than the defined\n" +
                        "                                    degrees value to snap to. If unspecified, its default value is 0.01.\n" +
-<<<<<<< HEAD
-                       "  --inertial-stats  arg             Prints moment of inertia, centre of mass, and total mass from a model sdf file.\n" +
-=======
+                       "      --inertial-stats  arg         Prints moment of inertia, centre of mass, and total mass from a model sdf file.\n" +
                        "      --precision arg               Set the output stream precision for floating point numbers. The arg must be a positive integer.\n" +
 
->>>>>>> a62137e0
                        COMMON_OPTIONS
             }
 
