--- conflicted
+++ resolved
@@ -38,23 +38,19 @@
                        "Utilities for SDF files.\n\n"\
                        "  ign sdf [options]\n\n"\
                        "Options:\n\n"\
-<<<<<<< HEAD
-                       "  -k [ --check ] arg                                 Check if an SDFormat file is valid.\n" +
-                       "  -d [ --describe ] [SPEC VERSION]                   Print the aggregated SDFormat spec description. Default version (@SDF_PROTOCOL_VERSION@).\n" +
-                       "  -g [ --graph ] <pose, frame> arg                   Print the PoseRelativeTo or FrameAttachedTo graph. (WARNING: This is for advanced\n" +
-                       "                                                     use only and the output may change without any promise of stability)\n" +
-                       "  -p [ --print ] arg                                 Print converted arg.\n" +
-                       "  --degrees                                          Only used in --print, where pose rotation angles are printed in degrees.\n" +
-                       "  --snap-to-degrees arg                              Only used in --print, to snap pose rotation angles to this specified interval in degrees. This value must be between larger than 0, less than or equal to 360, and larger than the defined snap tolerance.\n" +
-                       "  --snap-tolerance arg                               Only used in --print, in conjunction with --snap-to-degrees, specifies the tolerance at which snapping occurs. This value must be larger than 0, less than 360, and less than the defined degrees value to snap to. If unspecified, its default value is 0.01.\n" +
-=======
                        "  -k [ --check ] arg                Check if an SDFormat file is valid.\n" +
                        "  -d [ --describe ] [SPEC VERSION]  Print the aggregated SDFormat spec description. Default version (@SDF_PROTOCOL_VERSION@).\n" +
                        "  -g [ --graph ] <pose, frame> arg  Print the PoseRelativeTo or FrameAttachedTo graph. (WARNING: This is for advanced\n" +
                        "                                    use only and the output may change without any promise of stability)\n" +
                        "  -p [ --print ] arg                Print converted arg.\n" +
                        "      -i [ --preserve-includes ]    Preserve included tags when printing converted arg (does not preserve merge-includes).\n" +
->>>>>>> 826e7d62
+                       "      --degrees                     Only used in --print, where pose rotation angles are printed in degrees.\n" +
+                       "      --snap-to-degrees arg         Only used in --print, to snap pose rotation angles to this specified interval in\n" +
+                       "                                    degrees. This value must be between larger than 0, less than or equal to 360, and\n" +
+                       "                                    larger than the defined snap tolerance.\n" +
+                       "      --snap-tolerance arg          Only used in --print, in conjunction with --snap-to-degrees, specifies the tolerance at which snapping occurs. This value must be larger than 0, less than 360, and less\n" +
+                       "                                    than the defined degrees value to snap to. If unspecified, its default value is\n" +
+                       "                                    0.01.\n" +
                        COMMON_OPTIONS
             }
 
@@ -210,9 +206,11 @@
           Importer.extern 'int cmdDescribe(const char *)'
           exit(Importer.cmdDescribe(options['describe']))
         elsif options.key?('print')
-<<<<<<< HEAD
           snap_to_degrees = 0
-          if options.key?('snap_to_degrees')
+          if options['preserve_includes']
+            Importer.extern 'int cmdPrintPreserveIncludes(const char *)'
+            exit(Importer.cmdPrintPreserveIncludes(File.expand_path(options['print'])))
+          elsif options.key?('snap_to_degrees')
             if options['snap_to_degrees'] < options['snap_tolerance']
               puts "Rotation snapping tolerance must be larger than the snapping tolerance."
               exit(-1)
@@ -224,15 +222,6 @@
                                  options['degrees'],
                                  snap_to_degrees,
                                  options['snap_tolerance']))
-=======
-          if options['preserve_includes']
-            Importer.extern 'int cmdPrintPreserveIncludes(const char *)'
-            exit(Importer.cmdPrintPreserveIncludes(File.expand_path(options['print'])))
-          else
-            Importer.extern 'int cmdPrint(const char *)'
-            exit(Importer.cmdPrint(File.expand_path(options['print'])))
-          end
->>>>>>> 826e7d62
         elsif options.key?('graph')
           Importer.extern 'int cmdGraph(const char *, const char *)'
           exit(Importer.cmdGraph(options['graph'][:type], File.expand_path(ARGV[1])))
