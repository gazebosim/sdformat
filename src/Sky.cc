/*
 * Copyright 2020 Open Source Robotics Foundation
 *
 * Licensed under the Apache License, Version 2.0 (the "License");
 * you may not use this file except in compliance with the License.
 * You may obtain a copy of the License at
 *
 *     http://www.apache.org/licenses/LICENSE-2.0
 *
 * Unless required by applicable law or agreed to in writing, software
 * distributed under the License is distributed on an "AS IS" BASIS,
 * WITHOUT WARRANTIES OR CONDITIONS OF ANY KIND, either express or implied.
 * See the License for the specific language governing permissions and
 * limitations under the License.
 *
*/
#include "sdf/parser.hh"
#include "sdf/Sky.hh"
#include "Utils.hh"

using namespace sdf;

/// \brief Sky private data.
class sdf::Sky::Implementation
{
  /// \brief Time of day
  public: double time = 10.0;

  /// \brief Sunrise time
  public: double sunrise = 6.0;

  /// \brief Sunset time
  public: double sunset = 20.0;

  /// \brief Cloud speed
  public: double cloudSpeed = 0.6;

  /// \brief Cloud direction.
  public: gz::math::Angle cloudDirection;

  /// \brief Cloud humidity
  public: double cloudHumidity = 0.5;

  /// \brief Cloud mean size
  public: double cloudMeanSize = 0.5;

  /// \brief Cloud ambient color
  public: gz::math::Color cloudAmbient =
      gz::math::Color(0.8f, 0.8f, 0.8f);

  /// \brief Skybox texture URI
  public: std::string cubemapUri = "";

  /// \brief The SDF element pointer used during load.
  public: sdf::ElementPtr sdf;
};

/////////////////////////////////////////////////
Sky::Sky()
  : dataPtr(gz::utils::MakeImpl<Implementation>())
{
}

/////////////////////////////////////////////////
double Sky::Time() const
{
  return this->dataPtr->time;
}

/////////////////////////////////////////////////
void Sky::SetTime(double _time)
{
  this->dataPtr->time = _time;
}

/////////////////////////////////////////////////
double Sky::Sunrise() const
{
  return this->dataPtr->sunrise;
}

/////////////////////////////////////////////////
void Sky::SetSunrise(double _sunrise)
{
  this->dataPtr->sunrise = _sunrise;
}

/////////////////////////////////////////////////
double Sky::Sunset() const
{
  return this->dataPtr->sunset;
}

/////////////////////////////////////////////////
void Sky::SetSunset(double _sunset)
{
  this->dataPtr->sunset = _sunset;
}

/////////////////////////////////////////////////
double Sky::CloudSpeed() const
{
  return this->dataPtr->cloudSpeed;
}

/////////////////////////////////////////////////
void Sky::SetCloudSpeed(double _speed)
{
  this->dataPtr->cloudSpeed = _speed;
}

/////////////////////////////////////////////////
gz::math::Angle Sky::CloudDirection() const
{
  return this->dataPtr->cloudDirection;
}

/////////////////////////////////////////////////
void Sky::SetCloudDirection(const gz::math::Angle &_angle)
{
  this->dataPtr->cloudDirection = _angle;
}

/////////////////////////////////////////////////
double Sky::CloudHumidity() const
{
  return this->dataPtr->cloudHumidity;
}

/////////////////////////////////////////////////
void Sky::SetCloudHumidity(double _humidity)
{
  this->dataPtr->cloudHumidity = _humidity;
}

/////////////////////////////////////////////////
double Sky::CloudMeanSize() const
{
  return this->dataPtr->cloudMeanSize;
}

/////////////////////////////////////////////////
void Sky::SetCloudMeanSize(double _size)
{
  this->dataPtr->cloudMeanSize = _size;
}

/////////////////////////////////////////////////
gz::math::Color Sky::CloudAmbient() const
{
  return this->dataPtr->cloudAmbient;
}

/////////////////////////////////////////////////
void Sky::SetCloudAmbient(const gz::math::Color &_ambient)
{
  this->dataPtr->cloudAmbient = _ambient;
}

//////////////////////////////////////////////////
const std::string &Sky::CubemapUri() const
{
  return this->dataPtr->cubemapUri;
}

//////////////////////////////////////////////////
void Sky::SetCubemapUri(const std::string &_uri)
{
  this->dataPtr->cubemapUri = _uri;
}

/////////////////////////////////////////////////
Errors Sky::Load(ElementPtr _sdf)
{
  return this->Load(_sdf, ParserConfig::GlobalConfig());
}

/////////////////////////////////////////////////
Errors Sky::Load(ElementPtr _sdf, const ParserConfig &_config)
{
  Errors errors;

  this->dataPtr->sdf = _sdf;

  // Check that the provided SDF element is a <sky> element.
  // This is an error that cannot be recovered, so return an error.
  if (_sdf->GetName() != "sky")
  {
    errors.push_back({ErrorCode::ELEMENT_INCORRECT_TYPE,
        "Attempting to load a Sky, but the provided SDF element is not a "
        "<sky>."});
    return errors;
  }

  this->dataPtr->time = _sdf->Get<double>(
      errors, "time", this->dataPtr->time).first;
  this->dataPtr->sunrise =
      _sdf->Get<double>(errors, "sunrise", this->dataPtr->sunrise).first;
  this->dataPtr->sunset =
<<<<<<< HEAD
      _sdf->Get<double>(errors, "sunset", this->dataPtr->sunset).first;
  this->dataPtr->cubemapUri = _sdf->Get<std::string>(
      errors, "cubemap_uri", this->dataPtr->cubemapUri).first;
=======
      _sdf->Get<double>("sunset", this->dataPtr->sunset).first;

  if (_sdf->HasElement("cubemap_uri"))
  {
    this->dataPtr->cubemapUri = resolveURI(
      _sdf->Get<std::string>("cubemap_uri", "").first,
      _config, errors);
  }
>>>>>>> 131750f0

  if ( _sdf->HasElement("clouds"))
  {
    sdf::ElementPtr cloudElem = _sdf->GetElement("clouds", errors);
    this->dataPtr->cloudSpeed = cloudElem->Get<double>(
        errors, "speed", this->dataPtr->cloudSpeed).first;
    this->dataPtr->cloudDirection =
        cloudElem->Get<gz::math::Angle>(errors, "direction",
        this->dataPtr->cloudDirection).first;
    this->dataPtr->cloudHumidity = cloudElem->Get<double>(
        errors, "humidity", this->dataPtr->cloudHumidity).first;
    this->dataPtr->cloudMeanSize = cloudElem->Get<double>(
        errors, "mean_size", this->dataPtr->cloudMeanSize).first;
    this->dataPtr->cloudAmbient = cloudElem->Get<gz::math::Color>(
        errors, "ambient", this->dataPtr->cloudAmbient).first;
  }

  return errors;
}

/////////////////////////////////////////////////
sdf::ElementPtr Sky::Element() const
{
  return this->dataPtr->sdf;
}

/////////////////////////////////////////////////
sdf::ElementPtr Sky::ToElement() const
{
  sdf::Errors errors;
  auto result = this->ToElement(errors);
  sdf::throwOrPrintErrors(errors);
  return result;
}

/////////////////////////////////////////////////
sdf::ElementPtr Sky::ToElement(sdf::Errors &_errors) const
{
  sdf::ElementPtr sceneElem(new sdf::Element);
  sdf::initFile("scene.sdf", sceneElem);
  sdf::ElementPtr elem = sceneElem->GetElement("sky", _errors);

  elem->GetElement("time", _errors)->Set(this->Time(), _errors);
  elem->GetElement("sunrise", _errors)->Set(this->Sunrise(), _errors);
  elem->GetElement("sunset", _errors)->Set(this->Sunset(), _errors);
  elem->GetElement("cubemap_uri", _errors)->Set(this->CubemapUri(), _errors);

  sdf::ElementPtr cloudElem = elem->GetElement("clouds", _errors);
  cloudElem->GetElement("speed", _errors)->Set(this->CloudSpeed(), _errors);
  cloudElem->GetElement("direction", _errors)->Set(
      this->CloudDirection().Radian(), _errors);
  cloudElem->GetElement("humidity", _errors)->Set(
      this->CloudHumidity(), _errors);
  cloudElem->GetElement("mean_size", _errors)->Set(
      this->CloudMeanSize(), _errors);
  cloudElem->GetElement("ambient", _errors)->Set(
      this->CloudAmbient(), _errors);

  return elem;
}<|MERGE_RESOLUTION|>--- conflicted
+++ resolved
@@ -197,20 +197,14 @@
   this->dataPtr->sunrise =
       _sdf->Get<double>(errors, "sunrise", this->dataPtr->sunrise).first;
   this->dataPtr->sunset =
-<<<<<<< HEAD
       _sdf->Get<double>(errors, "sunset", this->dataPtr->sunset).first;
-  this->dataPtr->cubemapUri = _sdf->Get<std::string>(
-      errors, "cubemap_uri", this->dataPtr->cubemapUri).first;
-=======
-      _sdf->Get<double>("sunset", this->dataPtr->sunset).first;
 
   if (_sdf->HasElement("cubemap_uri"))
   {
     this->dataPtr->cubemapUri = resolveURI(
-      _sdf->Get<std::string>("cubemap_uri", "").first,
+      _sdf->Get<std::string>(errors, "cubemap_uri", "").first,
       _config, errors);
   }
->>>>>>> 131750f0
 
   if ( _sdf->HasElement("clouds"))
   {
@@ -253,21 +247,21 @@
   sdf::initFile("scene.sdf", sceneElem);
   sdf::ElementPtr elem = sceneElem->GetElement("sky", _errors);
 
-  elem->GetElement("time", _errors)->Set(this->Time(), _errors);
-  elem->GetElement("sunrise", _errors)->Set(this->Sunrise(), _errors);
-  elem->GetElement("sunset", _errors)->Set(this->Sunset(), _errors);
-  elem->GetElement("cubemap_uri", _errors)->Set(this->CubemapUri(), _errors);
+  elem->GetElement("time", _errors)->Set(_errors, this->Time());
+  elem->GetElement("sunrise", _errors)->Set(_errors, this->Sunrise());
+  elem->GetElement("sunset", _errors)->Set(_errors, this->Sunset());
+  elem->GetElement("cubemap_uri", _errors)->Set(_errors, this->CubemapUri());
 
   sdf::ElementPtr cloudElem = elem->GetElement("clouds", _errors);
-  cloudElem->GetElement("speed", _errors)->Set(this->CloudSpeed(), _errors);
+  cloudElem->GetElement("speed", _errors)->Set(_errors, this->CloudSpeed());
   cloudElem->GetElement("direction", _errors)->Set(
-      this->CloudDirection().Radian(), _errors);
+      _errors, this->CloudDirection().Radian());
   cloudElem->GetElement("humidity", _errors)->Set(
-      this->CloudHumidity(), _errors);
+      _errors, this->CloudHumidity());
   cloudElem->GetElement("mean_size", _errors)->Set(
-      this->CloudMeanSize(), _errors);
+      _errors, this->CloudMeanSize());
   cloudElem->GetElement("ambient", _errors)->Set(
-      this->CloudAmbient(), _errors);
+      _errors, this->CloudAmbient());
 
   return elem;
 }