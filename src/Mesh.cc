--- conflicted
+++ resolved
@@ -14,16 +14,11 @@
  * limitations under the License.
  *
 */
-<<<<<<< HEAD
-
+#include <filesystem>
 #include <optional>
 
 #include <gz/math/Inertial.hh>
 #include "sdf/CustomInertiaCalcProperties.hh"
-=======
-#include <filesystem>
-
->>>>>>> 2246db8d
 #include "sdf/parser.hh"
 #include "sdf/Mesh.hh"
 #include "sdf/Element.hh"
