--- conflicted
+++ resolved
@@ -74,16 +74,14 @@
   // on the pose element value.
   return posePair.second;
 }
-<<<<<<< HEAD
 
 /////////////////////////////////////////////////
-double sdf::infiniteIfNegative(const double _value)
+double infiniteIfNegative(const double _value)
 {
   if (_value < 0.0)
     return std::numeric_limits<double>::infinity();
 
   return _value;
-=======
 }
->>>>>>> f13dffe0
+}
 }