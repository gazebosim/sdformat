/*
 * Copyright 2019 Open Source Robotics Foundation
 *
 * Licensed under the Apache License, Version 2.0 (the "License");
 * you may not use this file except in compliance with the License.
 * You may obtain a copy of the License at
 *
 *     http://www.apache.org/licenses/LICENSE-2.0
 *
 * Unless required by applicable law or agreed to in writing, software
 * distributed under the License is distributed on an "AS IS" BASIS,
 * WITHOUT WARRANTIES OR CONDITIONS OF ANY KIND, either express or implied.
 * See the License for the specific language governing permissions and
 * limitations under the License.
 *
*/
#include <algorithm>
#include <string>
#include <utility>
#include <vector>

#include "sdf/Element.hh"
#include "sdf/Error.hh"
#include "sdf/Frame.hh"
#include "sdf/Joint.hh"
#include "sdf/Link.hh"
#include "sdf/Model.hh"
#include "sdf/Types.hh"
#include "sdf/World.hh"

#include "FrameSemantics.hh"
#include "ScopedGraph.hh"

namespace sdf
{
inline namespace SDF_VERSION_NAMESPACE {

void printGraph(const ScopedGraph<PoseRelativeToGraph> &_graph)
{
  std::cout << _graph.Graph() << std::endl;
}
void printGraph(const ScopedGraph<FrameAttachedToGraph> &_graph)
{
  std::cout << _graph.Graph() << std::endl;
}

// The following two functions were originally submitted to ign-math,
// but were not accepted as they were not generic enough.
// For now, they will be kept here.
// https://osrf-migration.github.io/ignition-gh-pages/#!/ignitionrobotics/ign-math/pull-requests/333

/// \brief Starting from a given vertex in a directed graph, traverse edges
/// in reverse direction to find a source vertex (has only outgoing edges).
/// This function returns a NullVertex if a graph cycle is detected or
/// if a vertex with multiple incoming edges is found.
/// Otherwise, this function returns the first source Vertex that is found.
/// It also returns the sequence of edges leading to the source vertex.
/// \param[in] _graph A directed graph.
/// \param[in] _id VertexId of the starting vertex.
/// \return A source vertex paired with a vector of the edges leading the
/// source to the starting vertex, or a NullVertex paired with an empty
/// vector if a cycle or vertex with multiple incoming edges are detected.
template <typename T>
std::pair<const typename ScopedGraph<T>::Vertex &,
    std::vector<typename ScopedGraph<T>::Edge>>
FindSourceVertex(const ScopedGraph<T> &_graph,
    const ignition::math::graph::VertexId _id, Errors &_errors)
{
  using DirectedEdge = typename ScopedGraph<T>::Edge;
  using Vertex = typename ScopedGraph<T>::Vertex;
  using VertexId = ignition::math::graph::VertexId;
  using EdgesType = std::vector<DirectedEdge>;
  using PairType = std::pair<const Vertex &, EdgesType>;
  EdgesType edges;
  std::reference_wrapper<const Vertex> vertex(_graph.Graph().VertexFromId(_id));
  if (!vertex.get().Valid())
  {
    _errors.push_back({ErrorCode::POSE_RELATIVE_TO_INVALID,
        "Unable to resolve pose, invalid vertex[" + std::to_string(_id) + "] "
        "in PoseRelativeToGraph."});
    return PairType(Vertex::NullVertex, EdgesType());
  }

  std::set<VertexId> visited;
  visited.insert(vertex.get().Id());

  auto incidentsTo = _graph.Graph().IncidentsTo(vertex);
  while (!incidentsTo.empty())
  {
    if (incidentsTo.size() != 1)
    {
      _errors.push_back({ErrorCode::POSE_RELATIVE_TO_GRAPH_ERROR,
          "PoseRelativeToGraph error: multiple incoming edges to "
          "current vertex [" + vertex.get().Name() + "]."});
      return PairType(Vertex::NullVertex, EdgesType());
    }
    auto const &edge = incidentsTo.begin()->second;
    vertex = _graph.Graph().VertexFromId(edge.get().Vertices().first);
    edges.push_back(edge);
    if (visited.count(vertex.get().Id()))
    {
      _errors.push_back({ErrorCode::POSE_RELATIVE_TO_CYCLE,
          "PoseRelativeToGraph cycle detected, already visited vertex [" +
          vertex.get().Name() + "]."});
      return PairType(Vertex::NullVertex, EdgesType());
    }
    if (vertex.get().Id() == _graph.ScopeVertexId())
    {
      // This is the source.
      break;
    }
    visited.insert(vertex.get().Id());
    incidentsTo = _graph.Graph().IncidentsTo(vertex);
  }
  if (vertex.get().Id() != _graph.ScopeVertexId())
  {
    // Error, the root vertex is not the same as the the source
    return PairType(Vertex::NullVertex, EdgesType());
  }

  return PairType(vertex, edges);
}

/// \brief Starting from a given vertex in a directed graph, follow edges
/// to find a sink vertex (has only incoming edges).
/// This function returns a NullVertex if a graph cycle is detected or
/// if a vertex with multiple outgoing edges is found.
/// Otherwise, this function returns the first sink Vertex that is found.
/// It also returns the sequence of edges leading to the sink vertex.
/// \param[in] _graph A directed graph.
/// \param[in] _id VertexId of the starting vertex.
/// \return A sink vertex paired with a vector of the edges leading the
/// sink to the starting vertex, or a NullVertex paired with an empty
/// vector if a cycle or vertex with multiple outgoing edges are detected.
template<typename T>
std::pair<const typename ScopedGraph<T>::Vertex &,
    std::vector<typename ScopedGraph<T>::Edge>>
FindSinkVertex(
    const ScopedGraph<T> &_graph,
    const ignition::math::graph::VertexId _id,
    Errors &_errors)
{

  using DirectedEdge = typename ScopedGraph<T>::Edge;
  using Vertex = typename ScopedGraph<T>::Vertex;
  using VertexId = ignition::math::graph::VertexId;
  using EdgesType = std::vector<DirectedEdge>;
  using PairType = std::pair<const Vertex &, EdgesType>;
  EdgesType edges;
  std::reference_wrapper<const Vertex> vertex(_graph.Graph().VertexFromId(_id));
  if (!vertex.get().Valid())
  {
    _errors.push_back({ErrorCode::FRAME_ATTACHED_TO_INVALID,
        "Invalid vertex[" + std::to_string(_id) + "] "
        "in FrameAttachedToGraph."});
    return PairType(Vertex::NullVertex, EdgesType());
  }

  std::set<VertexId> visited;
  visited.insert(vertex.get().Id());

  auto incidentsFrom = _graph.Graph().IncidentsFrom(vertex);
  while (!incidentsFrom.empty())
  {
    if (incidentsFrom.size() != 1)
    {
      _errors.push_back({ErrorCode::FRAME_ATTACHED_TO_GRAPH_ERROR,
          "FrameAttachedToGraph error: multiple outgoing edges from "
          "current vertex [" + vertex.get().Name() + "]."});
      return PairType(Vertex::NullVertex, EdgesType());
    }
    auto const &edge = incidentsFrom.begin()->second;
    vertex = _graph.Graph().VertexFromId(edge.get().Vertices().second);
    edges.push_back(edge);
    if (visited.count(vertex.get().Id()))
    {
      _errors.push_back({ErrorCode::FRAME_ATTACHED_TO_CYCLE,
          "FrameAttachedToGraph cycle detected, already visited vertex [" +
          vertex.get().Name() + "]."});
      return PairType(Vertex::NullVertex, EdgesType());
    }
    visited.insert(vertex.get().Id());
    incidentsFrom = _graph.Graph().IncidentsFrom(vertex);
  }

  return PairType(vertex, edges);
}

/////////////////////////////////////////////////
std::pair<const Link *, std::string>
    modelCanonicalLinkAndRelativeName(const Model *_model)
{
  if (nullptr == _model)
  {
    return std::make_pair(nullptr, "");
  }
  return _model->CanonicalLinkAndRelativeName();
}

/////////////////////////////////////////////////
Errors buildFrameAttachedToGraph(
            ScopedGraph<FrameAttachedToGraph> &_out, const Model *_model)
{
  Errors errors;

  if (_model->Static())
    return errors;

  // add implicit model frame vertex first
  const std::string scopeName = "__model__";
  _out.SetScopeName(scopeName);
  auto modelFrameId =
      _out.AddScopeVertex(_model->Name(), scopeName, sdf::FrameType::MODEL)
          .Id();

  if (!_model)
  {
    errors.push_back({ErrorCode::ELEMENT_INVALID,
        "Invalid sdf::Model pointer."});
    return errors;
  }
  else if (!_model->Element())
  {
    errors.push_back({ErrorCode::ELEMENT_INVALID,
        "Invalid model element in sdf::Model."});
    return errors;
  }
  else if (_model->LinkCount() < 1 && _model->ModelCount() < 1)
  {
    errors.push_back({ErrorCode::MODEL_WITHOUT_LINK,
                     "A model must have at least one link."});
    return errors;
  }

<<<<<<< HEAD
  // TODO (addisu) Handle finding the canonical link in a nested model.
  // TODO (addisu) Handle models with no links
  // identify canonical link
  const sdf::Link *canonicalLink = nullptr;
  if (_model->CanonicalLinkName().empty())
  {
    canonicalLink = _model->LinkByIndex(0);
  }
  else
  {
    canonicalLink = _model->LinkByName(_model->CanonicalLinkName());
  }
=======
  // identify canonical link, which may be nested
  auto canonicalLinkAndName = modelCanonicalLinkAndRelativeName(_model);
  const sdf::Link *canonicalLink = canonicalLinkAndName.first;
  const std::string canonicalLinkName = canonicalLinkAndName.second;
>>>>>>> 6659e833
  if (nullptr == canonicalLink)
  {
    if (canonicalLinkName.empty())
    {
      errors.push_back({ErrorCode::MODEL_WITHOUT_LINK,
                       "A model must have at least one link."});
    }
    else
    {
      errors.push_back({ErrorCode::MODEL_CANONICAL_LINK_INVALID,
        "canonical_link with name[" + canonicalLinkName +
        "] not found in model with name[" + _model->Name() + "]."});
    }
    // return early
    return errors;
  }

  // Identify if the canonical link is in a nested model.
  if (_model->LinkByName(canonicalLink->Name()) != canonicalLink)
  {
    // The canonical link is nested, so its vertex should be added
    // here with an edge from __model__.
    // The nested canonical link name should be a nested name
    // relative to _model, delimited by "::".
    auto linkId =
        _out.graph.AddVertex(canonicalLinkName, sdf::FrameType::LINK).Id();
    _out.map[canonicalLinkName] = linkId;
    _out.graph.AddEdge({modelFrameId, linkId}, true);
  }

  // add link vertices
  for (uint64_t l = 0; l < _model->LinkCount(); ++l)
  {
    auto link = _model->LinkByIndex(l);
    if (_out.Count(link->Name()) > 0)
    {
      errors.push_back({ErrorCode::DUPLICATE_NAME,
          "Link with non-unique name [" + link->Name() +
          "] detected in model with name [" + _model->Name() +
          "]."});
      continue;
    }
    auto linkId =
        _out.AddVertex(link->Name(), sdf::FrameType::LINK).Id();

    // add edge from implicit model frame vertex to canonical link
    if (link == canonicalLink)
    {
      _out.AddEdge({modelFrameId, linkId}, true);
    }
  }

  // add joint vertices
  for (uint64_t j = 0; j < _model->JointCount(); ++j)
  {
    auto joint = _model->JointByIndex(j);
    if (_out.Count(joint->Name()) > 0)
    {
      errors.push_back({ErrorCode::DUPLICATE_NAME,
          "Joint with non-unique name [" + joint->Name() +
          "] detected in model with name [" + _model->Name() +
          "]."});
      continue;
    }
    _out.AddVertex(joint->Name(), sdf::FrameType::JOINT).Id();
  }

  // add frame vertices
  for (uint64_t f = 0; f < _model->FrameCount(); ++f)
  {
    auto frame = _model->FrameByIndex(f);
    if (_out.Count(frame->Name()) > 0)
    {
      errors.push_back({ErrorCode::DUPLICATE_NAME,
          "Frame with non-unique name [" + frame->Name() +
          "] detected in model with name [" + _model->Name() +
          "]."});
      continue;
    }
    _out.AddVertex(frame->Name(), sdf::FrameType::FRAME).Id();
  }

  // add nested model vertices
  for (uint64_t m = 0; m < _model->ModelCount(); ++m)
  {
    auto nestedModel = _model->ModelByIndex(m);
    if (_out.Count(nestedModel->Name()) > 0)
    {
      errors.push_back({ErrorCode::DUPLICATE_NAME,
          "Nested model with non-unique name [" + nestedModel->Name() +
          "] detected in model with name [" + _model->Name() +
          "]."});
      continue;
    }
    _out.AddVertex(nestedModel->Name(), sdf::FrameType::MODEL).Id();
    ScopedGraph<sdf::FrameAttachedToGraph>childGraph = _out;
    buildFrameAttachedToGraph(childGraph, nestedModel);
  }

  // add edges from joint to child frames
  for (uint64_t j = 0; j < _model->JointCount(); ++j)
  {
    auto joint = _model->JointByIndex(j);
    auto jointId = _out.VertexIdByName(joint->Name());
    auto childFrameName = joint->ChildLinkName();
    if (_out.Count(childFrameName) != 1)
    {
      errors.push_back({ErrorCode::JOINT_CHILD_LINK_INVALID,
        "Child frame with name[" + childFrameName +
        "] specified by joint with name[" + joint->Name() +
        "] not found in model with name[" + _model->Name() + "]."});
      continue;
    }
    auto childFrameId = _out.VertexIdByName(childFrameName);
    _out.AddEdge({jointId, childFrameId}, true);
  }

  // add model edges to their corresponding vertices in the model scope
  for (uint64_t m = 0; m < _model->ModelCount(); ++m)
  {
    auto model = _model->ModelByIndex(m);
    auto modelId = _out.VertexIdByName(model->Name());
    auto modelIdChildScope = _out.VertexIdByName(model->Name() + "::__model__");
    if (modelIdChildScope != ignition::math::graph::kNullId)
    {
      _out.AddEdge({modelId, modelIdChildScope}, true);
    }
  }

  // add frame edges
  for (uint64_t f = 0; f < _model->FrameCount(); ++f)
  {
    auto frame = _model->FrameByIndex(f);
    auto frameId = _out.VertexIdByName(frame->Name());
    // look for vertex in graph that matches attached_to value
    std::string attachedTo = frame->AttachedTo();
    if (attachedTo.empty())
    {
      // if the attached-to name is empty, use the scope name
      attachedTo = scopeName;
    }
    if (_out.Count(attachedTo) != 1)
    {
      errors.push_back({ErrorCode::FRAME_ATTACHED_TO_INVALID,
          "attached_to name[" + attachedTo +
          "] specified by frame with name[" + frame->Name() +
          "] does not match a nested model, link, joint, or frame name "
          "in model with name[" + _model->Name() + "]."});
      continue;
    }
    auto attachedToId = _out.VertexIdByName(attachedTo);
    bool edgeData = true;
    if (frame->Name() == frame->AttachedTo())
    {
      // set edgeData to false if attaches to itself, since this is invalid
      edgeData = false;
      errors.push_back({ErrorCode::FRAME_ATTACHED_TO_CYCLE,
          "attached_to name[" + attachedTo +
          "] is identical to frame name[" + frame->Name() +
          "], causing a graph cycle "
          "in model with name[" + _model->Name() + "]."});
    }
    _out.AddEdge({frameId, attachedToId}, edgeData);
  }

  // std::cout << "Model FrameAttachedToGraph\n" << _out.Graph() << std::endl;
  return errors;
}

/////////////////////////////////////////////////
Errors buildFrameAttachedToGraph(
            ScopedGraph<FrameAttachedToGraph> &_out, const World *_world)
{
  Errors errors;

  // add implicit world frame vertex first
  const std::string scopeName = "world";
  _out.SetScopeName(scopeName);
  _out.AddScopeVertex("", scopeName, sdf::FrameType::WORLD).Id();

  if (!_world)
  {
    errors.push_back({ErrorCode::ELEMENT_INVALID,
        "Invalid sdf::World pointer."});
    return errors;
  }
  else if (!_world->Element())
  {
    errors.push_back({ErrorCode::ELEMENT_INVALID,
        "Invalid world element in sdf::World."});
    return errors;
  }

  // add model vertices
  for (uint64_t m = 0; m < _world->ModelCount(); ++m)
  {
    auto model = _world->ModelByIndex(m);
    if (_out.Count(model->Name()) > 0)
    {
      errors.push_back({ErrorCode::DUPLICATE_NAME,
          "Model with non-unique name [" + model->Name() +
          "] detected in world with name [" + _world->Name() +
          "]."});
      continue;
    }
    _out.AddVertex(model->Name(), sdf::FrameType::MODEL).Id();
    ScopedGraph<sdf::FrameAttachedToGraph>childGraph = _out;
    buildFrameAttachedToGraph(childGraph, model);
  }

  // add frame vertices
  for (uint64_t f = 0; f < _world->FrameCount(); ++f)
  {
    auto frame = _world->FrameByIndex(f);
    if (_out.Count(frame->Name()) > 0)
    {
      errors.push_back({ErrorCode::DUPLICATE_NAME,
          "Frame with non-unique name [" + frame->Name() +
          "] detected in world with name [" + _world->Name() +
          "]."});
      continue;
    }
    _out.AddVertex(frame->Name(), sdf::FrameType::FRAME).Id();
  }

  // add model edges to their corresponding vertices in the model scope
  for (uint64_t m = 0; m < _world->ModelCount(); ++m)
  {
    auto model = _world->ModelByIndex(m);
    auto modelId = _out.VertexIdByName(model->Name());
    auto modelIdChildScope = _out.VertexIdByName(model->Name() + "::__model__");
    if (modelIdChildScope != ignition::math::graph::kNullId)
    {
      _out.AddEdge({modelId, modelIdChildScope}, true);
    }
  }

  // add frame edges
  for (uint64_t f = 0; f < _world->FrameCount(); ++f)
  {
    auto frame = _world->FrameByIndex(f);
    auto frameId = _out.VertexIdByName(frame->Name());
    // look for vertex in graph that matches attached_to value
    std::string attachedTo = frame->AttachedTo();
    if (attachedTo.empty())
    {
      // if the attached-to name is empty, use the scope name
      attachedTo = scopeName;
      if (_out.Count(scopeName) != 1)
      {
        errors.push_back({ErrorCode::FRAME_ATTACHED_TO_GRAPH_ERROR,
                         "FrameAttachedToGraph error: scope frame[" +
                         scopeName + "] not found in map."});
        continue;
      }
    }
    if (_out.Count(attachedTo) != 1)
    {
      errors.push_back({ErrorCode::FRAME_ATTACHED_TO_INVALID,
          "attached_to name[" + attachedTo +
          "] specified by frame with name[" + frame->Name() +
          "] does not match a model or frame name "
          "in world with name[" + _world->Name() + "]."});
      continue;
    }
    auto attachedToId = _out.VertexIdByName(attachedTo);
    bool edgeData = true;
    if (frame->Name() == frame->AttachedTo())
    {
      // set edgeData to false if attaches to itself, since this is invalid
      edgeData = false;
      errors.push_back({ErrorCode::FRAME_ATTACHED_TO_CYCLE,
          "attached_to name[" + attachedTo +
          "] is identical to frame name[" + frame->Name() +
          "], causing a graph cycle "
          "in world with name[" + _world->Name() + "]."});
    }
    _out.AddEdge({frameId, attachedToId}, edgeData);
  }

  // std::cout << "World FrameAttachedToGraph\n" << _out.Graph() << std::endl;
  return errors;
}

/////////////////////////////////////////////////
Errors buildPoseRelativeToGraph(
            ScopedGraph<PoseRelativeToGraph> &_out, const Model *_model)
{
  Errors errors;

  if (!_model)
  {
    errors.push_back({ErrorCode::ELEMENT_INVALID,
        "Invalid sdf::Model pointer."});
    return errors;
  }
  else if (!_model->Element())
  {
    errors.push_back({ErrorCode::ELEMENT_INVALID,
        "Invalid model element in sdf::Model."});
    return errors;
  }

  // add the model frame vertex first
  const std::string scopeName = "__model__";
  _out.SetScopeName(scopeName);
  auto modelFrameId =
      _out.AddScopeVertex(_model->Name(), scopeName, sdf::FrameType::MODEL).Id();

  // add link vertices and default edge if relative_to is empty
  for (uint64_t l = 0; l < _model->LinkCount(); ++l)
  {
    auto link = _model->LinkByIndex(l);
    if (_out.Count(link->Name()) > 0)
    {
      errors.push_back({ErrorCode::DUPLICATE_NAME,
          "Link with non-unique name [" + link->Name() +
          "] detected in model with name [" + _model->Name() +
          "]."});
      continue;
    }
    auto linkId =
        _out.AddVertex(link->Name(), sdf::FrameType::LINK).Id();

    if (link->PoseRelativeTo().empty())
    {
      // relative_to is empty, so add edge from implicit model frame to link
      _out.AddEdge({modelFrameId, linkId}, link->RawPose());
    }
  }

  // add joint vertices
  for (uint64_t j = 0; j < _model->JointCount(); ++j)
  {
    auto joint = _model->JointByIndex(j);
    if (_out.Count(joint->Name()) > 0)
    {
      errors.push_back({ErrorCode::DUPLICATE_NAME,
          "Joint with non-unique name [" + joint->Name() +
          "] detected in model with name [" + _model->Name() +
          "]."});
      continue;
    }
    _out.AddVertex(joint->Name(), sdf::FrameType::JOINT).Id();
  }

  // add frame vertices and default edge if both
  // relative_to and attached_to are empty
  for (uint64_t f = 0; f < _model->FrameCount(); ++f)
  {
    auto frame = _model->FrameByIndex(f);
    if (_out.Count(frame->Name()) > 0)
    {
      errors.push_back({ErrorCode::DUPLICATE_NAME,
          "Frame with non-unique name [" + frame->Name() +
          "] detected in model with name [" + _model->Name() +
          "]."});
      continue;
    }
    auto frameId =
        _out.AddVertex(frame->Name(), sdf::FrameType::FRAME).Id();

    if (frame->PoseRelativeTo().empty() && frame->AttachedTo().empty())
    {
      // add edge from implicit model frame to frame
      _out.AddEdge({modelFrameId, frameId}, frame->RawPose());
    }
  }

  // add nested model vertices and default edge if relative_to is empty
  for (uint64_t m = 0; m < _model->ModelCount(); ++m)
  {
    auto nestedModel = _model->ModelByIndex(m);
    if (_out.Count(nestedModel->Name()) > 0)
    {
      errors.push_back({ErrorCode::DUPLICATE_NAME,
          "Nested model with non-unique name [" + nestedModel->Name() +
          "] detected in model with name [" + _model->Name() +
          "]."});
      continue;
    }
    auto nestedModelId =
        _out.AddVertex(nestedModel->Name(), sdf::FrameType::MODEL).Id();

    ScopedGraph<sdf::PoseRelativeToGraph> childGraph = _out;
    buildPoseRelativeToGraph(childGraph , nestedModel);

    if (nestedModel->PoseRelativeTo().empty())
    {
      // relative_to is empty, so add edge from implicit model frame
      // to nestedModel
      _out.AddEdge({modelFrameId, nestedModelId}, nestedModel->RawPose());
    }
    // Add an aliasing edge from the nestedModel vertex to the
    // corresponding vertex in the PoseRelativeTo graph of the nested model,
    // i.e, to the <model_name>::__model__ vertex
    auto scopedNestedModelId =
        _out.VertexIdByName(nestedModel->Name() + "::__model__");
    if (scopedNestedModelId == ignition::math::graph::kNullId)
    {
      // TODO (addisu) ERROR
    }
    else
    {
      _out.AddEdge({nestedModelId, scopedNestedModelId}, {{}, true});
    }
  }

  // now that all vertices have been added to the graph,
  // add the edges that reference other vertices

  for (uint64_t l = 0; l < _model->LinkCount(); ++l)
  {
    auto link = _model->LinkByIndex(l);

    // check if we've already added a default edge
    const std::string relativeTo = link->PoseRelativeTo();
    if (relativeTo.empty())
    {
      continue;
    }

    auto linkId = _out.VertexIdByName(link->Name());

    // look for vertex in graph that matches relative_to value
    if (_out.Count(relativeTo) != 1)
    {
      errors.push_back({ErrorCode::POSE_RELATIVE_TO_INVALID,
          "relative_to name[" + relativeTo +
          "] specified by link with name[" + link->Name() +
          "] does not match a nested model, link, joint, or frame name "
          "in model with name[" + _model->Name() + "]."});
      continue;
    }
    auto relativeToId = _out.VertexIdByName(relativeTo);
    if (link->Name() == relativeTo)
    {
      errors.push_back({ErrorCode::POSE_RELATIVE_TO_CYCLE,
          "relative_to name[" + relativeTo +
          "] is identical to link name[" + link->Name() +
          "], causing a graph cycle "
          "in model with name[" + _model->Name() + "]."});
    }
    _out.AddEdge({relativeToId, linkId}, link->RawPose());
  }

  for (uint64_t j = 0; j < _model->JointCount(); ++j)
  {
    auto joint = _model->JointByIndex(j);

    std::string relativeTo = joint->PoseRelativeTo();
    if (relativeTo.empty())
    {
      // since nothing else was specified, use the joint's child frame
      relativeTo = joint->ChildLinkName();
    }

    auto jointId = _out.VertexIdByName(joint->Name());

    // look for vertex in graph that matches relative_to value
    if (_out.Count(relativeTo) != 1)
    {
      errors.push_back({ErrorCode::POSE_RELATIVE_TO_INVALID,
          "relative_to name[" + relativeTo +
          "] specified by joint with name[" + joint->Name() +
          "] does not match a nested model, link, joint, or frame name "
          "in model with name[" + _model->Name() + "]."});
      continue;
    }
    auto relativeToId = _out.VertexIdByName(relativeTo);
    if (joint->Name() == relativeTo)
    {
      errors.push_back({ErrorCode::POSE_RELATIVE_TO_CYCLE,
          "relative_to name[" + relativeTo +
          "] is identical to joint name[" + joint->Name() +
          "], causing a graph cycle "
          "in model with name[" + _model->Name() + "]."});
    }
    _out.AddEdge({relativeToId, jointId}, joint->RawPose());
  }

  for (uint64_t f = 0; f < _model->FrameCount(); ++f)
  {
    auto frame = _model->FrameByIndex(f);

    // check if we've already added a default edge
    if (frame->PoseRelativeTo().empty() && frame->AttachedTo().empty())
    {
      continue;
    }

    auto frameId = _out.VertexIdByName(frame->Name());
    std::string relativeTo;
    std::string typeForErrorMsg;
    ErrorCode errorCode;
    if (!frame->PoseRelativeTo().empty())
    {
      relativeTo = frame->PoseRelativeTo();
      typeForErrorMsg = "relative_to";
      errorCode = ErrorCode::POSE_RELATIVE_TO_INVALID;
    }
    else
    {
      relativeTo = frame->AttachedTo();
      typeForErrorMsg = "attached_to";
      errorCode = ErrorCode::FRAME_ATTACHED_TO_INVALID;
    }

    // look for vertex in graph that matches relative_to value
    if (_out.Count(relativeTo) != 1)
    {
      errors.push_back({errorCode,
          typeForErrorMsg + " name[" + relativeTo +
          "] specified by frame with name[" + frame->Name() +
          "] does not match a nested model, link, joint, or frame name "
          "in model with name[" + _model->Name() + "]."});
      continue;
    }
    auto relativeToId = _out.VertexIdByName(relativeTo);
    if (frame->Name() == relativeTo)
    {
      errors.push_back({ErrorCode::POSE_RELATIVE_TO_CYCLE,
          "relative_to name[" + relativeTo +
          "] is identical to frame name[" + frame->Name() +
          "], causing a graph cycle "
          "in model with name[" + _model->Name() + "]."});
    }
    _out.AddEdge({relativeToId, frameId}, frame->RawPose());
  }

  for (uint64_t m = 0; m < _model->ModelCount(); ++m)
  {
    auto nestedModel = _model->ModelByIndex(m);

    // check if we've already added a default edge
    const std::string relativeTo = nestedModel->PoseRelativeTo();
    if (relativeTo.empty())
    {
      continue;
    }

    auto nestedModelId = _out.VertexIdByName(nestedModel->Name());

    // look for vertex in graph that matches relative_to value
    if (_out.Count(relativeTo) != 1)
    {
      errors.push_back({ErrorCode::POSE_RELATIVE_TO_INVALID,
          "relative_to name[" + relativeTo +
          "] specified by nested model with name[" + nestedModel->Name() +
          "] does not match a nested model, link, joint, or frame name "
          "in model with name[" + _model->Name() + "]."});
      continue;
    }
    auto relativeToId = _out.VertexIdByName(relativeTo);
    if (nestedModel->Name() == relativeTo)
    {
      errors.push_back({ErrorCode::POSE_RELATIVE_TO_CYCLE,
          "relative_to name[" + relativeTo +
          "] is identical to nested model name[" + nestedModel->Name() +
          "], causing a graph cycle "
          "in model with name[" + _model->Name() + "]."});
    }
    _out.AddEdge({relativeToId, nestedModelId}, nestedModel->RawPose());
  }

  // std::cout << "Model PoseRelativeToGraph\n" << _out.Graph() << std::endl;
  return errors;
}

/////////////////////////////////////////////////
Errors buildPoseRelativeToGraph(
    ScopedGraph<PoseRelativeToGraph> &_out, const World *_world)
{
  Errors errors;

  if (!_world)
  {
    errors.push_back({ErrorCode::ELEMENT_INVALID,
        "Invalid sdf::World pointer."});
    return errors;
  }
  else if (!_world->Element())
  {
    errors.push_back({ErrorCode::ELEMENT_INVALID,
        "Invalid world element in sdf::World."});
    return errors;
  }

  // add implicit world frame vertex first
  const std::string sourceName = "world";
  _out.SetScopeName(sourceName);
  auto worldFrameId =
      _out.AddScopeVertex("", sourceName, sdf::FrameType::WORLD).Id();

  // add model vertices and default edge if relative_to is empty
  for (uint64_t m = 0; m < _world->ModelCount(); ++m)
  {
    auto model = _world->ModelByIndex(m);
    if (_out.Count(model->Name()) > 0)
    {
      errors.push_back({ErrorCode::DUPLICATE_NAME,
          "Model with non-unique name [" + model->Name() +
          "] detected in world with name [" + _world->Name() +
          "]."});
      continue;
    }
    auto modelId =
        _out.AddVertex(model->Name(), sdf::FrameType::MODEL).Id();

    ScopedGraph<sdf::PoseRelativeToGraph> childGraph = _out;
    buildPoseRelativeToGraph(childGraph , model);

    if (model->PoseRelativeTo().empty())
    {
      // relative_to is empty, so add edge from implicit world frame to model
      _out.AddEdge({worldFrameId, modelId}, model->RawPose());
    }
    // Add a non-constraint edge from the model vertex to the
    // corresponding vertex in the PoseRelativeTo graph of the child model,
    // i.e, to the <model_name>::__model__ vertex
    auto scopedModelId =
        _out.VertexIdByName(model->Name() + "::__model__");
    if (scopedModelId == ignition::math::graph::kNullId)
    {
      // TODO (addisu) ERROR
    }
    else
    {
      _out.AddEdge({modelId, scopedModelId}, {{}, false});
    }
  }

  // add frame vertices and default edge if both
  // relative_to and attached_to are empty
  for (uint64_t f = 0; f < _world->FrameCount(); ++f)
  {
    auto frame = _world->FrameByIndex(f);
    if (_out.Count(frame->Name()) > 0)
    {
      errors.push_back({ErrorCode::DUPLICATE_NAME,
          "Frame with non-unique name [" + frame->Name() +
          "] detected in world with name [" + _world->Name() +
          "]."});
      continue;
    }
    auto frameId =
        _out.AddVertex(frame->Name(), sdf::FrameType::FRAME).Id();

    if (frame->PoseRelativeTo().empty() && frame->AttachedTo().empty())
    {
      // add edge from implicit world frame to frame
      _out.AddEdge({worldFrameId, frameId}, frame->RawPose());
    }
  }

  // now that all vertices have been added to the graph,
  // add the edges that reference other vertices

  for (uint64_t m = 0; m < _world->ModelCount(); ++m)
  {
    auto model = _world->ModelByIndex(m);

    // check if we've already added a default edge
    const std::string relativeTo = model->PoseRelativeTo();
    if (relativeTo.empty())
    {
      continue;
    }

    auto modelId = _out.VertexIdByName(model->Name());

    // look for vertex in graph that matches relative_to value
    if (_out.Count(relativeTo) != 1)
    {
      errors.push_back({ErrorCode::POSE_RELATIVE_TO_INVALID,
          "relative_to name[" + relativeTo +
          "] specified by model with name[" + model->Name() +
          "] does not match a model or frame name "
          "in world with name[" + _world->Name() + "]."});
      continue;
    }
    auto relativeToId = _out.VertexIdByName(relativeTo);
    if (model->Name() == relativeTo)
    {
      errors.push_back({ErrorCode::POSE_RELATIVE_TO_CYCLE,
          "relative_to name[" + relativeTo +
          "] is identical to model name[" + model->Name() +
          "], causing a graph cycle "
          "in world with name[" + _world->Name() + "]."});
    }
    _out.AddEdge({relativeToId, modelId}, model->RawPose());
  }

  for (uint64_t f = 0; f < _world->FrameCount(); ++f)
  {
    auto frame = _world->FrameByIndex(f);

    // check if we've already added a default edge
    if (frame->PoseRelativeTo().empty() && frame->AttachedTo().empty())
    {
      continue;
    }

    auto frameId = _out.VertexIdByName(frame->Name());
    std::string relativeTo;
    std::string typeForErrorMsg;
    ErrorCode errorCode;
    if (!frame->PoseRelativeTo().empty())
    {
      relativeTo = frame->PoseRelativeTo();
      typeForErrorMsg = "relative_to";
      errorCode = ErrorCode::POSE_RELATIVE_TO_INVALID;
    }
    else
    {
      relativeTo = frame->AttachedTo();
      typeForErrorMsg = "attached_to";
      errorCode = ErrorCode::FRAME_ATTACHED_TO_INVALID;
    }

    // look for vertex in graph that matches relative_to value
    if (_out.Count(relativeTo) != 1)
    {
      errors.push_back({errorCode,
          typeForErrorMsg + " name[" + relativeTo +
          "] specified by frame with name[" + frame->Name() +
          "] does not match a model or frame name "
          "in world with name[" + _world->Name() + "]."});
      continue;
    }
    auto relativeToId = _out.VertexIdByName(relativeTo);
    if (frame->Name() == relativeTo)
    {
      errors.push_back({ErrorCode::POSE_RELATIVE_TO_CYCLE,
          "relative_to name[" + relativeTo +
          "] is identical to frame name[" + frame->Name() +
          "], causing a graph cycle "
          "in world with name[" + _world->Name() + "]."});
    }
    _out.AddEdge({relativeToId, frameId}, frame->RawPose());
  }

  // std::cout << "World PoseRelativeToGraph\n" << _out.Graph() << std::endl;
  return errors;
}

/////////////////////////////////////////////////
Errors validateFrameAttachedToGraph(const ScopedGraph<FrameAttachedToGraph> &_in)
{
  Errors errors;

  // Expect scopeName to be either "__model__" or "world"
  if (_in.ScopeName() != "__model__" && _in.ScopeName() != "world")
  {
    errors.push_back({ErrorCode::FRAME_ATTACHED_TO_GRAPH_ERROR,
        "FrameAttachedToGraph error: scope frame[" + _in.ScopeName() + "] "
        " does not match __model__ or world."});
    return errors;
  }

  // Expect one vertex with name "__model__" and FrameType MODEL
  // or with name "world" and FrameType WORLD
  auto scopeVertex = _in.ScopeVertex();
  if (!scopeVertex.Valid())
  {
    errors.push_back({ErrorCode::FRAME_ATTACHED_TO_GRAPH_ERROR,
                     "FrameAttachedToGraph error: scope frame[" +
                     _in.ScopeName() + "] not found in graph."});
    return errors;
  }

  sdf::FrameType scopeFrameType = scopeVertex.Data();
  if (_in.ScopeName() == "__model__" && scopeFrameType != sdf::FrameType::MODEL)
  {
    errors.push_back({ErrorCode::FRAME_ATTACHED_TO_GRAPH_ERROR,
        "FrameAttachedToGraph error, "
        "scope vertex with name __model__ should have FrameType MODEL."});
    return errors;
  }
  else if (_in.ScopeName() == "world" &&
           scopeFrameType != sdf::FrameType::WORLD)
  {
    errors.push_back({ErrorCode::FRAME_ATTACHED_TO_GRAPH_ERROR,
        "FrameAttachedToGraph error, "
        "scope vertex with name world should have FrameType WORLD."});
    return errors;
  }

  // Check number of outgoing edges for each vertex
  auto vertices = _in.Vertices();
  for (auto vertexPair : vertices)
  {
    const std::string vertexName = _in.VertexName(vertexPair.second.get());
    // Vertex names should not be empty
    if (vertexName.empty())
    {
      errors.push_back({ErrorCode::FRAME_ATTACHED_TO_GRAPH_ERROR,
          "FrameAttachedToGraph error, "
          "vertex with empty name detected."});
    }

    auto outDegree = _in.Graph().OutDegree(vertexPair.first);
    if (outDegree > 1)
    {
      errors.push_back({ErrorCode::FRAME_ATTACHED_TO_GRAPH_ERROR,
          "FrameAttachedToGraph error, "
          "too many outgoing edges at a vertex with name [" +
          vertexName + "]."});
    }
    else if (sdf::FrameType::MODEL == scopeFrameType)
    {
      switch (vertexPair.second.get().Data())
      {
        case sdf::FrameType::WORLD:
          errors.push_back({ErrorCode::FRAME_ATTACHED_TO_GRAPH_ERROR,
              "FrameAttachedToGraph error, "
              "vertex with name [" + vertexName + "]" +
              "should not have type WORLD in MODEL attached_to graph."});
          break;
        case sdf::FrameType::LINK:
          if (outDegree != 0)
          {
            errors.push_back({ErrorCode::FRAME_ATTACHED_TO_GRAPH_ERROR,
                "FrameAttachedToGraph error, "
                "LINK vertex with name [" +
                vertexName +
                "] should have no outgoing edges "
                "in MODEL attached_to graph."});
          }
          break;
        default:
          if (outDegree == 0)
          {
            errors.push_back({ErrorCode::FRAME_ATTACHED_TO_GRAPH_ERROR,
                "FrameAttachedToGraph error, "
                "Non-LINK vertex with name [" +
                vertexName +
                "] is disconnected; it should have 1 outgoing edge " +
                "in MODEL attached_to graph."});
          }
          else if (outDegree >= 2)
          {
            errors.push_back({ErrorCode::FRAME_ATTACHED_TO_GRAPH_ERROR,
                "FrameAttachedToGraph error, "
                "Non-LINK vertex with name [" +
                vertexName +
                "] has " + std::to_string(outDegree) +
                " outgoing edges; it should only have 1 "
                "outgoing edge in MODEL attached_to graph."});
          }
          break;
      }
    }
    else
    {
      // scopeFrameType must be sdf::FrameType::WORLD
      switch (vertexPair.second.get().Data())
      {
        case sdf::FrameType::WORLD:
          if (outDegree != 0)
          {
            errors.push_back({ErrorCode::FRAME_ATTACHED_TO_GRAPH_ERROR,
                "FrameAttachedToGraph error, "
                "WORLD vertices should have no outgoing edges "
                "in WORLD attached_to graph."});
          }
          break;
        case sdf::FrameType::LINK:
          if (outDegree != 0)
          {
            errors.push_back({ErrorCode::FRAME_ATTACHED_TO_GRAPH_ERROR,
                "FrameAttachedToGraph error, "
                "LINK vertex with name [" +
                vertexName +
                "] should have no outgoing edges "
                "in WORLD attached_to graph."});
          }
          break;
        default:
          if (outDegree != 1)
          {
            errors.push_back({ErrorCode::FRAME_ATTACHED_TO_GRAPH_ERROR,
                "FrameAttachedToGraph error, "
                "Non-LINK vertex with name [" +
                vertexName +
                "] has " + std::to_string(outDegree) +
                " outgoing edges; it should only have 1 "
                "outgoing edge in WORLD attached_to graph."});
          }
          break;
      }
    }
  }

  // check graph for cycles by finding sink from each vertex
  for (auto const &name : _in.VertexNames())
  {
    std::string resolvedBody;
    Errors e = resolveFrameAttachedToBody(resolvedBody, _in, name);
    errors.insert(errors.end(), e.begin(), e.end());
  }

  return errors;
}

/////////////////////////////////////////////////
Errors validatePoseRelativeToGraph(
    const ScopedGraph<PoseRelativeToGraph> &_in)
{
  Errors errors;

  // Expect scopeName to be either "__model__" or "world"
  if (_in.ScopeName() != "__model__" && _in.ScopeName() != "world")
  {
    errors.push_back({ErrorCode::POSE_RELATIVE_TO_GRAPH_ERROR,
        "PoseRelativeToGraph error: source vertex name " + _in.ScopeName() +
        " does not match __model__ or world."});
    return errors;
  }

  // Expect one vertex with name "__model__" and FrameType MODEL
  // or with name "world" and FrameType WORLD
  auto sourceVertices = _in.Vertices(_in.ScopeName());
  if (sourceVertices.empty())
  {
    errors.push_back({ErrorCode::POSE_RELATIVE_TO_GRAPH_ERROR,
                     "PoseRelativeToGraph error: source frame[" +
                     _in.ScopeName() + "] not found in graph."});
    return errors;
  }
  else if (sourceVertices.size() > 1)
  {
    errors.push_back({ErrorCode::POSE_RELATIVE_TO_GRAPH_ERROR,
        "PoseRelativeToGraph error, "
        "more than one vertex with source name " + _in.ScopeName()});
    return errors;
  }

  auto sourceVertex = sourceVertices.begin()->second.get();
  sdf::FrameType sourceFrameType = sourceVertex.Data();
  if (_in.ScopeName() == "__model__" && sourceFrameType != sdf::FrameType::MODEL)
  {
    errors.push_back({ErrorCode::POSE_RELATIVE_TO_GRAPH_ERROR,
        "PoseRelativeToGraph error, "
        "source vertex with name __model__ should have FrameType MODEL."});
    return errors;
  }
  else if (_in.ScopeName() == "world" &&
           sourceFrameType != sdf::FrameType::WORLD)
  {
    errors.push_back({ErrorCode::POSE_RELATIVE_TO_GRAPH_ERROR,
        "PoseRelativeToGraph error, "
        "source vertex with name world should have FrameType WORLD."});
    return errors;
  }

  // Check number of incoming edges for each vertex
  auto vertices = _in.Vertices();
  for (auto vertexPair : vertices)
  {
    const std::string vertexName = _in.VertexName(vertexPair.second.get());
    // Vertex names should not be empty
    if (vertexName.empty())
    {
      errors.push_back({ErrorCode::POSE_RELATIVE_TO_GRAPH_ERROR,
          "PoseRelativeToGraph error, "
          "vertex with empty name detected."});
    }

    auto incomingEdges = _in.Graph().IncidentsTo(vertexPair.first);
    std::size_t inDegree = std::count_if(incomingEdges.begin(),
        incomingEdges.end(),
        [](const auto &_edge) { return !_edge.second.get().Data().aliasing; });

    if (inDegree > 1)
    {
      errors.push_back({ErrorCode::POSE_RELATIVE_TO_GRAPH_ERROR,
          "PoseRelativeToGraph error, "
          "too many incoming edges at a vertex with name [" +
          vertexName + "]."});
    }
    else if (sdf::FrameType::MODEL == sourceFrameType)
    {
      switch (vertexPair.second.get().Data())
      {
        case sdf::FrameType::WORLD:
          errors.push_back({ErrorCode::POSE_RELATIVE_TO_GRAPH_ERROR,
              "PoseRelativeToGraph error, "
              "vertex with name [" + vertexName + "]" +
              "should not have type WORLD in MODEL relative_to graph."});
          break;
        case sdf::FrameType::MODEL:
          // TODO: What we have to check here is that if this is the scope
          // vertex any incoming edge is from outside this scope.
          if (sdf::endswith(vertexName, "__model__"))
          {
            if (inDegree != 0)
            {
              errors.push_back({ErrorCode::POSE_RELATIVE_TO_GRAPH_ERROR,
                  "PoseRelativeToGraph error, "
                  "MODEL vertex with name [__model__"
                  "] should have no incoming edges "
                  "in MODEL relative_to graph."});
            }
            break;
          }
          // fall through to default case for nested models
          [[fallthrough]];
        default:
          if (inDegree == 0)
          {
            errors.push_back({ErrorCode::POSE_RELATIVE_TO_GRAPH_ERROR,
                "PoseRelativeToGraph error, "
                "Vertex with name [" +
                vertexName +
                "] is disconnected; it should have 1 incoming edge " +
                "in MODEL relative_to graph."});
          }
          else if (inDegree >= 2)
          {
            errors.push_back({ErrorCode::POSE_RELATIVE_TO_GRAPH_ERROR,
                "PoseRelativeToGraph error, "
                "Non-MODEL vertex with name [" +
                vertexName +
                "] has " + std::to_string(inDegree) +
                " incoming edges; it should only have 1 "
                "incoming edge in MODEL relative_to graph."});
          }
          break;
      }
    }
    else
    {
      // sourceFrameType must be sdf::FrameType::WORLD
      switch (vertexPair.second.get().Data())
      {
        case sdf::FrameType::WORLD:
          if (inDegree != 0)
          {
            errors.push_back({ErrorCode::POSE_RELATIVE_TO_GRAPH_ERROR,
                "PoseRelativeToGraph error, "
                "WORLD vertices should have no incoming edges "
                "in WORLD relative_to graph."});
          }
          break;
        default:
          if (inDegree == 0)
          {
            errors.push_back({ErrorCode::POSE_RELATIVE_TO_GRAPH_ERROR,
                "PoseRelativeToGraph error, "
                "MODEL / FRAME vertex with name [" +
                vertexName +
                "] is disconnected; it should have 1 incoming edge " +
                "in WORLD relative_to graph."});
          }
          else if (inDegree >= 2)
          {
            errors.push_back({ErrorCode::POSE_RELATIVE_TO_GRAPH_ERROR,
                "PoseRelativeToGraph error, "
                "MODEL / FRAME vertex with name [" +
                vertexName +
                "] has " + std::to_string(inDegree) +
                " incoming edges; it should only have 1 "
                "incoming edge in WORLD relative_to graph."});
          }
          break;
      }
    }
  }

  // check graph for cycles by resolving pose of each vertex relative to root
  for (auto const &name : _in.VertexNames())
  {
    ignition::math::Pose3d pose;
    Errors e = resolvePoseRelativeToRoot(pose, _in, name);
    errors.insert(errors.end(), e.begin(), e.end());
  }

  return errors;
}

/////////////////////////////////////////////////
Errors resolveFrameAttachedToBody(
    std::string &_attachedToBody,
    const ScopedGraph<FrameAttachedToGraph> &_in,
    const std::string &_vertexName)
{
  Errors errors;

  if (_in.ScopeName() != "__model__" && _in.ScopeName() != "world")
  {
    errors.push_back({ErrorCode::FRAME_ATTACHED_TO_GRAPH_ERROR,
        "FrameAttachedToGraph error: scope frame[" + _in.ScopeName() + "] "
        " does not match __model__ or world."});
    return errors;
  }

  if (_in.Count(_vertexName) != 1)
  {
    errors.push_back({ErrorCode::FRAME_ATTACHED_TO_INVALID,
        "FrameAttachedToGraph unable to find unique frame with name [" +
        _vertexName + "] in graph."});
    return errors;
  }
  auto vertexId = _in.VertexIdByName(_vertexName);

  auto sinkVertexEdges = FindSinkVertex(_in, vertexId, errors);
  auto sinkVertex = sinkVertexEdges.first;

  if (!errors.empty())
  {
    return errors;
  }

  if (!sinkVertex.Valid())
  {
    errors.push_back({ErrorCode::FRAME_ATTACHED_TO_GRAPH_ERROR,
        "FrameAttachedToGraph unable to find sink vertex when starting "
        "from vertex with name [" + _vertexName + "]."});
    return errors;
  }

  if (_in.ScopeName() == "world" &&
      !(sinkVertex.Data() == FrameType::WORLD ||
        sinkVertex.Data() == FrameType::LINK))
  {
    errors.push_back({ErrorCode::FRAME_ATTACHED_TO_GRAPH_ERROR,
        "Graph has world scope but sink vertex named [" +
        sinkVertex.Name() + "] does not have FrameType WORLD or LINK "
        "when starting from vertex with name [" + _vertexName + "]."});
    return errors;
  }

  if (_in.ScopeName() == "__model__")
  {
    if (sinkVertex.Data() == FrameType::MODEL &&
        sinkVertex.Name() == "__model__")
    {
      errors.push_back({ErrorCode::FRAME_ATTACHED_TO_GRAPH_ERROR,
          "Graph with __model__ scope has sink vertex named [__model__] "
          "when starting from vertex with name [" + _vertexName + "], "
          "which is not permitted."});
      return errors;
    }
    else if (sinkVertex.Data() != FrameType::LINK &&
             sinkVertex.Data() != FrameType::MODEL)
    {
      errors.push_back({ErrorCode::FRAME_ATTACHED_TO_GRAPH_ERROR,
          "Graph has __model__ scope but sink vertex named [" +
          sinkVertex.Name() + "] does not have FrameType LINK OR MODEL "
          "when starting from vertex with name [" + _vertexName + "]."});
      return errors;
    }
  }

  _attachedToBody = _in.VertexName(sinkVertex);

  return errors;
}

/////////////////////////////////////////////////
Errors resolvePoseRelativeToRoot(
      ignition::math::Pose3d &_pose,
      const ScopedGraph<PoseRelativeToGraph> &_graph,
      const std::string &_vertexName)
{
  Errors errors;

  if (_graph.Count(_vertexName) != 1)
  {
    errors.push_back({ErrorCode::POSE_RELATIVE_TO_INVALID,
        "PoseRelativeToGraph unable to find unique frame with name [" +
        _vertexName + "] in graph."});
    return errors;
  }
  auto vertexId = _graph.VertexIdByName(_vertexName);

  auto incomingVertexEdges = FindSourceVertex(_graph, vertexId, errors);

  if (!errors.empty())
  {
    return errors;
  }
  else if (!incomingVertexEdges.first.Valid())
  {
    errors.push_back({ErrorCode::POSE_RELATIVE_TO_GRAPH_ERROR,
        "PoseRelativeToGraph unable to find path to source vertex "
        "when starting from vertex with name [" + _vertexName + "]."});
    return errors;
  }
  else if (incomingVertexEdges.first.Id() != _graph.ScopeVertex().Id())
  {
    errors.push_back({ErrorCode::POSE_RELATIVE_TO_GRAPH_ERROR,
        "PoseRelativeToGraph frame with name [" + _vertexName + "] "
        "is disconnected; its source vertex has name [" +
        incomingVertexEdges.first.Name() +
        "], but its source name should be " + _graph.ScopeName() + "."});
    return errors;
  }

  ignition::math::Pose3d pose;
  for (auto const &edge : incomingVertexEdges.second)
  {
    pose = edge.Data().pose * pose;
  }

  if (errors.empty())
  {
    _pose = pose;
  }

  return errors;
}

/////////////////////////////////////////////////
Errors resolvePose(
    ignition::math::Pose3d &_pose,
    const ScopedGraph<PoseRelativeToGraph> &_graph,
    const std::string &_frameName,
    const std::string &_resolveTo)
{
  Errors errors = resolvePoseRelativeToRoot(_pose, _graph, _frameName);

  ignition::math::Pose3d poseR;
  Errors errorsR = resolvePoseRelativeToRoot(poseR, _graph, _resolveTo);
  errors.insert(errors.end(), errorsR.begin(), errorsR.end());

  if (errors.empty())
  {
    _pose = poseR.Inverse() * _pose;
  }

  return errors;
}

/////////////////////////////////////////////////
Errors updateGraphPose(
    ScopedGraph<PoseRelativeToGraph> &_graph,
    const std::string &_frameName,
    const ignition::math::Pose3d &_pose)
{
  Errors errors;

  if (_graph.Count(_frameName) != 1)
  {
    errors.push_back({ErrorCode::POSE_RELATIVE_TO_INVALID,
        "PoseRelativeToGraph unable to find unique frame with name [" +
        _frameName+ "] in graph."});
    return errors;
  }
  auto vertexId = _graph.VertexIdByName(_frameName);
  auto incidentsTo = _graph.Graph().IncidentsTo(vertexId);
  std::vector<std::size_t> toRemove;
  for (const auto &[id, edge] : incidentsTo)
  {
    if (edge.get().Data().aliasing)
    {
      toRemove.push_back(id);
    }
  }
  for (const auto id : toRemove)
  {
    incidentsTo.erase(id);
  }

  if (incidentsTo.size() == 1)
  {
    _graph.UpdateEdge(incidentsTo.begin()->second, _pose);
  }
  else if (incidentsTo.empty())
  {
    errors.push_back({ErrorCode::POSE_RELATIVE_TO_GRAPH_ERROR,
        "PoseRelativeToGraph error: no incoming edge to "
        "vertex [" + _frameName + "]."});
  }
  else
  {
    // This is an error because there should be only one way to define the pose
    // of a frame. This would be like a frame having two //pose elements with
    // different //pose/@relative_to attributes.
    errors.push_back({ErrorCode::POSE_RELATIVE_TO_GRAPH_ERROR,
        "PoseRelativeToGraph error: multiple incoming edges to "
        "vertex [" + _frameName + "]."});
  }

  return errors;
}
}
}<|MERGE_RESOLUTION|>--- conflicted
+++ resolved
@@ -232,25 +232,10 @@
     return errors;
   }
 
-<<<<<<< HEAD
-  // TODO (addisu) Handle finding the canonical link in a nested model.
-  // TODO (addisu) Handle models with no links
-  // identify canonical link
-  const sdf::Link *canonicalLink = nullptr;
-  if (_model->CanonicalLinkName().empty())
-  {
-    canonicalLink = _model->LinkByIndex(0);
-  }
-  else
-  {
-    canonicalLink = _model->LinkByName(_model->CanonicalLinkName());
-  }
-=======
   // identify canonical link, which may be nested
   auto canonicalLinkAndName = modelCanonicalLinkAndRelativeName(_model);
   const sdf::Link *canonicalLink = canonicalLinkAndName.first;
   const std::string canonicalLinkName = canonicalLinkAndName.second;
->>>>>>> 6659e833
   if (nullptr == canonicalLink)
   {
     if (canonicalLinkName.empty())
