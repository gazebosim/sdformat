--- conflicted
+++ resolved
@@ -436,77 +436,6 @@
     }
   }
 
-<<<<<<< HEAD
-/////////////////////////////////////////////////
-/// \brief Helper struct for iterating through each child element of a given
-/// parent object.
-template <typename ElementT, typename ParentT>
-struct ForEachElement;
-
-/////////////////////////////////////////////////
-/// \brief Macro to partially specialize the ElementT template parameter of the
-/// ForEachElement struct
-#define SPECIALIZE_ELEMENT_FOR_EACH(ElemName)                                \
-  template <typename ParentT>                                                \
-  struct ForEachElement<ElemName, ParentT>                                   \
-  {                                                                          \
-    explicit ForEachElement(const ParentT *_parent) : parent(_parent)        \
-    {                                                                        \
-    }                                                                        \
-                                                                             \
-    template <typename FuncT>                                                \
-    void operator()(FuncT _func)                                             \
-    {                                                                        \
-      auto [frameType, elementType] = getFrameTypeAndRepr<ElemName>(parent); \
-      {                                                                      \
-        for (uint64_t i = 0; i < this->parent->ElemName##Count(); ++i)       \
-        {                                                                    \
-          _func(*this->parent->ElemName##ByIndex(i), i, frameType,           \
-                elementType);                                                \
-        }                                                                    \
-      }                                                                      \
-    }                                                                        \
-                                                                             \
-    const ParentT *parent;                                                   \
-  };
-
-/////////////////////////////////////////////////
-/// \brief Macro to partially specialize the ElementT template parameter of the
-/// ForEachElement struct where ParentT is an interface element type
-#define SPECIALIZE_INTERFACE_ELEMENT_FOR_EACH(ElemName)                      \
-  template <>                                                                \
-  struct ForEachElement<Interface##ElemName, InterfaceModel>                 \
-  {                                                                          \
-    explicit ForEachElement(const InterfaceModel *_parent) : parent(_parent) \
-    {                                                                        \
-    }                                                                        \
-    template <typename FuncT>                                                \
-    void operator()(FuncT _func)                                             \
-    {                                                                        \
-      auto [frameType, elementType] = getFrameTypeAndRepr<ElemName>(parent); \
-      uint64_t counter = 0;                                                  \
-      for (const auto &item : this->parent->ElemName##s())                   \
-      {                                                                      \
-        _func(item, counter, frameType, elementType);                        \
-        ++counter;                                                           \
-      }                                                                      \
-    }                                                                        \
-    const InterfaceModel *parent;                                            \
-  };
-
-SPECIALIZE_ELEMENT_FOR_EACH(Model)
-SPECIALIZE_ELEMENT_FOR_EACH(Link)
-SPECIALIZE_ELEMENT_FOR_EACH(InterfaceLink)
-SPECIALIZE_ELEMENT_FOR_EACH(Frame)
-SPECIALIZE_ELEMENT_FOR_EACH(InterfaceFrame)
-SPECIALIZE_ELEMENT_FOR_EACH(Joint)
-SPECIALIZE_ELEMENT_FOR_EACH(InterfaceJoint)
-SPECIALIZE_ELEMENT_FOR_EACH(InterfaceModel)
-
-SPECIALIZE_INTERFACE_ELEMENT_FOR_EACH(Link)
-SPECIALIZE_INTERFACE_ELEMENT_FOR_EACH(Frame)
-SPECIALIZE_INTERFACE_ELEMENT_FOR_EACH(Joint)
-=======
   /// \brief Constructor that takes an sdf::NestedInclude and
   /// sdf::InterfaceModel.
   explicit ModelWrapper(const NestedInclude &_nestedInclude,
@@ -584,7 +513,6 @@
     }
   }
 };
->>>>>>> 5b5c1711
 
 /// \brief Wrapper for sdf::World
 struct WorldWrapper: public WrapperBase
@@ -828,26 +756,8 @@
 {
   Errors errors;
 
-<<<<<<< HEAD
-  if (!_model)
-  {
-    errors.push_back({ErrorCode::ELEMENT_INVALID,
-        "Invalid sdf::Model pointer."});
-    return errors;
-  }
-  else if (!_model->Element())
-  {
-    errors.push_back({ErrorCode::ELEMENT_INVALID,
-        "Invalid model element in sdf::Model."});
-    return errors;
-  }
-  else if (_model->LinkCount() == 0 && _model->InterfaceLinkCount() == 0 &&
-           _model->ModelCount() == 0 && _model->InterfaceModelCount() == 0 &&
-           !_model->Static())
-=======
   if (_model.links.size() == 0u && _model.models.size() == 0 &&
       !_model.isStatic)
->>>>>>> 5b5c1711
   {
     errors.push_back({ErrorCode::MODEL_WITHOUT_LINK,
                       "A model must have at least one link."});
@@ -887,18 +797,6 @@
   edge.SetWeight(0);
 
   // add link vertices
-<<<<<<< HEAD
-  addVerticesToGraph<Link>(outModel, _model, errors);
-  addVerticesToGraph<InterfaceLink>(outModel, _model, errors);
-
-  // add joint vertices
-  addVerticesToGraph<Joint>(outModel, _model, errors);
-  addVerticesToGraph<InterfaceJoint>(outModel, _model, errors);
-
-  // add frame vertices
-  addVerticesToGraph<Frame>(outModel, _model, errors);
-  addVerticesToGraph<InterfaceFrame>(outModel, _model, errors);
-=======
   addVerticesToGraph(outModel, _model.links, _model, errors);
 
   // add interface joint vertices
@@ -906,57 +804,15 @@
 
   // add frame vertices
   addVerticesToGraph(outModel, _model.frames, _model, errors);
->>>>>>> 5b5c1711
 
   // add nested model vertices
   addVerticesToGraph(outModel, _model.models, _model, errors);
 
-  // add vertices for the proxy frames of merged models
-  for (const auto &[nestedInclude, mergedModel] :
-       _model->MergedInterfaceModels())
-  {
-    const std::string proxyModelFrameName =
-        computeMergedModelProxyFrameName(mergedModel->Name());
-    outModel.AddVertex(proxyModelFrameName, sdf::FrameType::FRAME);
-  }
-
   // add edges from joint to child frames
-<<<<<<< HEAD
-  addEdgesToGraph<Joint>(outModel, _model, errors);
-  addEdgesToGraph<InterfaceJoint>(outModel, _model, errors);
-
-  // add frame edges
-  addEdgesToGraph<Frame>(outModel, _model, errors);
-  addEdgesToGraph<InterfaceFrame>(outModel, _model, errors);
-
-  // Add edges for merged interface models
-  for (const auto &item : _model->MergedInterfaceModels())
-  {
-    auto &nestedModel = item.second;
-    const std::string proxyModelFrameName =
-        computeMergedModelProxyFrameName(nestedModel->Name());
-    auto proxyFrameVertexId = outModel.VertexIdByName(proxyModelFrameName);
-
-    const auto canonicalLinkName = nestedModel->CanonicalLinkName();
-    const auto canonicalLinkId = outModel.VertexIdByName(canonicalLinkName);
-    if (ignition::math::graph::kNullId == canonicalLinkId)
-    {
-      errors.push_back({ErrorCode::MODEL_CANONICAL_LINK_INVALID,
-          "canonical_link with name[" + canonicalLinkName +
-          "] not found in model with name[" + nestedModel->Name() + "]."});
-    }
-    else
-    {
-      // Add an edge from the proxy model frame to the canonical link found.
-      outModel.AddEdge({proxyFrameVertexId, canonicalLinkId}, true);
-    }
-  }
-=======
   addEdgesToGraph(outModel, _model.joints, _model, errors);
 
   // add frame edges
   addEdgesToGraph(outModel, _model.frames, _model, errors);
->>>>>>> 5b5c1711
 
   // identify canonical link, which may be nested
   const std::string canonicalLinkName = _model.canonicalLinkName;
@@ -1096,115 +952,32 @@
   // Set the edge weight to 0 to indicate that this is an aliasing edge.
   edge.SetWeight(0);
 
-<<<<<<< HEAD
   // add link vertices
-  addVerticesToGraph<Link>(outModel, _model, errors);
-=======
-  // add link vertices and default edge if relative_to is empty
   addVerticesToGraph(outModel, _model.links, _model, errors);
->>>>>>> 5b5c1711
-
-  // add merged interface link vertices
-  addVerticesToGraph<InterfaceLink>(outModel, _model, errors);
 
   // add joint vertices
   addVerticesToGraph(outModel, _model.joints, _model, errors);
 
-<<<<<<< HEAD
-  // add merged interface joint vertices
-  addVerticesToGraph<InterfaceJoint>(outModel, _model, errors);
-
-  // add frame vertices
-  addVerticesToGraph<Frame>(outModel, _model, errors);
-=======
   // add frame vertices
   addVerticesToGraph(outModel, _model.frames, _model, errors);
->>>>>>> 5b5c1711
-
-  // add merged interface frame vertices
-  addVerticesToGraph<InterfaceFrame>(outModel, _model, errors);
 
   // add nested model vertices
   addVerticesToGraph(outModel, _model.models, _model, errors);
 
-  // add vertices for the proxy frames of merged models
-  for (const auto &[nestedInclude, mergedModel] :
-       _model->MergedInterfaceModels())
-  {
-    const std::string proxyModelFrameName =
-        computeMergedModelProxyFrameName(mergedModel->Name());
-    outModel.AddVertex(proxyModelFrameName, sdf::FrameType::FRAME);
-  }
-
   // now that all vertices have been added to the graph,
   // add the edges that reference other vertices
 
   // add link edges
   addEdgesToGraph(outModel, _model.links, _model, errors);
 
-  // We need special handling for merged interface links, see below
-
   // add joint edges
   addEdgesToGraph(outModel, _model.joints, _model, errors);
 
-  // add merged interface joint edges
-  addEdgesToGraph<InterfaceJoint>(outModel, _model, errors);
-
   // add frame edges
   addEdgesToGraph(outModel, _model.frames, _model, errors);
 
-  // add merged interface frame edges
-  addEdgesToGraph<InterfaceFrame>(outModel, _model, errors);
-
   // add nested model edges
   addEdgesToGraph(outModel, _model.models, _model, errors);
-
-  // Add edges for merged interface models and handle merged and links.
-  for (const auto &[nestedInclude, mergedModel] :
-       _model->MergedInterfaceModels())
-  {
-    const std::string proxyModelFrameName =
-        computeMergedModelProxyFrameName(mergedModel->Name());
-    auto proxyFrameVertexId = outModel.VertexIdByName(proxyModelFrameName);
-
-    auto nestedIncludeRelativeToId = outModel.ScopeVertexId();
-    const std::string nestedIncludeRelativeTo =
-      nestedInclude->IncludePoseRelativeTo().value_or("");
-    if (!nestedIncludeRelativeTo.empty())
-    {
-      nestedIncludeRelativeToId =
-        outModel.VertexIdByName(nestedIncludeRelativeTo);
-    }
-    if (ignition::math::graph::kNullId == nestedIncludeRelativeToId)
-    {
-      // ERROR
-    }
-
-    const auto nestedPoseRawPose = nestedInclude->IncludeRawPose().value_or(
-        mergedModel->ModelFramePoseInParentFrame());
-
-    // We have to add this edge now with an identity pose to be able to call
-    // resolveModelPoseWithPlacementFrame, which in turn calls
-    // sdf::resolvePoseRelativeToRoot. We will later update the edge after the
-    // pose is calculated.
-    auto parentToProxyEdge =
-        _out.AddEdge({nestedIncludeRelativeToId, proxyFrameVertexId}, {});
-
-    // add merged interface link edges
-    for (const auto &link : mergedModel->Links())
-    {
-      auto linkId = outModel.VertexIdByName(link.Name());
-      outModel.AddEdge({proxyFrameVertexId, linkId}, link.PoseInModelFrame());
-    }
-
-    ignition::math::Pose3d resolvedModelPose = nestedPoseRawPose;
-    sdf::Errors resolveErrors = resolveModelPoseWithPlacementFrame(
-        nestedPoseRawPose, nestedInclude->PlacementFrame().value_or(""),
-        outModel, resolvedModelPose);
-    errors.insert(errors.end(), resolveErrors.begin(), resolveErrors.end());
-
-    outModel.UpdateEdge(parentToProxyEdge, resolvedModelPose);
-  }
 
   if (_isRoot)
   {
@@ -1220,8 +993,6 @@
     errors.insert(errors.end(), resolveErrors.begin(), resolveErrors.end());
 
     outModel.UpdateEdge(rootToModel, resolvedModelPose);
-
-    printGraph(outModel);
   }
   return errors;
 }
