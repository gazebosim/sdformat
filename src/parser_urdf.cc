--- conflicted
+++ resolved
@@ -93,22 +93,10 @@
 
 /// reduced fixed joints:  apply transform reduction for named elements
 ///   in extensions when doing fixed joint reduction
-<<<<<<< HEAD
-void ReduceSDFExtensionSensorTransformReduction(
+void ReduceSDFExtensionElementTransformReduction(
       std::vector<XMLDocumentPtr>::iterator _blobIt,
-      ignition::math::Pose3d _reductionTransform);
-
-/// reduced fixed joints:  apply transform reduction for projectors in
-///   extensions when doing fixed joint reduction
-void ReduceSDFExtensionProjectorTransformReduction(
-      std::vector<XMLDocumentPtr>::iterator _blobIt,
-      ignition::math::Pose3d _reductionTransform);
-=======
-void ReduceSDFExtensionElementTransformReduction(
-      std::vector<TiXmlElementPtr>::iterator _blobIt,
       const ignition::math::Pose3d &_reductionTransform,
       const std::string &_elementName);
->>>>>>> 2e891c21
 
 
 /// reduced fixed joints:  apply transform reduction to extensions
@@ -3371,22 +3359,13 @@
 }
 
 ////////////////////////////////////////////////////////////////////////////////
-<<<<<<< HEAD
-void ReduceSDFExtensionSensorTransformReduction(
+void ReduceSDFExtensionElementTransformReduction(
     std::vector<XMLDocumentPtr>::iterator _blobIt,
-    ignition::math::Pose3d _reductionTransform)
-{
-  auto sensorElement = (*_blobIt)->FirstChildElement();
-  if ( strcmp(sensorElement->Name(), "sensor") == 0)
-=======
-void ReduceSDFExtensionElementTransformReduction(
-    std::vector<TiXmlElementPtr>::iterator _blobIt,
     const ignition::math::Pose3d &_reductionTransform,
     const std::string &_elementName)
 {
-  auto element = *_blobIt;
-  if (element->ValueStr() == _elementName)
->>>>>>> 2e891c21
+  auto element = (*_blobIt)->FirstChildElement();
+  if ( strcmp(element->Name(), _elementName.c_str()) == 0)
   {
     // parse it and add/replace the reduction transform
     // find first instance of xyz and rpy, replace with reduction transform
@@ -3395,188 +3374,31 @@
     // for (tinyxml2::XMLNode* elIt = (*_blobIt)->FirstChild();
     //      elIt; elIt = elIt->NextSibling())
     // {
-<<<<<<< HEAD
     //   tinyxml2::XMLPrinter streamIn;
     //   elIt->Accept(&streamIn);
     //   sdfdbg << "    " << streamIn.CStr() << "\n";
     // }
 
-    auto sensorPose {ignition::math::Pose3d::Zero};
-    {
-      auto sensorPosText = "0 0 0 0 0 0";
-      const auto& oldPoseKey = sensorElement->FirstChildElement("pose");
-=======
-    //   std::ostringstream streamIn;
-    //   streamIn << *elIt;
-    //   sdfdbg << "    " << streamIn.str() << "\n";
-    // }
-
     auto pose {ignition::math::Pose3d::Zero};
     {
       std::string poseText = "0 0 0 0 0 0";
 
-      TiXmlNode* oldPoseKey = element->FirstChild("pose");
->>>>>>> 2e891c21
+      const auto& oldPoseKey = element->FirstChildElement("pose");
       if (oldPoseKey)
       {
         const auto& poseElemXml = oldPoseKey->ToElement();
         if (poseElemXml->Attribute("relative_to"))
-<<<<<<< HEAD
+        {
           return;
-
-        // see below for explanation; if a sibling element exists, it stores the
-        // original <sensor><pose> tag content
-        const auto& sibling = sensorElement->NextSibling();
-        if (poseElemXml->GetText() && !sibling)
-          sensorPosText = poseElemXml->GetText();
-        else if (sibling && sibling->ToElement()->GetText())
-          sensorPosText = sibling->ToElement()->GetText();
-        else
-        {
-          sdferr << "Unexpected case in sensor pose computation\n";
-          return;
+        }
+
+        if (poseElemXml->GetText())
+        {
+          poseText = poseElemXml->GetText();
         }
 
         // delete the <pose> tag, we'll add a new one at the end
-        sensorElement->DeleteChild(oldPoseKey);
-      }
-
-      // parse the 6-tuple text into math::Pose3d
-      std::stringstream  ss;
-      ss.imbue(std::locale::classic());
-      ss << sensorPosText;
-      ss >> sensorPose;
-      if (ss.fail())
-      {
-        sdferr << "Could not parse <sensor><pose>: [" << sensorPosText << "]\n";
-        return;
-      }
-
-      // critical part: we store the original <pose> tag from <sensor> actually
-      // as a sibling of <sensor>... only first element of the blob is processed
-      // further, so its siblings can be used as temporary storage; we store the
-      // original <pose> tag there so that we can use the <sensor><pose> tag
-      // for storing the reduced position
-      auto doc = (*_blobIt)->GetDocument();
-      const auto& poseTxt = doc->NewText(sensorPosText);
-      auto poseKey = doc->NewElement("pose");
-      poseKey->LinkEndChild(poseTxt);
-      (*_blobIt)->LinkEndChild(poseKey);
-    }
-
-    _reductionTransform = _reductionTransform * sensorPose;
-
-    // convert reductionTransform to values
-    urdf::Vector3 reductionXyz(_reductionTransform.Pos().X(),
-                               _reductionTransform.Pos().Y(),
-                               _reductionTransform.Pos().Z());
-    urdf::Rotation reductionQ(_reductionTransform.Rot().X(),
-                              _reductionTransform.Rot().Y(),
-                              _reductionTransform.Rot().Z(),
-                              _reductionTransform.Rot().W());
-
-    urdf::Vector3 reductionRpy;
-    reductionQ.getRPY(reductionRpy.x, reductionRpy.y, reductionRpy.z);
-
-    // output updated pose to text
-    std::ostringstream poseStream;
-    poseStream << reductionXyz.x << " " << reductionXyz.y
-               << " " << reductionXyz.z << " " << reductionRpy.x
-               << " " << reductionRpy.y << " " << reductionRpy.z;
-
-    auto* doc = (*_blobIt)->GetDocument();
-    tinyxml2::XMLText *poseTxt = doc->NewText(poseStream.str().c_str());
-    tinyxml2::XMLElement *poseKey = doc->NewElement("pose");
-
-    poseKey->LinkEndChild(poseTxt);
-
-    sensorElement->LinkEndChild(poseKey);
-  }
-}
-
-////////////////////////////////////////////////////////////////////////////////
-void ReduceSDFExtensionProjectorTransformReduction(
-    std::vector<XMLDocumentPtr>::iterator _blobIt,
-    ignition::math::Pose3d _reductionTransform)
-{
-  auto projectorElement = (*_blobIt)->FirstChildElement();
-  if ( strcmp(projectorElement->Name(), "projector") == 0)
-  {
-    // parse it and add/replace the reduction transform
-    // find first instance of xyz and rpy, replace with reduction transform
-    //
-    // for (tinyxml2::XMLNode* elIt = (*_blobIt)->FirstChildElement();
-    // elIt; elIt = elIt->NextSibling())
-    // {
-    //   std::ostringstream streamIn;
-    //   streamIn << *elIt;
-    //   sdfdbg << "    " << streamIn << "\n";
-    // }
-
-    auto projectorPose {ignition::math::Pose3d::Zero};
-    {
-      auto projectorPosText = "0 0 0 0 0 0";
-      const auto& oldPoseKey = projectorElement->FirstChildElement("pose");
-      if (oldPoseKey)
-      {
-        const auto& poseElemXml = oldPoseKey->ToElement();
-        if (poseElemXml->Attribute("relative_to"))
-          return;
-
-        // see below for explanation; if a sibling element exists, it stores the
-        // original <projector><pose> tag content
-        const auto& sibling = projectorElement->NextSibling();
-        if (poseElemXml->GetText() && !sibling)
-          projectorPosText = poseElemXml->GetText();
-        else if (sibling && sibling->ToElement()->GetText())
-          projectorPosText = sibling->ToElement()->GetText();
-        else
-        {
-          sdferr << "Unexpected case in projector pose computation\n";
-          return;
-        }
-
-        // delete the <pose> tag, we'll add a new one at the end
-        projectorElement->DeleteChild(oldPoseKey);
-      }
-
-      // parse the 6-tuple text into math::Pose3d
-      std::stringstream  ss;
-      ss.imbue(std::locale::classic());
-      ss << projectorPosText;
-      ss >> projectorPose;
-      if (ss.fail())
-      {
-        sdferr << "Could not parse <projector><pose>: ["
-               << projectorPosText << "]\n";
-        return;
-      }
-
-      // critical part: we store the original <pose> tag from <projector>
-      // actually as a sibling of <projector>... only first element of the blob
-      // is processed further, so its siblings can be used as temporary storage;
-      // we store the original <pose> tag there so that we can use the
-      // <projector><pose> tag for storing the reduced position
-      auto doc = (*_blobIt)->GetDocument();
-      const auto& poseTxt = doc->NewText(projectorPosText);
-      auto poseKey = doc->NewElement("pose");
-      poseKey->LinkEndChild(poseTxt);
-      (*_blobIt)->LinkEndChild(poseKey);
-    }
-
-    _reductionTransform = _reductionTransform * projectorPose;
-=======
-        {
-          return;
-        }
-
-        if (poseElemXml->GetText())
-        {
-          poseText = poseElemXml->GetText();
-        }
-
-        // delete the <pose> tag, we'll add a new one at the end
-        element->RemoveChild(oldPoseKey);
+        element->DeleteChild(oldPoseKey);
       }
 
       // parse the 6-tuple text into math::Pose3d
@@ -3593,7 +3415,6 @@
     }
 
     pose = _reductionTransform * pose;
->>>>>>> 2e891c21
 
     // convert reductionTransform to values
     urdf::Vector3 reductionXyz(pose.Pos().X(),
@@ -3612,22 +3433,14 @@
     poseStream << reductionXyz.x << " " << reductionXyz.y
                << " " << reductionXyz.z << " " << reductionRpy.x
                << " " << reductionRpy.y << " " << reductionRpy.z;
-<<<<<<< HEAD
 
     auto* doc = (*_blobIt)->GetDocument();
     tinyxml2::XMLText *poseTxt = doc->NewText(poseStream.str().c_str());
-    auto poseKey = doc->NewElement("pose");
+    tinyxml2::XMLElement *poseKey = doc->NewElement("pose");
+
     poseKey->LinkEndChild(poseTxt);
 
-    projectorElement->LinkEndChild(poseKey);
-=======
-    TiXmlText* poseTxt = new TiXmlText(poseStream.str().c_str());
-
-    TiXmlElement* poseKey = new TiXmlElement("pose");
-    poseKey->LinkEndChild(poseTxt);
-
     element->LinkEndChild(poseKey);
->>>>>>> 2e891c21
   }
 }
 
