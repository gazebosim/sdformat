--- conflicted
+++ resolved
@@ -229,6 +229,10 @@
 
 void CreateGeometry(tinyxml2::XMLElement *_elem,
                     urdf::GeometrySharedPtr _geometry);
+
+ignition::math::Pose3d inverseTransformToParentFrame(
+    ignition::math::Pose3d _transformInLinkFrame,
+    urdf::Pose _parentToLinkTransform);
 
 /// reduced fixed joints: transform to parent frame
 urdf::Pose TransformToParentFrame(urdf::Pose _transformInLinkFrame,
@@ -2451,6 +2455,31 @@
   return transformInParentLinkFrame;
 }
 
+/////////////////////////////////////////////////
+/// reduced fixed joints: transform to parent frame
+ignition::math::Pose3d inverseTransformToParentFrame(
+    ignition::math::Pose3d _transformInLinkFrame,
+    urdf::Pose _parentToLinkTransform)
+{
+  ignition::math::Pose3d transformInParentLinkFrame;
+  //   rotate link pose to parentLink frame
+  urdf::Rotation ri = _parentToLinkTransform.rotation.GetInverse();
+  ignition::math::Quaterniond q1(ri.w, ri.x, ri.y, ri.z);
+  transformInParentLinkFrame.Pos() = q1 * _transformInLinkFrame.Pos();
+  urdf::Rotation r2 = _parentToLinkTransform.rotation.GetInverse();
+  ignition::math::Quaterniond q3(r2.w, r2.x, r2.y, r2.z);
+  transformInParentLinkFrame.Rot() = q3 * _transformInLinkFrame.Rot();
+  //   translate link to parentLink frame
+  transformInParentLinkFrame.Pos().X() = transformInParentLinkFrame.Pos().X()
+    - _parentToLinkTransform.position.x;
+  transformInParentLinkFrame.Pos().Y() = transformInParentLinkFrame.Pos().Y()
+    - _parentToLinkTransform.position.y;
+  transformInParentLinkFrame.Pos().Z() = transformInParentLinkFrame.Pos().Z()
+    - _parentToLinkTransform.position.z;
+
+  return transformInParentLinkFrame;
+}
+
 ////////////////////////////////////////////////////////////////////////////////
 void ReduceSDFExtensionToParent(urdf::LinkSharedPtr _link)
 {
@@ -3594,32 +3623,20 @@
         tinyxml2::XMLNode *rpyKey = (*_blobIt)->FirstChildElement("rpyOffset");
         if (rpyKey)
         {
-          urdf::Vector3 rpy = ParseVector3(rpyKey);
+          urdf::Vector3 rpy = ParseVector3(rpyKey, M_PI/180.0);
           _reductionTransform.Rot() =
             ignition::math::Quaterniond::EulerToQuaternion(rpy.x, rpy.y, rpy.z);
           // remove xyzOffset and rpyOffset
           (*_blobIt)->DeleteChild(rpyKey);
         }
-        TiXmlNode* correctedOffsetKey =
-            (*_blobIt)->FirstChild("ignition::corrected_offsets");
-        if (correctedOffsetKey)
-        {
-          (*_blobIt)->RemoveChild(correctedOffsetKey);
-        }
 
         // pass through the parent transform from fixed joint reduction
-        _reductionTransform = TransformToParentFrame(_reductionTransform,
+        _reductionTransform = inverseTransformToParentFrame(_reductionTransform,
             _link->parent_joint->parent_to_joint_origin_transform);
 
         // create new offset xml blocks
-<<<<<<< HEAD
         xyzKey = doc->NewElement("xyzOffset");
         rpyKey = doc->NewElement("rpyOffset");
-=======
-        xyzKey = new TiXmlElement("xyzOffset");
-        rpyKey = new TiXmlElement("rpyOffset");
-        correctedOffsetKey = new TiXmlElement("ignition::corrected_offsets");
->>>>>>> 1a054446
 
         // create new offset xml blocks
         urdf::Vector3 reductionXyz(_reductionTransform.Pos().X(),
@@ -3638,14 +3655,8 @@
         rpyStream << reductionRpy.x << " " << reductionRpy.y << " "
                   << reductionRpy.z;
 
-<<<<<<< HEAD
         tinyxml2::XMLText *xyzTxt = doc->NewText(xyzStream.str().c_str());
         tinyxml2::XMLText *rpyTxt = doc->NewText(rpyStream.str().c_str());
-=======
-        TiXmlText* xyzTxt = new TiXmlText(xyzStream.str());
-        TiXmlText* rpyTxt = new TiXmlText(rpyStream.str());
-        TiXmlText* correctedOffsetTxt = new TiXmlText("1");
->>>>>>> 1a054446
 
         xyzKey->LinkEndChild(xyzTxt);
         rpyKey->LinkEndChild(rpyTxt);
