--- conflicted
+++ resolved
@@ -91,7 +91,7 @@
 ///   in extensions when doing fixed joint reduction
 void ReduceSDFExtensionElementTransformReduction(
       std::vector<TiXmlElementPtr>::iterator _blobIt,
-      const ignition::math::Pose3d &_reductionTransform,
+      const gz::math::Pose3d &_reductionTransform,
       const std::string &_elementName);
 
 
@@ -123,11 +123,7 @@
 
 /// create SDF Joint block based on URDF
 void CreateJoint(TiXmlElement *_root, urdf::LinkConstSharedPtr _link,
-<<<<<<< HEAD
-                 gz::math::Pose3d &_currentTransform);
-=======
-                 const ignition::math::Pose3d &_currentTransform);
->>>>>>> b19e2170
+                 const gz::math::Pose3d &_currentTransform);
 
 /// insert extensions into links
 void InsertSDFExtensionLink(TiXmlElement *_elem, const std::string &_linkName);
@@ -146,20 +142,11 @@
     const gz::math::Pose3d &_transform);
 
 /// create SDF from URDF link
-<<<<<<< HEAD
-void CreateSDF(TiXmlElement *_root, urdf::LinkConstSharedPtr _link,
-               const gz::math::Pose3d &_transform);
+void CreateSDF(TiXmlElement *_root, urdf::LinkConstSharedPtr _link);
 
 /// create SDF Link block based on URDF
 void CreateLink(TiXmlElement *_root, urdf::LinkConstSharedPtr _link,
-                gz::math::Pose3d &_currentTransform);
-=======
-void CreateSDF(TiXmlElement *_root, urdf::LinkConstSharedPtr _link);
-
-/// create SDF Link block based on URDF
-void CreateLink(TiXmlElement *_root, urdf::LinkConstSharedPtr _link,
-                const ignition::math::Pose3d &_currentTransform);
->>>>>>> b19e2170
+                const gz::math::Pose3d &_currentTransform);
 
 /// reduced fixed joints:  apply appropriate frame updates in joint
 ///   inside urdf extensions when doing fixed joint reduction
@@ -1073,10 +1060,6 @@
     {
       // go down the tree until we hit a parent joint that is not fixed
       urdf::LinkSharedPtr newParentLink = _link;
-<<<<<<< HEAD
-      gz::math::Pose3d jointAnchorTransform;
-=======
->>>>>>> b19e2170
       while (newParentLink->parent_joint &&
              newParentLink->getParent()->name != "world" &&
              FixedJointShouldBeReduced(newParentLink->parent_joint) )
@@ -2656,16 +2639,8 @@
 
 ////////////////////////////////////////////////////////////////////////////////
 void CreateSDF(TiXmlElement *_root,
-<<<<<<< HEAD
-               urdf::LinkConstSharedPtr _link,
-               const gz::math::Pose3d &_transform)
-{
-  gz::math::Pose3d _currentTransform = _transform;
-
-=======
                urdf::LinkConstSharedPtr _link)
 {
->>>>>>> b19e2170
   // must have an <inertial> block and cannot have zero mass.
   //  allow det(I) == zero, in the case of point mass geoms.
   // @todo:  keyword "world" should be a constant defined somewhere else
@@ -2707,7 +2682,7 @@
       (!_link->parent_joint ||
        !FixedJointShouldBeReduced(_link->parent_joint)))
   {
-    CreateLink(_root, _link, ignition::math::Pose3d::Zero);
+    CreateLink(_root, _link, gz::math::Pose3d::Zero);
   }
 
   // recurse into children
@@ -2748,11 +2723,7 @@
 ////////////////////////////////////////////////////////////////////////////////
 void CreateLink(TiXmlElement *_root,
                 urdf::LinkConstSharedPtr _link,
-<<<<<<< HEAD
-                gz::math::Pose3d &_currentTransform)
-=======
-                const ignition::math::Pose3d &_currentTransform)
->>>>>>> b19e2170
+                const gz::math::Pose3d &_currentTransform)
 {
   // create new body
   TiXmlElement *elem = new TiXmlElement("link");
@@ -2929,11 +2900,7 @@
 ////////////////////////////////////////////////////////////////////////////////
 void CreateJoint(TiXmlElement *_root,
                  urdf::LinkConstSharedPtr _link,
-<<<<<<< HEAD
-                 gz::math::Pose3d &/*_currentTransform*/)
-=======
-                 const ignition::math::Pose3d &/*_currentTransform*/)
->>>>>>> b19e2170
+                 const gz::math::Pose3d &/*_currentTransform*/)
 {
   // compute the joint tag
   std::string jtype;
@@ -3213,13 +3180,6 @@
     return sdfXmlOut;
   }
 
-<<<<<<< HEAD
-  // initialize transform for the model, urdf is recursive,
-  // while sdf defines all links relative to model frame
-  gz::math::Pose3d transform;
-
-=======
->>>>>>> b19e2170
   // parse sdf extension
   TiXmlDocument urdfXml;
   urdfXml.Parse(_urdfStr.c_str());
