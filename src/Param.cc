/*
 * Copyright 2012 Open Source Robotics Foundation
 *
 * Licensed under the Apache License, Version 2.0 (the "License");
 * you may not use this file except in compliance with the License.
 * You may obtain a copy of the License at
 *
 *     http://www.apache.org/licenses/LICENSE-2.0
 *
 * Unless required by applicable law or agreed to in writing, software
 * distributed under the License is distributed on an "AS IS" BASIS,
 * WITHOUT WARRANTIES OR CONDITIONS OF ANY KIND, either express or implied.
 * See the License for the specific language governing permissions and
 * limitations under the License.
 *
 */

#include <algorithm>
#include <cctype>
#include <cstdint>
#include <locale>
#include <sstream>
#include <string>
#include <vector>
#include <array>

#include <locale.h>
#include <math.h>

#include "sdf/Assert.hh"
#include "sdf/Param.hh"
#include "sdf/Types.hh"
#include "sdf/Element.hh"

using namespace sdf;

// For some locale, the decimal separator is not a point, but a
// comma. To avoid that the SDF parsing is influenced by the current
// global C or C++ locale, we define a custom std::stringstream variant
// that always uses the std::locale::classic() locale.
// See issues https://github.com/osrf/sdformat/issues/60
// and https://github.com/osrf/sdformat/issues/207 for more details.
namespace sdf
{
  inline namespace SDF_VERSION_NAMESPACE {
  class StringStreamClassicLocale : public std::stringstream
  {
    public: explicit StringStreamClassicLocale()
    {
      this->imbue(std::locale::classic());
    }

    public: explicit StringStreamClassicLocale(const std::string& str)
      : std::stringstream(str)
    {
      this->imbue(std::locale::classic());
    }
  };
  }
}

//////////////////////////////////////////////////
Param::Param(const std::string &_key, const std::string &_typeName,
             const std::string &_default, bool _required,
             const std::string &_description)
  : dataPtr(new ParamPrivate)
{
  sdf::Errors errors;
  this->dataPtr->Init(_key, _typeName, _default, _required,
                      errors, _description);

  if(!errors.empty())
  {
    for (unsigned int i = 0; i < errors.size() - 1; ++i)
    {
      sdferr << errors[i].Message() + "\n";
    }

    SDF_ASSERT(false, errors.back().Message());
  }
}

//////////////////////////////////////////////////
Param::Param(const std::string &_key, const std::string &_typeName,
             const std::string &_default, bool _required,
             sdf::Errors &_errors,
             const std::string &_description)
  : dataPtr(new ParamPrivate)
{
  this->dataPtr->Init(_key, _typeName, _default, _required,
                      _errors, _description);
}

//////////////////////////////////////////////////
Param::Param(const std::string &_key, const std::string &_typeName,
             const std::string &_default, bool _required,
             const std::string &_minValue, const std::string &_maxValue,
             const std::string &_description)
  : dataPtr(new ParamPrivate)
{
  sdf::Errors errors;
  this->dataPtr->Init(_key, _typeName, _default, _required, _minValue,
                      _maxValue, errors, _description);

  if(!errors.empty())
  {
    for (unsigned int i = 0; i < errors.size() - 1; ++i)
    {
      sdferr << errors[i].Message() + "\n";
    }

    SDF_ASSERT(false, errors.back().Message());
  }
}

//////////////////////////////////////////////////
Param::Param(const std::string &_key, const std::string &_typeName,
             const std::string &_default, bool _required,
             const std::string &_minValue, const std::string &_maxValue,
             sdf::Errors &_errors,
             const std::string &_description)
  : dataPtr(new ParamPrivate)
{
  this->dataPtr->Init(_key, _typeName, _default, _required, _minValue,
                      _maxValue, _errors, _description);
}

//////////////////////////////////////////////////
Param::Param(const Param &_param)
    : dataPtr(std::make_unique<ParamPrivate>(*_param.dataPtr))
{
  // We don't want to copy the updateFunc
  this->dataPtr->updateFunc = nullptr;
}

//////////////////////////////////////////////////
Param::~Param()
{
}

/////////////////////////////////////////////////
Param &Param::operator=(const Param &_param)
{
  auto updateFuncCopy = this->dataPtr->updateFunc;
  *this = Param(_param);

  // Restore the update func
  this->dataPtr->updateFunc = updateFuncCopy;
  return *this;
}

//////////////////////////////////////////////////
bool Param::GetAny(std::any &_anyVal) const
{
  sdf::Errors errors;
  this->GetAny(_anyVal, errors);
  if(!errors.empty())
  {
    for (const auto &e : errors)
    {
      sdferr << e.Message() << "\n";
    }
    return false;
  }
  return true;
}

//////////////////////////////////////////////////
bool Param::GetAny(std::any &_anyVal, sdf::Errors &_errors) const
{
  if (this->IsType<int>())
  {
    int ret = 0;
    if (!this->Get<int>(ret, _errors))
    {
      _errors.push_back({ErrorCode::PARAMETER_ERROR,
          "Could not get a parameter of type [int]"});
      return false;
    }
    _anyVal = ret;
  }
  else if (this->IsType<std::uint64_t>())
  {
    uint64_t ret = 0;
    if (!this->Get<std::uint64_t>(ret, _errors))
    {
      _errors.push_back({ErrorCode::PARAMETER_ERROR,
          "Could not get a parameter of type [uint64_t]"});
      return false;
    }
    _anyVal = ret;
  }
  else if (this->IsType<double>())
  {
    double ret = 0;
    if (!this->Get<double>(ret, _errors))
    {
      _errors.push_back({ErrorCode::PARAMETER_ERROR,
          "Could not get a parameter of type [double]"});
      return false;
    }
    _anyVal = ret;
  }
  else if (this->IsType<float>())
  {
    float ret = 0;
    if (!this->Get<float>(ret, _errors))
    {
      _errors.push_back({ErrorCode::PARAMETER_ERROR,
          "Could not get a parameter of type [float]"});
      return false;
    }
    _anyVal = ret;
  }
  else if (this->IsType<bool>())
  {
    bool ret = false;
    if (!this->Get<bool>(ret, _errors))
    {
      _errors.push_back({ErrorCode::PARAMETER_ERROR,
          "Could not get a parameter of type [bool]"});
      return false;
    }
    _anyVal = ret;
  }
  else if (this->IsType<std::string>())
  {
    std::string ret;
    if (!this->Get<std::string>(ret, _errors))
    {
      _errors.push_back({ErrorCode::PARAMETER_ERROR,
          "Could not get a parameter of type [std::string]"});
      return false;
    }
    _anyVal = ret;
  }
  else if (this->IsType<unsigned int>())
  {
    unsigned int ret = 0;
    if (!this->Get<unsigned int>(ret, _errors))
    {
      _errors.push_back({ErrorCode::PARAMETER_ERROR,
          "Could not get a parameter of type [unsigned int]"});
      return false;
    }
    _anyVal = ret;
  }
  else if (this->IsType<char>())
  {
    char ret = 0;
    if (!this->Get<char>(ret, _errors))
    {
      _errors.push_back({ErrorCode::PARAMETER_ERROR,
          "Could not get a parameter of type [char]"});
      return false;
    }
    _anyVal = ret;
  }
  else if (this->IsType<sdf::Time>())
  {
    sdf::Time ret;
    if (!this->Get<sdf::Time>(ret, _errors))
    {
      _errors.push_back({ErrorCode::PARAMETER_ERROR,
          "Could not get a parameter of type [char]"});
      return false;
    }
    _anyVal = ret;
  }
  else if (this->IsType<ignition::math::Color>())
  {
    ignition::math::Color ret;
    if (!this->Get<ignition::math::Color>(ret, _errors))
    {
      _errors.push_back({ErrorCode::PARAMETER_ERROR,
          "Could not get a parameter of type [ignition::math::Color]"});
      return false;
    }
    _anyVal = ret;
  }
  else if (this->IsType<ignition::math::Vector3d>())
  {
    ignition::math::Vector3d ret;
    if (!this->Get<ignition::math::Vector3d>(ret, _errors))
    {
      _errors.push_back({ErrorCode::PARAMETER_ERROR,
          "Could not get a parameter of type [ignition::math::Vector3d]"});
      return false;
    }
    _anyVal = ret;
  }
  else if (this->IsType<ignition::math::Vector2i>())
  {
    ignition::math::Vector2i ret;
    if (!this->Get<ignition::math::Vector2i>(ret, _errors))
    {
      _errors.push_back({ErrorCode::PARAMETER_ERROR,
          "Could not get a parameter of type [ignition::math::Vector2i]"});
      return false;
    }
    _anyVal = ret;
  }
  else if (this->IsType<ignition::math::Vector2d>())
  {
    ignition::math::Vector2d ret;
    if (!this->Get<ignition::math::Vector2d>(ret, _errors))
    {
      _errors.push_back({ErrorCode::PARAMETER_ERROR,
          "Could not get a parameter of type [ignition::math::Vector2d]"});
      return false;
    }
    _anyVal = ret;
  }
  else if (this->IsType<ignition::math::Pose3d>())
  {
    ignition::math::Pose3d ret;
    if (!this->Get<ignition::math::Pose3d>(ret, _errors))
    {
      _errors.push_back({ErrorCode::PARAMETER_ERROR,
          "Could not get a parameter of type [ignition::math::Pose3d]"});
      return false;
    }
    _anyVal = ret;
  }
  else if (this->IsType<ignition::math::Quaterniond>())
  {
    ignition::math::Quaterniond ret;
    if (!this->Get<ignition::math::Quaterniond>(ret, _errors))
    {
      _errors.push_back({ErrorCode::PARAMETER_ERROR,
          "Could not get a parameter of type [ignition::math::Quaterniond]"});
      return false;
    }
    _anyVal = ret;
  }
  else
  {
    _errors.push_back({ErrorCode::PARAMETER_ERROR,
        "Type of parameter not known: [" + this->GetTypeName() + "]"});
    return false;
  }
  return true;
}

//////////////////////////////////////////////////
void Param::Update()
{
  sdf::Errors errors;
  this->Update(errors);
  for (const auto &e : errors)
  {
    sdferr << e.Message() << "\n";
  }
}

//////////////////////////////////////////////////
void Param::Update(sdf::Errors &_errors)
{
  if (this->dataPtr->updateFunc)
  {
    try
    {
      std::any newValue = this->dataPtr->updateFunc();
      std::visit([&](auto &&arg)
        {
          using T = std::decay_t<decltype(arg)>;
          arg = std::any_cast<T>(newValue);
        }, this->dataPtr->value);
    }
    catch(...)
    {
      _errors.push_back({ErrorCode::PARAMETER_ERROR,
          "Unable to set value using Update for key["
          + this->dataPtr->key + "]"});
    }
  }
  else
  {
    _errors.push_back({ErrorCode::PARAMETER_ERROR,
        "[updateFunc] is not set."});
  }
}

//////////////////////////////////////////////////
std::string Param::GetAsString(const PrintConfig &_config) const
{
  sdf::Errors errors;
  std::string result = GetAsString(errors, _config);
  for (const auto &e : errors)
  {
    sdferr << e.Message() << "\n";
  }
  return result;
}

//////////////////////////////////////////////////
std::string Param::GetAsString(sdf::Errors &_errors,
                               const PrintConfig &_config) const
{
  std::string valueStr;
  if (this->GetSet() &&
      this->dataPtr->StringFromValueImpl(_config,
                                         this->dataPtr->typeName,
                                         this->dataPtr->value,
<<<<<<< HEAD
                                         this->dataPtr->strValue,
                                         valueStr,
                                         _errors))
=======
                                         valueStr))
>>>>>>> e363110e
  {
    return valueStr;
  }

  return this->GetDefaultAsString(_errors, _config);
}

//////////////////////////////////////////////////
std::string Param::GetDefaultAsString(const PrintConfig &_config) const
{
  sdf::Errors errors;
  std::string result = this->GetDefaultAsString(errors, _config);
  for (const auto &e : errors)
  {
    sdferr << e.Message() << "\n";
  }
  return result;
}

//////////////////////////////////////////////////
std::string Param::GetDefaultAsString(sdf::Errors &_errors,
                                      const PrintConfig &_config) const
{
  std::string defaultStr;
  if (this->dataPtr->StringFromValueImpl(
        _config,
        this->dataPtr->typeName,
        this->dataPtr->defaultValue,
<<<<<<< HEAD
        this->dataPtr->defaultStrValue,
        defaultStr,
        _errors))
=======
        defaultStr))
>>>>>>> e363110e
  {
    return defaultStr;
  }

  _errors.push_back({ErrorCode::PARAMETER_ERROR,
      "Unable to get string from default value, "
      "using ParamStreamer instead."});

  StringStreamClassicLocale ss;
  ss << ParamStreamer{ this->dataPtr->defaultValue, _config.OutPrecision() };
  return ss.str();
}

//////////////////////////////////////////////////
std::optional<std::string> Param::GetMinValueAsString(
    const PrintConfig &_config) const
{
  sdf::Errors errors;
  auto result = GetMinValueAsString(errors, _config);
  for (const auto &e : errors)
  {
    sdferr << e.Message() << "\n";
  }
  return result;
}

//////////////////////////////////////////////////
std::optional<std::string> Param::GetMinValueAsString(
    sdf::Errors &_errors,
    const PrintConfig &_config) const
{
  if (this->dataPtr->minValue.has_value())
  {
    std::string valueStr;
    if (!this->dataPtr->StringFromValueImpl(_config,
                                            this->dataPtr->typeName,
                                            this->dataPtr->minValue.value(),
                                            valueStr,
                                            _errors))
    {
      _errors.push_back({ErrorCode::PARAMETER_ERROR,
          "Unable to get min value as string."});
      return std::nullopt;
    }

    return valueStr;
  }
  return std::nullopt;
}

//////////////////////////////////////////////////
std::optional<std::string> Param::GetMaxValueAsString(
    const PrintConfig &_config) const
{
  sdf::Errors errors;
  auto result = GetMaxValueAsString(errors, _config);
  for (const auto &e : errors)
  {
    sdferr << e.Message() << "\n";
  }
  return result;
}

//////////////////////////////////////////////////
std::optional<std::string> Param::GetMaxValueAsString(
    sdf::Errors &_errors,
    const PrintConfig &_config) const
{
  if (this->dataPtr->maxValue.has_value())
  {
    std::string valueStr;
    if (!this->dataPtr->StringFromValueImpl(_config,
                                            this->dataPtr->typeName,
                                            this->dataPtr->maxValue.value(),
                                            valueStr,
                                            _errors))
    {
      _errors.push_back({ErrorCode::PARAMETER_ERROR,
          "Unable to get max value as string."});
      return std::nullopt;
    }

    return valueStr;
  }
  return std::nullopt;
}

//////////////////////////////////////////////////
/// \brief Helper function for Param::ValueFromString
/// \param[in] _input Input string.
/// \param[in] _key Key of the parameter, used for error message.
/// \param[out] _value This will be set with the parsed value.
/// \param[out] _errors Vector of errors.
/// \return True if parsing succeeded.
template <typename T>
bool ParseUsingStringStream(const std::string &_input, const std::string &_key,
                            ParamPrivate::ParamVariant &_value,
                            sdf::Errors &_errors)
{
  StringStreamClassicLocale ss(_input);
  T _val;
  ss >> _val;
  if (ss.fail())
  {
    _errors.push_back({ErrorCode::PARAMETER_ERROR,
        "Unknown error. Unable to set value [" + _input + " ] for key["
           + _key + "]"});
    return false;
  }
  _value = _val;
  return true;
}

//////////////////////////////////////////////////
/// \brief Helper function for Param::ValueFromString for parsing colors
/// This checks the color components specified in _input are rgb or rgba
/// (expects 3 or 4 values) and each value is between [0,1]. When only 3 values
/// are present (rgb), then alpha is set to 1.
/// \param[in] _input Input string.
/// \param[in] _key Key of the parameter, used for error message.
/// \param[out] _value This will be set with the parsed value.
/// \param[out] _errors Vector of errors.
/// \return True if parsing colors succeeded.
bool ParseColorUsingStringStream(const std::string &_input,
    const std::string &_key, ParamPrivate::ParamVariant &_value,
    sdf::Errors &_errors)
{
  StringStreamClassicLocale ss(_input);
  std::string token;
  std::vector<float> colors;
  float c;  // r,g,b,a values
  bool isValidColor = true;
  while (ss >> token)
  {
    try
    {
      c = std::stof(token);
      colors.push_back(c);
    }
    // Catch invalid argument exception from std::stof
    catch(std::invalid_argument &)
    {
      _errors.push_back({ErrorCode::PARAMETER_ERROR,
          "Invalid argument. Unable to set value [" + token
          + "] for key [" + _key + "]."});
      isValidColor = false;
      break;
    }
    // Catch out of range exception from std::stof
    catch(std::out_of_range &)
    {
      _errors.push_back({ErrorCode::PARAMETER_ERROR,
          "Out of range. Unable to set value [" + token
          + "] for key [" + _key + "]."});
      isValidColor = false;
      break;
    }

    if (c < 0.0f || c > 1.0f)
    {
      isValidColor = false;
      break;
    }
  }

  size_t colorSize = colors.size();
  if (isValidColor && colorSize == 3u)
    colors.push_back(1.0f);
  else if (colorSize != 4u)
    isValidColor = false;

  if (isValidColor)
  {
    _value = ignition::math::Color(colors[0], colors[1], colors[2], colors[3]);
  }
  else
  {
    _errors.push_back({ErrorCode::PARAMETER_ERROR,
        "The value <" + _key + ">" + _input + "</" + _key + "> is invalid."});
  }

  return isValidColor;
}

//////////////////////////////////////////////////
/// \brief Helper function for Param::ValueFromString for parsing pose. This
/// checks the pose components specified in _input are xyzrpy
/// (expects 6 values) and whether to parse the rotation values as degrees using
/// the parent element attributes.
/// \param[in] _input Input string.
/// \param[in] _key Key of the parameter, used for error message.
/// \param[in] _attributes Attributes associated to this pose.
/// \param[out] _value This will be set with the parsed value.
/// \param[out] _errors Vector of errors.
/// \return True if parsing pose succeeded.
bool ParsePoseUsingStringStream(const std::string &_input,
    const std::string &_key, const Param_V &_attributes,
    ParamPrivate::ParamVariant &_value,
    sdf::Errors &_errors)
{
  const bool defaultParseAsDegrees = false;
  bool parseAsDegrees = defaultParseAsDegrees;

  const std::string defaultRotationFormat = "euler_rpy";
  std::string rotationFormat = defaultRotationFormat;

  const std::size_t defaultDesiredSize = 6u;
  std::size_t desiredSize = defaultDesiredSize;

  for (const auto &p : _attributes)
  {
    const std::string key = p->GetKey();

    if (key == "degrees")
    {
      if (!p->Get<bool>(parseAsDegrees, _errors))
      {
        _errors.push_back({ErrorCode::PARAMETER_ERROR,
            "Invalid boolean value found for attribute "
            "//pose[@degrees]."});
        return false;
      }
    }
    else if (key == "rotation_format")
    {
      rotationFormat = p->GetAsString(_errors);

      if (rotationFormat == "euler_rpy")
      {
        // Already the default, no modifications needed.
      }
      else if (rotationFormat == "quat_xyzw")
      {
        desiredSize = 7u;
      }
      else
      {
        _errors.push_back({ErrorCode::PARAMETER_ERROR,
            "Undefined attribute //pose[@rotation_format='"
            + rotationFormat + "'], only 'euler_rpy' and 'quat_xyzw'"
            + " is supported."});
        return false;
      }
    }
  }

  if (rotationFormat == "quat_xyzw" && parseAsDegrees)
  {
    _errors.push_back({ErrorCode::PARAMETER_ERROR,
        "The attribute //pose[@degrees='true'] does not apply when "
        "parsing quaternions, //pose[@rotation_format='quat_xyzw']."});
    return false;
  }

  if (_input.empty())
  {
    _value = ignition::math::Pose3d::Zero;
    return true;
  }

  StringStreamClassicLocale ss(_input);
  std::string token;
  std::array<double, 7> values;
  std::size_t valueIndex = 0;
  double v;
  bool isValidPose = true;
  while (ss >> token)
  {
    try
    {
      v = std::stod(token);
    }
    // Catch invalid argument exception from std::stod
    catch(std::invalid_argument &)
    {
      _errors.push_back({ErrorCode::PARAMETER_ERROR,
          "Invalid argument. Unable to set value [" + _input
          + "] for key [" + _key + "]."});
      isValidPose = false;
      break;
    }
    // Catch out of range exception from std::stod
    catch(std::out_of_range &)
    {
      _errors.push_back({ErrorCode::PARAMETER_ERROR,
          "Out of range. Unable to set value [" + token
          + "] for key [" + _key + "]."});
      isValidPose = false;
      break;
    }

    if (!std::isfinite(v))
    {
      _errors.push_back({ErrorCode::PARAMETER_ERROR,
          "Pose values must be finite."});
      isValidPose = false;
      break;
    }

    if (valueIndex >= desiredSize)
    {
      _errors.push_back({ErrorCode::PARAMETER_ERROR,
          "The value for //pose[@rotation_format='" + rotationFormat
          + "'] must have " + std::to_string(desiredSize)
          + " values, but more than that were found in '" + _input + "'."});
      isValidPose = false;
      break;
    }

    values[valueIndex++] = v;
  }

  if (!isValidPose)
    return false;

  if (valueIndex != desiredSize)
  {
    _errors.push_back({ErrorCode::PARAMETER_ERROR,
        "The value for //pose[@rotation_format='" + rotationFormat
        + "'] must have " + std::to_string(desiredSize) + " values, but "
        + std::to_string(valueIndex) + " were found instead in '"
        + _input + "'."});
    return false;
  }

  if (rotationFormat == "euler_rpy")
  {
    if (parseAsDegrees)
    {
      _value = ignition::math::Pose3d(values[0], values[1], values[2],
          IGN_DTOR(values[3]), IGN_DTOR(values[4]), IGN_DTOR(values[5]));
    }
    else
    {
      _value = ignition::math::Pose3d(values[0], values[1], values[2],
          values[3], values[4], values[5]);
    }
  }
  else
  {
    _value = ignition::math::Pose3d(values[0], values[1], values[2],
        values[6], values[3], values[4], values[5]);
  }

  return true;
}

//////////////////////////////////////////////////
void ParamPrivate::Init(const std::string &_key, const std::string &_typeName,
             const std::string &_default, bool _required,
             sdf::Errors &_errors,
             const std::string &_description)
{
  this->key = _key;
  this->required = _required;
  this->typeName = _typeName;
  this->description = _description;
  this->set = false;
  this->ignoreParentAttributes = false;
  this->defaultStrValue = _default;

  if(!(this->ValueFromStringImpl(
          this->typeName,
          _default,
          this->defaultValue,
          _errors)))
  {
    _errors.push_back({ErrorCode::PARAMETER_ERROR,
                     "Invalid parameter"});
    return;
  }
  this->value = this->defaultValue;
  this->strValue = std::nullopt;
}

//////////////////////////////////////////////////
void ParamPrivate::Init(const std::string &_key, const std::string &_typeName,
             const std::string &_default, bool _required,
             const std::string &_minValue, const std::string &_maxValue,
             sdf::Errors &_errors,
             const std::string &_description)
{
  this->Init(_key, _typeName, _default, _required, _errors, _description);
  if (!_minValue.empty())
  {
    if (!(this->ValueFromStringImpl(
            this->typeName,
            _minValue,
            this->minValue.emplace(),
            _errors)))
    {
      _errors.push_back({ErrorCode::PARAMETER_ERROR,
          "Invalid [min] parameter in "
          "SDFormat description of [" + _key + "]"});
    }
  }

  if (!_maxValue.empty())
  {
    if(!(this->ValueFromStringImpl(
            this->typeName,
            _maxValue,
            this->maxValue.emplace(),
            _errors)))

    {
      _errors.push_back({ErrorCode::PARAMETER_ERROR,
          "Invalid [max] parameter in SDFormat description of [" +
          _key + "]"});
    }
  }
}

//////////////////////////////////////////////////
bool ParamPrivate::ValueFromStringImpl(const std::string &_typeName,
                                       const std::string &_valueStr,
                                       ParamVariant &_valueToSet,
                                       sdf::Errors &_errors) const
{
  // Under some circumstances, latin locales (es_ES or pt_BR) will return a
  // comma for decimal position instead of a dot, making the conversion
  // to fail. See bug #60 for more information. Force to use always C
  setlocale(LC_NUMERIC, "C");
  std::string trimmed = sdf::trim(_valueStr);
  std::string tmp(trimmed);
  std::string lowerTmp = lowercase(trimmed);

  // "true" and "false" doesn't work properly (except for string)
  if (_typeName != "string" && _typeName != "std::string")
  {
    if (lowerTmp == "true")
    {
      tmp = "1";
    }
    else if (lowerTmp == "false")
    {
      tmp = "0";
    }
  }

  bool isHex = lowerTmp.compare(0, 2, "0x") == 0;

  try
  {
    // Try to use stoi and stoul for integers, and
    // stof and stod for scalar floating point values.
    int numericBase = 10;
    if (isHex)
    {
      numericBase = 16;
    }

    if (_typeName == "bool")
    {
      if (lowerTmp == "true" || lowerTmp == "1")
      {
        _valueToSet = true;
      }
      else if (lowerTmp == "false" || lowerTmp == "0")
      {
        _valueToSet = false;
      }
      else
      {
        _errors.push_back({ErrorCode::PARAMETER_ERROR,
            "Invalid boolean value"});
        return false;
      }
    }
    else if (_typeName == "char")
    {
      _valueToSet = tmp[0];
    }
    else if (_typeName == "std::string" ||
             _typeName == "string")
    {
      _valueToSet = tmp;
    }
    else if (_typeName == "int")
    {
      _valueToSet = std::stoi(tmp, nullptr, numericBase);
    }
    else if (_typeName == "uint64_t")
    {
      return ParseUsingStringStream<std::uint64_t>(tmp, this->key,
                                                   _valueToSet, _errors);
    }
    else if (_typeName == "unsigned int")
    {
      _valueToSet = static_cast<unsigned int>(
          std::stoul(tmp, nullptr, numericBase));
    }
    else if (_typeName == "double")
    {
      _valueToSet = std::stod(tmp);
    }
    else if (_typeName == "float")
    {
      _valueToSet = std::stof(tmp);
    }
    else if (_typeName == "sdf::Time" ||
             _typeName == "time")
    {
      return ParseUsingStringStream<sdf::Time>(tmp, this->key,
                                               _valueToSet, _errors);
    }
    else if (_typeName == "ignition::math::Angle" ||
             _typeName == "angle")
    {
      return ParseUsingStringStream<ignition::math::Angle>(
          tmp, this->key, _valueToSet, _errors);
    }
    else if (_typeName == "ignition::math::Color" ||
             _typeName == "color")
    {
      return ParseColorUsingStringStream(tmp, this->key, _valueToSet, _errors);
    }
    else if (_typeName == "ignition::math::Vector2i" ||
             _typeName == "vector2i")
    {
      return ParseUsingStringStream<ignition::math::Vector2i>(
          tmp, this->key, _valueToSet, _errors);
    }
    else if (_typeName == "ignition::math::Vector2d" ||
             _typeName == "vector2d")
    {
      return ParseUsingStringStream<ignition::math::Vector2d>(
          tmp, this->key, _valueToSet, _errors);
    }
    else if (_typeName == "ignition::math::Vector3d" ||
             _typeName == "vector3")
    {
      return ParseUsingStringStream<ignition::math::Vector3d>(
          tmp, this->key, _valueToSet, _errors);
    }
    else if (_typeName == "ignition::math::Pose3d" ||
             _typeName == "pose" ||
             _typeName == "Pose")
    {
      const ElementPtr p = this->parentElement.lock();
      if (!this->ignoreParentAttributes && p)
      {
        return ParsePoseUsingStringStream(
            tmp, this->key, p->GetAttributes(), _valueToSet, _errors);
      }
      return ParsePoseUsingStringStream(
          tmp, this->key, {}, _valueToSet, _errors);
    }
    else if (_typeName == "ignition::math::Quaterniond" ||
             _typeName == "quaternion")
    {
      return ParseUsingStringStream<ignition::math::Quaterniond>(
          tmp, this->key, _valueToSet, _errors);
    }
    else
    {
      _errors.push_back({ErrorCode::UNKNOWN_PARAMETER_TYPE,
          "Unknown parameter type[" + _typeName + "]"});
      return false;
    }
  }
  // Catch invalid argument exception from std::stoi/stoul/stod/stof
  catch(std::invalid_argument &)
  {
    _errors.push_back({ErrorCode::PARAMETER_ERROR,
        "Invalid argument. Unable to set value ["
        + _valueStr + " ] for key["
        + this->key + "]."});
    return false;
  }
  // Catch out of range exception from std::stoi/stoul/stod/stof
  catch(std::out_of_range &)
  {
    _errors.push_back({ErrorCode::PARAMETER_ERROR,
        "Out of range. Unable to set value ["
        + _valueStr + " ] for key["
        + this->key + "]."});
    return false;
  }

  return true;
}

//////////////////////////////////////////////////
/// \brief Helper function for StringFromValueImpl for pose.
/// \param[in] _config Printing configuration for the output string.
/// \param[in] _parentAttributes Parent Element Attributes.
/// \param[in] _value The variant value of this pose.
/// \param[out] _valueStr The pose as a string.
/// \param[out] _errors Vector of errors.
/// \return True if the string was successfully retrieved from the pose, false
/// otherwise.
/////////////////////////////////////////////////
bool PoseStringFromValue(const PrintConfig &_config,
                         const Param_V &_parentAttributes,
                         const ParamPrivate::ParamVariant &_value,
<<<<<<< HEAD
                         const std::optional<std::string> &_originalStr,
                         std::string &_valueStr,
                         sdf::Errors &_errors)
=======
                         std::string &_valueStr)
>>>>>>> e363110e
{
  StringStreamClassicLocale ss;

  if (_config.OutPrecision() == std::numeric_limits<int>::max())
    ss << std::setprecision(std::numeric_limits<double>::max_digits10);
  else
    ss << std::setprecision(_config.OutPrecision());

  const ignition::math::Pose3d *pose =
      std::get_if<ignition::math::Pose3d>(&_value);
  if (!pose)
  {
    _errors.push_back({ErrorCode::PARAMETER_ERROR,
        "Unable to get pose value from variant."});
    return false;
  }

  const bool defaultInDegrees = false;
  bool inDegrees = defaultInDegrees;

  const std::string defaultRotationFormat = "euler_rpy";
  std::string rotationFormat = defaultRotationFormat;

  // When @degrees and @rotation_format attributes are not set, a single space
  // delimiter is used to prevent breaking behavior and tests.
  const std::string defaultPosRotDelimiter = " ";
  const std::string threeSpacedDelimiter = "   ";
  std::string posRotDelimiter = defaultPosRotDelimiter;

  const bool defaultSnapDegreesToInterval = false;
  bool snapDegreesToInterval = defaultSnapDegreesToInterval;

  // Checking parent Element Attributes for desired pose representations.
  for (const auto &p : _parentAttributes)
  {
    const std::string key = p->GetKey();

    if (key == "degrees")
    {
      if (!p->Get<bool>(inDegrees, _errors))
      {
        _errors.push_back({ErrorCode::PARAMETER_ERROR,
            "Unable to get //pose[@degrees] attribute as bool."});
        return false;
      }
      if (p->GetSet())
      {
        posRotDelimiter = threeSpacedDelimiter;
      }
    }
    else if (key == "rotation_format")
    {
      rotationFormat = p->GetAsString(_errors);
      if (p->GetSet())
      {
        posRotDelimiter = threeSpacedDelimiter;
      }
    }
  }

  // Checking PrintConfig for desired pose representations. This overrides
  // any parent Element Attributes.
  if (_config.RotationInDegrees())
  {
    inDegrees = true;
    rotationFormat = "euler_rpy";
    posRotDelimiter = threeSpacedDelimiter;
  }
  if (_config.RotationSnapToDegrees().has_value() &&
      _config.RotationSnapTolerance().has_value())
  {
    inDegrees = true;
    rotationFormat = "euler_rpy";
    snapDegreesToInterval = true;
    posRotDelimiter = threeSpacedDelimiter;
  }

  // Helper function that sanitizes zero values like '-0'
  auto sanitizeZero = [&_config](double _number)
  {
    StringStreamClassicLocale stream;
    if (std::fpclassify(_number) == FP_ZERO)
    {
      stream << 0;
    }
    else
    {
      if (_config.OutPrecision() == std::numeric_limits<int>::max())
        stream << std::setprecision(std::numeric_limits<double>::max_digits10);
      else
        stream << std::setprecision(_config.OutPrecision());

      stream << _number;
    }
    return stream.str();
  };

  // Returning pose string representations based on desired configurations.
  if (rotationFormat == "quat_xyzw" && inDegrees)
  {
    _errors.push_back({ErrorCode::PARAMETER_ERROR,
        "Invalid pose with //pose[@degrees='true'] and "
        "//pose[@rotation_format='quat_xyzw']."});
    return false;
  }
  else if (rotationFormat == "quat_xyzw")
  {
    ss << pose->Pos() << posRotDelimiter
       << sanitizeZero(pose->Rot().X()) << " "
       << sanitizeZero(pose->Rot().Y()) << " "
       << sanitizeZero(pose->Rot().Z()) << " "
       << sanitizeZero(pose->Rot().W());
    _valueStr = ss.str();
    return true;
  }
  else if (rotationFormat == "euler_rpy" && inDegrees && snapDegreesToInterval)
  {
    // Helper function that returns a snapped value if it is within the
    // tolerance of multiples of interval, otherwise the orginal value is
    // returned.
    auto snapToInterval =
        [](double _val, unsigned int _interval, double _tolerance)
    {
      double closestQuotient = std::round(_val / _interval);
      double distance = std::abs(_val - closestQuotient * _interval);
      if (distance < _tolerance)
      {
        return _interval * closestQuotient;
      }
      return _val;
    };

    const unsigned int interval = _config.RotationSnapToDegrees().value();
    const double tolerance = _config.RotationSnapTolerance().value();

    ss << pose->Pos() << posRotDelimiter
       << sanitizeZero(snapToInterval(
              IGN_RTOD(pose->Rot().Roll()), interval, tolerance)) << " "
       << sanitizeZero(snapToInterval(
              IGN_RTOD(pose->Rot().Pitch()), interval, tolerance)) << " "
       << sanitizeZero(snapToInterval(
              IGN_RTOD(pose->Rot().Yaw()), interval, tolerance));
    _valueStr = ss.str();
    return true;
  }
  else if (rotationFormat == "euler_rpy" && inDegrees)
  {
    ss << pose->Pos() << posRotDelimiter
       << sanitizeZero(IGN_RTOD(pose->Rot().Roll())) << " "
       << sanitizeZero(IGN_RTOD(pose->Rot().Pitch())) << " "
       << sanitizeZero(IGN_RTOD(pose->Rot().Yaw()));
    _valueStr = ss.str();
    return true;
  }

  ss << pose->Pos() << posRotDelimiter
     << sanitizeZero(pose->Rot().Roll()) << " "
     << sanitizeZero(pose->Rot().Pitch()) << " "
     << sanitizeZero(pose->Rot().Yaw());
  _valueStr = ss.str();
  return true;
}

/////////////////////////////////////////////////
bool ParamPrivate::StringFromValueImpl(
    const PrintConfig &_config,
    const std::string &_typeName,
    const ParamVariant &_value,
    std::string &_valueStr,
    sdf::Errors &_errors) const
{
<<<<<<< HEAD
  return this->StringFromValueImpl(
      _config,
      _typeName,
      _value,
      std::nullopt,
      _valueStr,
      _errors);
}

/////////////////////////////////////////////////
bool ParamPrivate::StringFromValueImpl(
    const PrintConfig &_config,
    const std::string &_typeName,
    const ParamVariant &_value,
    const std::optional<std::string> &_originalStr,
    std::string &_valueStr,
    sdf::Errors &_errors) const
{
=======
>>>>>>> e363110e
  // This will be handled in a type specific manner
  if (_typeName == "bool")
  {
    const bool *val = std::get_if<bool>(&_value);
    if (!val)
    {
      _errors.push_back({ErrorCode::PARAMETER_ERROR,
          "Unable to get bool value from variant."});
      return false;
    }

    _valueStr = *val ? "true" : "false";
    return true;
  }
  else if (_typeName == "ignition::math::Pose3d" ||
      _typeName == "pose" ||
      _typeName == "Pose")
  {
    const ElementPtr p = this->parentElement.lock();
    if (!this->ignoreParentAttributes && p)
    {
<<<<<<< HEAD
      return PoseStringFromValue(_config, p->GetAttributes(), _value,
                                 _originalStr, _valueStr, _errors);
    }
    return PoseStringFromValue(_config, {}, _value,
                               _originalStr, _valueStr, _errors);
=======
      return PoseStringFromValue(
          _config, p->GetAttributes(), _value, _valueStr);
    }
    return PoseStringFromValue(_config, {}, _value, _valueStr);
>>>>>>> e363110e
  }

  StringStreamClassicLocale ss;
  ss << ParamStreamer{ _value, _config.OutPrecision() };
  _valueStr = ss.str();
  return true;
}

//////////////////////////////////////////////////
bool Param::SetFromString(const std::string &_value,
                          bool _ignoreParentAttributes)
{
  sdf::Errors errors;
  bool result = this->SetFromString(_value,
                          _ignoreParentAttributes,
                          errors);
  for (const auto &e : errors)
  {
    sdferr << e.Message() << "\n";
  }
  return result;
}

//////////////////////////////////////////////////
bool Param::SetFromString(const std::string &_value,
                          bool _ignoreParentAttributes,
                          sdf::Errors &_errors)
{
  this->dataPtr->ignoreParentAttributes = _ignoreParentAttributes;
  std::string str = sdf::trim(_value.c_str());

  if (str.empty() && this->dataPtr->required)
  {
    _errors.push_back({ErrorCode::PARAMETER_ERROR,
        "Empty string used when setting a required parameter. Key["
        + this->GetKey() + "]"});
    return false;
  }
  else if (str.empty())
  {
    this->dataPtr->value = this->dataPtr->defaultValue;
    this->dataPtr->strValue = str;
    return true;
  }

  auto oldValue = this->dataPtr->value;
  if (!this->dataPtr->ValueFromStringImpl(this->dataPtr->typeName,
                                          str,
                                          this->dataPtr->value,
                                          _errors))
  {
    return false;
  }
  this->dataPtr->strValue = str;

  // Check if the value is permitted
  if (!this->ValidateValue())
  {
    this->dataPtr->value = oldValue;
    return false;
  }

  this->dataPtr->set = true;
  return this->dataPtr->set;
}

//////////////////////////////////////////////////
bool Param::SetFromString(const std::string &_value)
{
  sdf::Errors errors;
  bool result = this->SetFromString(_value, false, errors);
  for (const auto &e : errors)
  {
    sdferr << e.Message() << "\n";
  }
  return result;
}

//////////////////////////////////////////////////
bool Param::SetFromString(const std::string &_value, sdf::Errors &_errors)
{
  return this->SetFromString(_value, false, _errors);
}

//////////////////////////////////////////////////
ElementPtr Param::GetParentElement() const
{
  return this->dataPtr->parentElement.lock();
}

//////////////////////////////////////////////////
bool Param::SetParentElement(ElementPtr _parentElement)
{
  sdf::Errors errors;
  bool result = this->SetParentElement(_parentElement, errors);
  for (const auto &e : errors)
  {
    sdferr << e.Message() << "\n";
  }
  return result;
}

//////////////////////////////////////////////////
bool Param::SetParentElement(ElementPtr _parentElement, sdf::Errors &_errors)
{
  auto prevParentElement = this->dataPtr->parentElement;

  this->dataPtr->parentElement = _parentElement;
  if (!this->Reparse(_errors))
  {
    this->dataPtr->parentElement = prevParentElement;
    return false;
  }

  return true;
}

//////////////////////////////////////////////////
void Param::Reset()
{
  this->dataPtr->value = this->dataPtr->defaultValue;
  this->dataPtr->strValue = std::nullopt;
  this->dataPtr->set = false;
}

//////////////////////////////////////////////////
bool Param::Reparse()
{
  sdf::Errors errors;
  bool result = this->Reparse(errors);
  for (const auto &e : errors)
  {
    sdferr << e.Message() << "\n";
  }
  return result;
}

//////////////////////////////////////////////////
bool Param::Reparse(sdf::Errors &_errors)
{
  std::string strToReparse;
  if (this->dataPtr->strValue.has_value())
  {
    strToReparse = this->dataPtr->strValue.value();
  }
  // A default PrintConfig can be used here, as Reparse() is not called in the
  // code path from the 'ign sdf -p' command.
  else if (!this->dataPtr->StringFromValueImpl(PrintConfig(),
                                               this->dataPtr->typeName,
                                               this->dataPtr->defaultValue,
                                               strToReparse,
                                               _errors))
  {
    _errors.push_back({ErrorCode::PARAMETER_ERROR,
        "Failed to obtain string from default value during reparsing."});
    return false;
  }

  if (!this->dataPtr->ValueFromStringImpl(
      this->dataPtr->typeName, strToReparse, this->dataPtr->value, _errors))
  {
    if (const auto parentElement = this->dataPtr->parentElement.lock())
    {
      _errors.push_back({ErrorCode::PARAMETER_ERROR,
          "Failed to set value '" + strToReparse
          + "' to key [" + this->GetKey()
          + "] for new parent element of name '" + parentElement->GetName()
          + "', reverting to previous value '"
          + this->GetAsString(_errors) + "'."});
    }
    else
    {
      _errors.push_back({ErrorCode::PARAMETER_ERROR,
          "Failed to set value '" + strToReparse
          + "' to key [" + this->GetKey() + "] without a parent element, "
          + "reverting to previous value '" +
          this->GetAsString(_errors) + "'."});
    }
    return false;
  }
  // ValueFromStringImpl might make assumptions as to what the default value
  // should be, so if strToReparse is empty, assign the correct default value.
  if (strToReparse.empty())
  {
    this->dataPtr->value = this->dataPtr->defaultValue;
  }
  return true;
}

//////////////////////////////////////////////////
ParamPtr Param::Clone() const
{
  return std::make_shared<Param>(*this);
}

//////////////////////////////////////////////////
const std::string &Param::GetTypeName() const
{
  return this->dataPtr->typeName;
}

/////////////////////////////////////////////////
void Param::SetDescription(const std::string &_desc)
{
  this->dataPtr->description = _desc;
}

/////////////////////////////////////////////////
std::string Param::GetDescription() const
{
  return this->dataPtr->description;
}

/////////////////////////////////////////////////
const std::string &Param::GetKey() const
{
  return this->dataPtr->key;
}

/////////////////////////////////////////////////
bool Param::GetRequired() const
{
  return this->dataPtr->required;
}

/////////////////////////////////////////////////
bool Param::GetSet() const
{
  return this->dataPtr->set;
}

/////////////////////////////////////////////////
bool Param::IgnoresParentElementAttribute() const
{
  const auto parentElement = this->dataPtr->parentElement.lock();
  return !parentElement || this->dataPtr->ignoreParentAttributes;
}

/////////////////////////////////////////////////
bool Param::ValidateValue() const
{
  sdf::Errors errors;
  bool result = this->ValidateValue(errors);
  for (const auto &e : errors)
  {
    sdferr << e.Message() << "\n";
  }
  return result;
}

/////////////////////////////////////////////////
bool Param::ValidateValue(sdf::Errors &_errors) const
{
  return std::visit(
      [this, &_errors](const auto &_val) -> bool
      {
        using T = std::decay_t<decltype(_val)>;
        // cppcheck-suppress syntaxError
        // cppcheck-suppress unmatchedSuppression
        if constexpr (std::is_scalar_v<T>)
        {
          if (this->dataPtr->minValue.has_value())
          {
            if (_val < std::get<T>(*this->dataPtr->minValue))
            {
              std::ostringstream oss;
              oss << "The value [" << _val
                  << "] is less than the minimum allowed value of ["
                  << *this->GetMinValueAsString() << "] for key ["
                  << this->GetKey() << "]";
              _errors.push_back({ErrorCode::PARAMETER_ERROR, oss.str()});
              return false;
            }
          }
          if (this->dataPtr->maxValue.has_value())
          {
            if (_val > std::get<T>(*this->dataPtr->maxValue))
            {
              std::ostringstream oss;
              oss << "The value [" << _val
                  << "] is greater than the maximum allowed value of ["
                  << *this->GetMaxValueAsString() << "] for key ["
                  << this->GetKey() << "]";
              _errors.push_back({ErrorCode::PARAMETER_ERROR, oss.str()});
              return false;
            }
          }
        }
        return true;
      }, this->dataPtr->value);
}<|MERGE_RESOLUTION|>--- conflicted
+++ resolved
@@ -402,13 +402,9 @@
       this->dataPtr->StringFromValueImpl(_config,
                                          this->dataPtr->typeName,
                                          this->dataPtr->value,
-<<<<<<< HEAD
                                          this->dataPtr->strValue,
                                          valueStr,
                                          _errors))
-=======
-                                         valueStr))
->>>>>>> e363110e
   {
     return valueStr;
   }
@@ -437,13 +433,9 @@
         _config,
         this->dataPtr->typeName,
         this->dataPtr->defaultValue,
-<<<<<<< HEAD
         this->dataPtr->defaultStrValue,
         defaultStr,
         _errors))
-=======
-        defaultStr))
->>>>>>> e363110e
   {
     return defaultStr;
   }
@@ -1040,13 +1032,9 @@
 bool PoseStringFromValue(const PrintConfig &_config,
                          const Param_V &_parentAttributes,
                          const ParamPrivate::ParamVariant &_value,
-<<<<<<< HEAD
                          const std::optional<std::string> &_originalStr,
                          std::string &_valueStr,
                          sdf::Errors &_errors)
-=======
-                         std::string &_valueStr)
->>>>>>> e363110e
 {
   StringStreamClassicLocale ss;
 
@@ -1218,7 +1206,6 @@
     std::string &_valueStr,
     sdf::Errors &_errors) const
 {
-<<<<<<< HEAD
   return this->StringFromValueImpl(
       _config,
       _typeName,
@@ -1228,7 +1215,6 @@
       _errors);
 }
 
-/////////////////////////////////////////////////
 bool ParamPrivate::StringFromValueImpl(
     const PrintConfig &_config,
     const std::string &_typeName,
@@ -1237,8 +1223,6 @@
     std::string &_valueStr,
     sdf::Errors &_errors) const
 {
-=======
->>>>>>> e363110e
   // This will be handled in a type specific manner
   if (_typeName == "bool")
   {
@@ -1260,18 +1244,11 @@
     const ElementPtr p = this->parentElement.lock();
     if (!this->ignoreParentAttributes && p)
     {
-<<<<<<< HEAD
       return PoseStringFromValue(_config, p->GetAttributes(), _value,
                                  _originalStr, _valueStr, _errors);
     }
     return PoseStringFromValue(_config, {}, _value,
                                _originalStr, _valueStr, _errors);
-=======
-      return PoseStringFromValue(
-          _config, p->GetAttributes(), _value, _valueStr);
-    }
-    return PoseStringFromValue(_config, {}, _value, _valueStr);
->>>>>>> e363110e
   }
 
   StringStreamClassicLocale ss;
