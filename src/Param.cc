/*
 * Copyright 2012 Open Source Robotics Foundation
 *
 * Licensed under the Apache License, Version 2.0 (the "License");
 * you may not use this file except in compliance with the License.
 * You may obtain a copy of the License at
 *
 *     http://www.apache.org/licenses/LICENSE-2.0
 *
 * Unless required by applicable law or agreed to in writing, software
 * distributed under the License is distributed on an "AS IS" BASIS,
 * WITHOUT WARRANTIES OR CONDITIONS OF ANY KIND, either express or implied.
 * See the License for the specific language governing permissions and
 * limitations under the License.
 *
 */

#include <algorithm>
#include <cctype>
#include <cstdint>
#include <locale>
#include <sstream>
#include <string>
#include <vector>
#include <array>

#include <locale.h>
#include <math.h>

#include "sdf/Assert.hh"
#include "sdf/Param.hh"
#include "sdf/Types.hh"
#include "sdf/Element.hh"

using namespace sdf;

// For some locale, the decimal separator is not a point, but a
// comma. To avoid that the SDF parsing is influenced by the current
// global C or C++ locale, we define a custom std::stringstream variant
// that always uses the std::locale::classic() locale.
// See issues https://github.com/osrf/sdformat/issues/60
// and https://github.com/osrf/sdformat/issues/207 for more details.
namespace sdf
{
  inline namespace SDF_VERSION_NAMESPACE {
  class StringStreamClassicLocale : public std::stringstream
  {
    public: explicit StringStreamClassicLocale()
    {
      this->imbue(std::locale::classic());
    }

    public: explicit StringStreamClassicLocale(const std::string& str)
      : std::stringstream(str)
    {
      this->imbue(std::locale::classic());
    }
  };
  }
}

//////////////////////////////////////////////////
std::string GetPoseAsString(const PrintConfig& _config,
    const ignition::math::Pose3d &_value);

//////////////////////////////////////////////////
Param::Param(const std::string &_key, const std::string &_typeName,
             const std::string &_default, bool _required,
             const std::string &_description)
  : dataPtr(new ParamPrivate)
{
  this->dataPtr->key = _key;
  this->dataPtr->required = _required;
  this->dataPtr->typeName = _typeName;
  this->dataPtr->description = _description;
  this->dataPtr->set = false;
  this->dataPtr->ignoreParentAttributes = false;
  this->dataPtr->defaultStrValue = _default;

  SDF_ASSERT(
      this->dataPtr->ValueFromStringImpl(
          this->dataPtr->typeName,
          _default,
          this->dataPtr->defaultValue),
      "Invalid parameter");
  this->dataPtr->value = this->dataPtr->defaultValue;
  this->dataPtr->strValue = std::nullopt;
}

//////////////////////////////////////////////////
Param::Param(const std::string &_key, const std::string &_typeName,
             const std::string &_default, bool _required,
             const std::string &_minValue, const std::string &_maxValue,
             const std::string &_description)
    : Param(_key, _typeName, _default, _required, _description)
{
  if (!_minValue.empty())
  {
    SDF_ASSERT(
        this->dataPtr->ValueFromStringImpl(
            this->dataPtr->typeName,
            _minValue,
            this->dataPtr->minValue.emplace()),
        std::string("Invalid [min] parameter in SDFormat description of [") +
            _key + "]");
  }

  if (!_maxValue.empty())
  {
    SDF_ASSERT(
        this->dataPtr->ValueFromStringImpl(
            this->dataPtr->typeName,
            _maxValue,
            this->dataPtr->maxValue.emplace()),
        std::string("Invalid [max] parameter in SDFormat description of [") +
            _key + "]");
  }
}

//////////////////////////////////////////////////
Param::Param(const Param &_param)
    : dataPtr(std::make_unique<ParamPrivate>(*_param.dataPtr))
{
  // We don't want to copy the updateFunc
  this->dataPtr->updateFunc = nullptr;
}

//////////////////////////////////////////////////
Param::~Param()
{
}

/////////////////////////////////////////////////
Param &Param::operator=(const Param &_param)
{
  auto updateFuncCopy = this->dataPtr->updateFunc;
  *this = Param(_param);

  // Restore the update func
  this->dataPtr->updateFunc = updateFuncCopy;
  return *this;
}

//////////////////////////////////////////////////
bool Param::GetAny(std::any &_anyVal) const
{
  if (this->IsType<int>())
  {
    int ret = 0;
    if (!this->Get<int>(ret))
    {
      return false;
    }
    _anyVal = ret;
  }
  else if (this->IsType<std::uint64_t>())
  {
    uint64_t ret = 0;
    if (!this->Get<std::uint64_t>(ret))
    {
      return false;
    }
    _anyVal = ret;
  }
  else if (this->IsType<double>())
  {
    double ret = 0;
    if (!this->Get<double>(ret))
    {
      return false;
    }
    _anyVal = ret;
  }
  else if (this->IsType<float>())
  {
    float ret = 0;
    if (!this->Get<float>(ret))
    {
      return false;
    }
    _anyVal = ret;
  }
  else if (this->IsType<bool>())
  {
    bool ret = false;
    if (!this->Get<bool>(ret))
    {
      return false;
    }
    _anyVal = ret;
  }
  else if (this->IsType<std::string>())
  {
    std::string ret;
    if (!this->Get<std::string>(ret))
    {
      return false;
    }
    _anyVal = ret;
  }
  else if (this->IsType<unsigned int>())
  {
    unsigned int ret = 0;
    if (!this->Get<unsigned int>(ret))
    {
      return false;
    }
    _anyVal = ret;
  }
  else if (this->IsType<char>())
  {
    char ret = 0;
    if (!this->Get<char>(ret))
    {
      return false;
    }
    _anyVal = ret;
  }
  else if (this->IsType<sdf::Time>())
  {
    sdf::Time ret;
    if (!this->Get<sdf::Time>(ret))
    {
      return false;
    }
    _anyVal = ret;
  }
  else if (this->IsType<ignition::math::Color>())
  {
    ignition::math::Color ret;
    if (!this->Get<ignition::math::Color>(ret))
    {
      return false;
    }
    _anyVal = ret;
  }
  else if (this->IsType<ignition::math::Vector3d>())
  {
    ignition::math::Vector3d ret;
    if (!this->Get<ignition::math::Vector3d>(ret))
    {
      return false;
    }
    _anyVal = ret;
  }
  else if (this->IsType<ignition::math::Vector2i>())
  {
    ignition::math::Vector2i ret;
    if (!this->Get<ignition::math::Vector2i>(ret))
    {
      return false;
    }
    _anyVal = ret;
  }
  else if (this->IsType<ignition::math::Vector2d>())
  {
    ignition::math::Vector2d ret;
    if (!this->Get<ignition::math::Vector2d>(ret))
    {
      return false;
    }
    _anyVal = ret;
  }
  else if (this->IsType<ignition::math::Pose3d>())
  {
    ignition::math::Pose3d ret;
    if (!this->Get<ignition::math::Pose3d>(ret))
    {
      return false;
    }
    _anyVal = ret;
  }
  else if (this->IsType<ignition::math::Quaterniond>())
  {
    ignition::math::Quaterniond ret;
    if (!this->Get<ignition::math::Quaterniond>(ret))
    {
      return false;
    }
    _anyVal = ret;
  }
  else
  {
    sdferr << "Type of parameter not known: [" << this->GetTypeName() << "]\n";
    return false;
  }
  return true;
}

//////////////////////////////////////////////////
void Param::Update()
{
  if (this->dataPtr->updateFunc)
  {
    try
    {
      std::any newValue = this->dataPtr->updateFunc();
      std::visit([&](auto &&arg)
        {
          using T = std::decay_t<decltype(arg)>;
          arg = std::any_cast<T>(newValue);
        }, this->dataPtr->value);
    }
    catch(...)
    {
      sdferr << "Unable to set value using Update for key["
             << this->dataPtr->key << "]\n";
    }
  }
}

//////////////////////////////////////////////////
std::string Param::GetAsString(const PrintConfig &_config) const
{
<<<<<<< HEAD
  std::string outputStr;
  if (this->dataPtr->typeName == "ignition::math::Pose3d" ||
      this->dataPtr->typeName == "pose" ||
      this->dataPtr->typeName == "Pose")
  {
    if (!_config.GetRotationInDegrees() && !_config.GetRotationSnapToDegrees())
      return this->dataPtr->strValue;

    ignition::math::Pose3d val;
    if (!this->Get<ignition::math::Pose3d>(val))
    {
      sdferr << "Failed to retrieve Pose value from a Pose Param.\n";
      return this->dataPtr->strValue;
    }

    return GetPoseAsString(_config, val);
  }
  else
  {
    outputStr = this->dataPtr->strValue;
  }

  return outputStr;
=======
  if (this->dataPtr->strValue.has_value() && !this->dataPtr->strValue->empty())
  {
    return this->dataPtr->strValue.value();
  }
  else if(!this->dataPtr->strValue.has_value())
  {
    return this->dataPtr->defaultStrValue;
  }

  return this->GetDefaultAsString(_config);
>>>>>>> 594506ad
}

//////////////////////////////////////////////////
std::string Param::GetDefaultAsString(const PrintConfig &_config) const
{
  std::string defaultStr;
  if (this->dataPtr->StringFromValueImpl(_config,
                                         this->dataPtr->typeName,
                                         this->dataPtr->defaultValue,
                                         defaultStr))
  {
    return defaultStr;
  }

  sdferr << "Unable to get string from default value, "
         << "using ParamStreamer instead.\n";
  StringStreamClassicLocale ss;
  ss << ParamStreamer{ this->dataPtr->defaultValue };
  return ss.str();
}

//////////////////////////////////////////////////
std::optional<std::string> Param::GetMinValueAsString(
    const PrintConfig &_config) const
{
  if (this->dataPtr->minValue.has_value())
  {
    std::string valueStr;
    if (!this->dataPtr->StringFromValueImpl(_config,
                                            this->dataPtr->typeName,
                                            this->dataPtr->minValue.value(),
                                            valueStr))
    {
      sdferr << "Unable to get min value as string.\n";
      return std::nullopt;
    }

    return valueStr;
  }
  return std::nullopt;
}

//////////////////////////////////////////////////
std::optional<std::string> Param::GetMaxValueAsString(
    const PrintConfig &_config) const
{
  if (this->dataPtr->maxValue.has_value())
  {
    std::string valueStr;
    if (!this->dataPtr->StringFromValueImpl(_config,
                                            this->dataPtr->typeName,
                                            this->dataPtr->maxValue.value(),
                                            valueStr))
    {
      sdferr << "Unable to get max value as string.\n";
      return std::nullopt;
    }

    return valueStr;
  }
  return std::nullopt;
}

//////////////////////////////////////////////////
/// \brief Helper function for Param::ValueFromString
/// \param[in] _input Input string.
/// \param[in] _key Key of the parameter, used for error message.
/// \param[out] _value This will be set with the parsed value.
/// \return True if parsing succeeded.
template <typename T>
bool ParseUsingStringStream(const std::string &_input, const std::string &_key,
                            ParamPrivate::ParamVariant &_value)
{
  StringStreamClassicLocale ss(_input);
  T _val;
  ss >> _val;
  if (ss.fail())
  {
    sdferr << "Unknown error. Unable to set value [" << _input << " ] for key["
           << _key << "]\n";
    return false;
  }
  _value = _val;
  return true;
}

//////////////////////////////////////////////////
/// \brief Helper function for Param::ValueFromString for parsing colors
/// This checks the color components specified in _input are rgb or rgba
/// (expects 3 or 4 values) and each value is between [0,1]. When only 3 values
/// are present (rgb), then alpha is set to 1.
/// \param[in] _input Input string.
/// \param[in] _key Key of the parameter, used for error message.
/// \param[out] _value This will be set with the parsed value.
/// \return True if parsing colors succeeded.
bool ParseColorUsingStringStream(const std::string &_input,
    const std::string &_key, ParamPrivate::ParamVariant &_value)
{
  StringStreamClassicLocale ss(_input);
  std::string token;
  std::vector<float> colors;
  float c;  // r,g,b,a values
  bool isValidColor = true;
  while (ss >> token)
  {
    try
    {
      c = std::stof(token);
      colors.push_back(c);
    }
    // Catch invalid argument exception from std::stof
    catch(std::invalid_argument &)
    {
      sdferr << "Invalid argument. Unable to set value ["<< token
             << "] for key [" << _key << "].\n";
      isValidColor = false;
      break;
    }
    // Catch out of range exception from std::stof
    catch(std::out_of_range &)
    {
      sdferr << "Out of range. Unable to set value [" << token
             << "] for key [" << _key << "].\n";
      isValidColor = false;
      break;
    }

    if (c < 0.0f || c > 1.0f)
    {
      isValidColor = false;
      break;
    }
  }

  size_t colorSize = colors.size();
  if (isValidColor && colorSize == 3u)
    colors.push_back(1.0f);
  else if (colorSize != 4u)
    isValidColor = false;

  if (isValidColor)
  {
    _value = ignition::math::Color(colors[0], colors[1], colors[2], colors[3]);
  }
  else
  {
    sdferr << "The value <" << _key <<
        ">" << _input << "</" << _key << "> is invalid.\n";
  }

  return isValidColor;
}

//////////////////////////////////////////////////
/// \brief Helper function for Param::ValueFromString for parsing pose. This
/// checks the pose components specified in _input are xyzrpy
/// (expects 6 values) and whether to parse the rotation values as degrees using
/// the parent element attributes.
/// \param[in] _input Input string.
/// \param[in] _key Key of the parameter, used for error message.
/// \param[in] _attributes Attributes associated to this pose.
/// \param[out] _value This will be set with the parsed value.
/// \return True if parsing pose succeeded.
bool ParsePoseUsingStringStream(const std::string &_input,
    const std::string &_key, const Param_V &_attributes,
    ParamPrivate::ParamVariant &_value)
{
  const bool defaultParseAsDegrees = false;
  bool parseAsDegrees = defaultParseAsDegrees;

  const std::string defaultRotationFormat = "euler_rpy";
  std::string rotationFormat = defaultRotationFormat;

  const std::size_t defaultDesiredSize = 6u;
  std::size_t desiredSize = defaultDesiredSize;

  for (const auto &p : _attributes)
  {
    const std::string key = p->GetKey();

    if (key == "degrees")
    {
      if (!p->Get<bool>(parseAsDegrees))
      {
        sdferr << "Invalid boolean value found for attribute "
            "//pose[@degrees].\n";
        return false;
      }
    }
    else if (key == "rotation_format")
    {
      rotationFormat = p->GetAsString();

      if (rotationFormat == "euler_rpy")
      {
        // Already the default, no modifications needed.
      }
      else if (rotationFormat == "quat_xyzw")
      {
        desiredSize = 7u;
      }
      else
      {
        sdferr << "Undefined attribute //pose[@rotation_format='"
            << rotationFormat << "'], only 'euler_rpy' and 'quat_xyzw'"
            << " is supported.\n";
        return false;
      }
    }
  }

  if (rotationFormat == "quat_xyzw" && parseAsDegrees)
  {
    sdferr << "The attribute //pose[@degrees='true'] does not apply when "
        << "parsing quaternions, //pose[@rotation_format='quat_xyzw'].\n";
    return false;
  }

  if (_input.empty())
  {
    _value = ignition::math::Pose3d::Zero;
    return true;
  }

  StringStreamClassicLocale ss(_input);
  std::string token;
  std::array<double, 7> values;
  std::size_t valueIndex = 0;
  double v;
  bool isValidPose = true;
  while (ss >> token)
  {
    try
    {
      v = std::stod(token);
    }
    // Catch invalid argument exception from std::stod
    catch(std::invalid_argument &)
    {
      sdferr << "Invalid argument. Unable to set value ["<< _input
             << "] for key [" << _key << "].\n";
      isValidPose = false;
      break;
    }
    // Catch out of range exception from std::stod
    catch(std::out_of_range &)
    {
      sdferr << "Out of range. Unable to set value [" << token
             << "] for key [" << _key << "].\n";
      isValidPose = false;
      break;
    }

    if (!std::isfinite(v))
    {
      sdferr << "Pose values must be finite.\n";
      isValidPose = false;
      break;
    }

    if (valueIndex >= desiredSize)
    {
      sdferr << "The value for //pose[@rotation_format='" << rotationFormat
          << "'] must have " << desiredSize
          << " values, but more than that were found in '" << _input << "'.\n";
      isValidPose = false;
      break;
    }

    values[valueIndex++] = v;
  }

  if (!isValidPose)
    return false;

  if (valueIndex != desiredSize)
  {
    sdferr << "The value for //pose[@rotation_format='" << rotationFormat
        << "'] must have " << desiredSize << " values, but " << valueIndex
        << " were found instead in '" << _input << "'.\n";
    return false;
  }

  if (rotationFormat == "euler_rpy")
  {
    if (parseAsDegrees)
    {
      _value = ignition::math::Pose3d(values[0], values[1], values[2],
          IGN_DTOR(values[3]), IGN_DTOR(values[4]), IGN_DTOR(values[5]));
    }
    else
    {
      _value = ignition::math::Pose3d(values[0], values[1], values[2],
          values[3], values[4], values[5]);
    }
  }
  else
  {
    _value = ignition::math::Pose3d(values[0], values[1], values[2],
        values[6], values[3], values[4], values[5]);
  }

  return true;
}

//////////////////////////////////////////////////
bool ParamPrivate::ValueFromStringImpl(const std::string &_typeName,
                                       const std::string &_valueStr,
                                       ParamVariant &_valueToSet) const
{
  // Under some circumstances, latin locales (es_ES or pt_BR) will return a
  // comma for decimal position instead of a dot, making the conversion
  // to fail. See bug #60 for more information. Force to use always C
  setlocale(LC_NUMERIC, "C");
  std::string trimmed = sdf::trim(_valueStr);
  std::string tmp(trimmed);
  std::string lowerTmp = lowercase(trimmed);

  // "true" and "false" doesn't work properly
  if (lowerTmp == "true")
  {
    tmp = "1";
  }
  else if (lowerTmp == "false")
  {
    tmp = "0";
  }

  bool isHex = lowerTmp.compare(0, 2, "0x") == 0;

  try
  {
    // Try to use stoi and stoul for integers, and
    // stof and stod for scalar floating point values.
    int numericBase = 10;
    if (isHex)
    {
      numericBase = 16;
    }

    if (_typeName == "bool")
    {
      if (lowerTmp == "true" || lowerTmp == "1")
      {
        _valueToSet = true;
      }
      else if (lowerTmp == "false" || lowerTmp == "0")
      {
        _valueToSet = false;
      }
      else
      {
        sdferr << "Invalid boolean value\n";
        return false;
      }
    }
    else if (_typeName == "char")
    {
      _valueToSet = tmp[0];
    }
    else if (_typeName == "std::string" ||
             _typeName == "string")
    {
      _valueToSet = tmp;
    }
    else if (_typeName == "int")
    {
      _valueToSet = std::stoi(tmp, nullptr, numericBase);
    }
    else if (_typeName == "uint64_t")
    {
      return ParseUsingStringStream<std::uint64_t>(tmp, this->key,
                                                   _valueToSet);
    }
    else if (_typeName == "unsigned int")
    {
      _valueToSet = static_cast<unsigned int>(
          std::stoul(tmp, nullptr, numericBase));
    }
    else if (_typeName == "double")
    {
      _valueToSet = std::stod(tmp);
    }
    else if (_typeName == "float")
    {
      _valueToSet = std::stof(tmp);
    }
    else if (_typeName == "sdf::Time" ||
             _typeName == "time")
    {
      return ParseUsingStringStream<sdf::Time>(tmp, this->key,
                                               _valueToSet);
    }
    else if (_typeName == "ignition::math::Angle" ||
             _typeName == "angle")
    {
      return ParseUsingStringStream<ignition::math::Angle>(
          tmp, this->key, _valueToSet);
    }
    else if (_typeName == "ignition::math::Color" ||
             _typeName == "color")
    {
      return ParseColorUsingStringStream(tmp, this->key, _valueToSet);
    }
    else if (_typeName == "ignition::math::Vector2i" ||
             _typeName == "vector2i")
    {
      return ParseUsingStringStream<ignition::math::Vector2i>(
          tmp, this->key, _valueToSet);
    }
    else if (_typeName == "ignition::math::Vector2d" ||
             _typeName == "vector2d")
    {
      return ParseUsingStringStream<ignition::math::Vector2d>(
          tmp, this->key, _valueToSet);
    }
    else if (_typeName == "ignition::math::Vector3d" ||
             _typeName == "vector3")
    {
      return ParseUsingStringStream<ignition::math::Vector3d>(
          tmp, this->key, _valueToSet);
    }
    else if (_typeName == "ignition::math::Pose3d" ||
             _typeName == "pose" ||
             _typeName == "Pose")
    {
      const ElementPtr p = this->parentElement.lock();
      if (!this->ignoreParentAttributes && p)
      {
        return ParsePoseUsingStringStream(
            tmp, this->key, p->GetAttributes(), _valueToSet);
      }
      return ParsePoseUsingStringStream(
          tmp, this->key, {}, _valueToSet);
    }
    else if (_typeName == "ignition::math::Quaterniond" ||
             _typeName == "quaternion")
    {
      return ParseUsingStringStream<ignition::math::Quaterniond>(
          tmp, this->key, _valueToSet);
    }
    else
    {
      sdferr << "Unknown parameter type[" << _typeName << "]\n";
      return false;
    }
  }
  // Catch invalid argument exception from std::stoi/stoul/stod/stof
  catch(std::invalid_argument &)
  {
    sdferr << "Invalid argument. Unable to set value ["
           << _valueStr << " ] for key["
           << this->key << "].\n";
    return false;
  }
  // Catch out of range exception from std::stoi/stoul/stod/stof
  catch(std::out_of_range &)
  {
    sdferr << "Out of range. Unable to set value ["
           << _valueStr << " ] for key["
           << this->key << "].\n";
    return false;
  }

  return true;
}

/////////////////////////////////////////////////
bool PoseStringFromValue(const PrintConfig &_config,
                         const Param_V &_parentAttributes,
                         const ParamPrivate::ParamVariant &_value,
                         std::string &_valueStr)
{
  (void)_config;
  StringStreamClassicLocale ss;

  const ignition::math::Pose3d *pose =
      std::get_if<ignition::math::Pose3d>(&_value);
  if (!pose)
  {
    sdferr << "Unable to get pose value from variant.\n";
    return false;
  }

  auto sanitizeZero = [](double _number)
  {
    StringStreamClassicLocale stream;
    if (std::fpclassify(_number) == FP_ZERO)
    {
      stream << 0;
    }
    else
    {
      stream << _number;
    }
    return stream.str();
  };

  const bool defaultInDegrees = false;
  bool inDegrees = defaultInDegrees;

  const std::string defaultRotationFormat = "euler_rpy";
  std::string rotationFormat = defaultRotationFormat;

  // When @degrees and @rotation_format attributes are not set, a single space
  // delimiter is used to prevent breaking behavior and tests.
  const std::string defaultPosRotDelimiter = " ";
  const std::string threeSpacedDelimiter = "   ";
  std::string posRotDelimiter = defaultPosRotDelimiter;

  for (const auto &p : _parentAttributes)
  {
    const std::string key = p->GetKey();

    if (key == "degrees")
    {
      if (!p->Get<bool>(inDegrees))
      {
        sdferr << "Unable to get //pose[@degrees] attribute as bool.\n";
        return false;
      }
      if (p->GetSet())
      {
        posRotDelimiter = threeSpacedDelimiter;
      }
    }
    else if (key == "rotation_format")
    {
      rotationFormat = p->GetAsString();
      if (p->GetSet())
      {
        posRotDelimiter = threeSpacedDelimiter;
      }
    }
  }

  if (rotationFormat == "quat_xyzw" && inDegrees)
  {
    sdferr << "Invalid pose with //pose[@degrees='true'] and "
           << "//pose[@rotation_format='quat_xyzw'].\n";
    return false;
  }
  else if (rotationFormat == "quat_xyzw")
  {
    ss << pose->Pos() << posRotDelimiter
       << sanitizeZero(pose->Rot().X()) << " "
       << sanitizeZero(pose->Rot().Y()) << " "
       << sanitizeZero(pose->Rot().Z()) << " "
       << sanitizeZero(pose->Rot().W());
    _valueStr = ss.str();
    return true;
  }
  else if (rotationFormat == "euler_rpy" && inDegrees)
  {
    ss << pose->Pos() << posRotDelimiter
       << sanitizeZero(IGN_RTOD(pose->Rot().Roll())) << " "
       << sanitizeZero(IGN_RTOD(pose->Rot().Pitch())) << " "
       << sanitizeZero(IGN_RTOD(pose->Rot().Yaw()));
    _valueStr = ss.str();
    return true;
  }

  ss << pose->Pos() << posRotDelimiter
     << sanitizeZero(pose->Rot().Roll()) << " "
     << sanitizeZero(pose->Rot().Pitch()) << " "
     << sanitizeZero(pose->Rot().Yaw());
  _valueStr = ss.str();
  return true;
}

/////////////////////////////////////////////////
bool ParamPrivate::StringFromValueImpl(const PrintConfig &_config,
                                       const std::string &_typeName,
                                       const ParamVariant &_value,
                                       std::string &_valueStr) const
{
  if (_typeName == "ignition::math::Pose3d" ||
      _typeName == "pose" ||
      _typeName == "Pose")
  {
    const ElementPtr p = this->parentElement.lock();
    if (!this->ignoreParentAttributes && p)
    {
      return PoseStringFromValue(
          _config, p->GetAttributes(), _value, _valueStr);
    }
    return PoseStringFromValue(_config, {}, _value, _valueStr);
  }

  StringStreamClassicLocale ss;
  ss << ParamStreamer{ _value };
  _valueStr = ss.str();
  return true;
}

//////////////////////////////////////////////////
bool Param::SetFromString(const std::string &_value,
                          bool _ignoreParentAttributes)
{
  this->dataPtr->ignoreParentAttributes = _ignoreParentAttributes;
  std::string str = sdf::trim(_value.c_str());

  if (str.empty() && this->dataPtr->required)
  {
    sdferr << "Empty string used when setting a required parameter. Key["
           << this->GetKey() << "]\n";
    return false;
  }
  else if (str.empty())
  {
    this->dataPtr->value = this->dataPtr->defaultValue;
    this->dataPtr->strValue = str;
    return true;
  }

  auto oldValue = this->dataPtr->value;
  if (!this->dataPtr->ValueFromStringImpl(this->dataPtr->typeName,
                                          str,
                                          this->dataPtr->value))
  {
    return false;
  }
  this->dataPtr->strValue = str;

  // Check if the value is permitted
  if (!this->ValidateValue())
  {
    this->dataPtr->value = oldValue;
    return false;
  }

  this->dataPtr->set = true;
  return this->dataPtr->set;
}

//////////////////////////////////////////////////
bool Param::SetFromString(const std::string &_value)
{
  return this->SetFromString(_value, false);
}

//////////////////////////////////////////////////
ElementPtr Param::GetParentElement() const
{
  return this->dataPtr->parentElement.lock();
}

//////////////////////////////////////////////////
bool Param::SetParentElement(ElementPtr _parentElement)
{
  auto prevParentElement = this->dataPtr->parentElement;

  this->dataPtr->parentElement = _parentElement;
  if (!this->Reparse())
  {
    this->dataPtr->parentElement = prevParentElement;
    return false;
  }

  return true;
}

//////////////////////////////////////////////////
void Param::Reset()
{
  this->dataPtr->value = this->dataPtr->defaultValue;
  this->dataPtr->strValue = std::nullopt;
  this->dataPtr->set = false;
}

//////////////////////////////////////////////////
bool Param::Reparse()
{
  std::string strToReparse;
  if (this->dataPtr->strValue.has_value())
  {
    strToReparse = this->dataPtr->strValue.value();
  }
  // A default PrintConfig can be used here, as Reparse() is not called in the
  // code path from the 'ign sdf -p' command.
  else if (!this->dataPtr->StringFromValueImpl(PrintConfig(),
                                               this->dataPtr->typeName,
                                               this->dataPtr->defaultValue,
                                               strToReparse))
  {
    sdferr << "Failed to obtain string from default value during reparsing.\n";
    return false;
  }

  if (!this->dataPtr->ValueFromStringImpl(
      this->dataPtr->typeName, strToReparse, this->dataPtr->value))
  {
    if (const auto parentElement = this->dataPtr->parentElement.lock())
    {
      sdferr << "Failed to set value '" << strToReparse
          << "' to key [" << this->GetKey()
          << "] for new parent element of name '" << parentElement->GetName()
          << "', reverting to previous value '"
          << this->GetAsString() << "'.\n";
    }
    else
    {
      sdferr << "Failed to set value '" << strToReparse
          << "' to key [" << this->GetKey() << "] without a parent element, "
          << "reverting to previous value '" << this->GetAsString() << "'.\n";
    }
    return false;
  }
  // ValueFromStringImpl might make assumptions as to what the default value
  // should be, so if strToReparse is empty, assign the correct default value.
  if (strToReparse.empty())
  {
    this->dataPtr->value = this->dataPtr->defaultValue;
  }
  return true;
}

//////////////////////////////////////////////////
ParamPtr Param::Clone() const
{
  return std::make_shared<Param>(*this);
}

//////////////////////////////////////////////////
const std::string &Param::GetTypeName() const
{
  return this->dataPtr->typeName;
}

/////////////////////////////////////////////////
void Param::SetDescription(const std::string &_desc)
{
  this->dataPtr->description = _desc;
}

/////////////////////////////////////////////////
std::string Param::GetDescription() const
{
  return this->dataPtr->description;
}

/////////////////////////////////////////////////
const std::string &Param::GetKey() const
{
  return this->dataPtr->key;
}

/////////////////////////////////////////////////
bool Param::GetRequired() const
{
  return this->dataPtr->required;
}

/////////////////////////////////////////////////
bool Param::GetSet() const
{
  return this->dataPtr->set;
}

/////////////////////////////////////////////////
bool Param::IgnoresParentElementAttribute() const
{
  const auto parentElement = this->dataPtr->parentElement.lock();
  return !parentElement || this->dataPtr->ignoreParentAttributes;
}

/////////////////////////////////////////////////
bool Param::ValidateValue() const
{
  return std::visit(
      [this](const auto &_val) -> bool
      {
        using T = std::decay_t<decltype(_val)>;
        // cppcheck-suppress syntaxError
        // cppcheck-suppress unmatchedSuppression
        if constexpr (std::is_scalar_v<T>)
        {
          if (this->dataPtr->minValue.has_value())
          {
            if (_val < std::get<T>(*this->dataPtr->minValue))
            {
              sdferr << "The value [" << _val
                     << "] is less than the minimum allowed value of ["
                     << *this->GetMinValueAsString() << "] for key ["
                     << this->GetKey() << "]\n";
              return false;
            }
          }
          if (this->dataPtr->maxValue.has_value())
          {
            if (_val > std::get<T>(*this->dataPtr->maxValue))
            {
              sdferr << "The value [" << _val
                     << "] is greater than the maximum allowed value of ["
                     << *this->GetMaxValueAsString() << "] for key ["
                     << this->GetKey() << "]\n";
              return false;
            }
          }
        }
        return true;
      }, this->dataPtr->value);
}

//////////////////////////////////////////////////
/// \brief Helper function for GetAsString for pose.
/// \param[in] _config Printing configuration for the output string.
/// \param[in] _value The pose value of the param.
std::string GetPoseAsString(const PrintConfig& _config,
    const ignition::math::Pose3d &_value)
{
  StringStreamClassicLocale ss;
  if (_config.GetRotationInDegrees())
  {
    ss << _value.Pos() << "   ";
    ss << IGN_RTOD(_value.Roll()) << " "
       << IGN_RTOD(_value.Pitch()) << " "
       << IGN_RTOD(_value.Yaw());
  }
  else if (_config.GetRotationSnapToDegrees().has_value() &&
           _config.GetRotationSnapTolerance().has_value())
  {
    // Returns a snapped value if it is within the tolerance of multiples
    // of interval, otherwise the orginal value is returned.
    auto snapToInterval =
        [](double _val, unsigned int _interval, double _tolerance)
    {
      const double sign = (_val < 0) ? -1 : 1;
      unsigned int quotient = static_cast<unsigned int>(abs(_val)) / _interval;

      double lowerRemainder =
          abs(_val) - static_cast<double>(quotient * _interval);
      if (lowerRemainder< _tolerance)
      {
        return static_cast<double>(_interval * quotient) * sign;
      }

      double higherRemainder =
          static_cast<double>(++quotient * _interval) - abs(_val);
      if (higherRemainder < _tolerance)
      {
        return static_cast<double>(_interval * quotient) * sign;
      }

      return _val;
    };

    const unsigned int interval = _config.GetRotationSnapToDegrees().value();
    const double tolerance = _config.GetRotationSnapTolerance().value();

    ss << _value.Pos() << "   ";
    ss << snapToInterval(IGN_RTOD(_value.Roll()), interval, tolerance) << " "
       << snapToInterval(IGN_RTOD(_value.Pitch()), interval, tolerance) << " "
       << snapToInterval(IGN_RTOD(_value.Yaw()), interval, tolerance);
  }
  else
  {
    ss << _value.Pos() << " " << _value.Rot().Euler();
  }

  return ss.str();
}<|MERGE_RESOLUTION|>--- conflicted
+++ resolved
@@ -60,10 +60,6 @@
 }
 
 //////////////////////////////////////////////////
-std::string GetPoseAsString(const PrintConfig& _config,
-    const ignition::math::Pose3d &_value);
-
-//////////////////////////////////////////////////
 Param::Param(const std::string &_key, const std::string &_typeName,
              const std::string &_default, bool _required,
              const std::string &_description)
@@ -312,42 +308,25 @@
 //////////////////////////////////////////////////
 std::string Param::GetAsString(const PrintConfig &_config) const
 {
-<<<<<<< HEAD
-  std::string outputStr;
-  if (this->dataPtr->typeName == "ignition::math::Pose3d" ||
-      this->dataPtr->typeName == "pose" ||
-      this->dataPtr->typeName == "Pose")
-  {
-    if (!_config.GetRotationInDegrees() && !_config.GetRotationSnapToDegrees())
-      return this->dataPtr->strValue;
-
-    ignition::math::Pose3d val;
-    if (!this->Get<ignition::math::Pose3d>(val))
-    {
-      sdferr << "Failed to retrieve Pose value from a Pose Param.\n";
-      return this->dataPtr->strValue;
-    }
-
-    return GetPoseAsString(_config, val);
-  }
-  else
-  {
-    outputStr = this->dataPtr->strValue;
-  }
-
-  return outputStr;
-=======
-  if (this->dataPtr->strValue.has_value() && !this->dataPtr->strValue->empty())
-  {
+  std::string valueStr;
+  if (this->dataPtr->StringFromValueImpl(_config,
+                                         this->dataPtr->typeName,
+                                         this->dataPtr->value,
+                                         valueStr))
+  {
+    return valueStr;
+  }
+
+  if (this->dataPtr->strValue.has_value())
+  {
+    sdferr << "Unable to get string from value, returning string used to set"
+           << "the value instead.\n";
     return this->dataPtr->strValue.value();
   }
-  else if(!this->dataPtr->strValue.has_value())
-  {
-    return this->dataPtr->defaultStrValue;
-  }
-
+
+  sdferr << "Unable to get string from value, and value has not been set"
+         << "before, returning string of default value instead.\n";
   return this->GetDefaultAsString(_config);
->>>>>>> 594506ad
 }
 
 //////////////////////////////////////////////////
@@ -815,13 +794,71 @@
   return true;
 }
 
+//////////////////////////////////////////////////
+/// \brief Helper function for GetAsString for pose.
+/// \param[in] _config Printing configuration for the output string.
+/// \param[in] _value The pose value of the param.
+std::string GetPoseAsString(const PrintConfig& _config,
+    const ignition::math::Pose3d &_value)
+{
+  StringStreamClassicLocale ss;
+  if (_config.GetRotationInDegrees())
+  {
+    ss << _value.Pos() << "   ";
+    ss << IGN_RTOD(_value.Roll()) << " "
+       << IGN_RTOD(_value.Pitch()) << " "
+       << IGN_RTOD(_value.Yaw());
+  }
+  else if (_config.GetRotationSnapToDegrees().has_value() &&
+           _config.GetRotationSnapTolerance().has_value())
+  {
+    // Returns a snapped value if it is within the tolerance of multiples
+    // of interval, otherwise the orginal value is returned.
+    auto snapToInterval =
+        [](double _val, unsigned int _interval, double _tolerance)
+    {
+      const double sign = (_val < 0) ? -1 : 1;
+      unsigned int quotient = static_cast<unsigned int>(abs(_val)) / _interval;
+
+      double lowerRemainder =
+          abs(_val) - static_cast<double>(quotient * _interval);
+      if (lowerRemainder< _tolerance)
+      {
+        return static_cast<double>(_interval * quotient) * sign;
+      }
+
+      double higherRemainder =
+          static_cast<double>(++quotient * _interval) - abs(_val);
+      if (higherRemainder < _tolerance)
+      {
+        return static_cast<double>(_interval * quotient) * sign;
+      }
+
+      return _val;
+    };
+
+    const unsigned int interval = _config.GetRotationSnapToDegrees().value();
+    const double tolerance = _config.GetRotationSnapTolerance().value();
+
+    ss << _value.Pos() << "   ";
+    ss << snapToInterval(IGN_RTOD(_value.Roll()), interval, tolerance) << " "
+       << snapToInterval(IGN_RTOD(_value.Pitch()), interval, tolerance) << " "
+       << snapToInterval(IGN_RTOD(_value.Yaw()), interval, tolerance);
+  }
+  else
+  {
+    ss << _value.Pos() << " " << _value.Rot().Euler();
+  }
+
+  return ss.str();
+}
+
 /////////////////////////////////////////////////
 bool PoseStringFromValue(const PrintConfig &_config,
                          const Param_V &_parentAttributes,
                          const ParamPrivate::ParamVariant &_value,
                          std::string &_valueStr)
 {
-  (void)_config;
   StringStreamClassicLocale ss;
 
   const ignition::math::Pose3d *pose =
@@ -831,20 +868,6 @@
     sdferr << "Unable to get pose value from variant.\n";
     return false;
   }
-
-  auto sanitizeZero = [](double _number)
-  {
-    StringStreamClassicLocale stream;
-    if (std::fpclassify(_number) == FP_ZERO)
-    {
-      stream << 0;
-    }
-    else
-    {
-      stream << _number;
-    }
-    return stream.str();
-  };
 
   const bool defaultInDegrees = false;
   bool inDegrees = defaultInDegrees;
@@ -858,6 +881,10 @@
   const std::string threeSpacedDelimiter = "   ";
   std::string posRotDelimiter = defaultPosRotDelimiter;
 
+  const bool defaultSnapDegreesToInterval = false;
+  bool snapDegreesToInterval = defaultSnapDegreesToInterval;
+
+  // Checking parent Element Attributes for desired pose representations.
   for (const auto &p : _parentAttributes)
   {
     const std::string key = p->GetKey();
@@ -883,7 +910,38 @@
       }
     }
   }
-
+  
+  // Checking PrintConfig for desired pose representations. This overrides
+  // any parent Element Attributes.
+  if (_config.GetRotationInDegrees())
+  {
+    inDegrees = true;
+    rotationFormat = "euler_rpy";
+  }
+  if (_config.GetRotationSnapToDegrees().has_value() &&
+      _config.GetRotationSnapTolerance().has_value())
+  {
+    inDegrees = true;
+    rotationFormat = "euler_rpy";
+    snapDegreesToInterval = true;
+  }
+
+  // Helper function that sanitizes zero values like '-0'
+  auto sanitizeZero = [](double _number)
+  {
+    StringStreamClassicLocale stream;
+    if (std::fpclassify(_number) == FP_ZERO)
+    {
+      stream << 0;
+    }
+    else
+    {
+      stream << _number;
+    }
+    return stream.str();
+  };
+
+  // Returning pose string representations based on desired configurations.
   if (rotationFormat == "quat_xyzw" && inDegrees)
   {
     sdferr << "Invalid pose with //pose[@degrees='true'] and "
@@ -897,6 +955,47 @@
        << sanitizeZero(pose->Rot().Y()) << " "
        << sanitizeZero(pose->Rot().Z()) << " "
        << sanitizeZero(pose->Rot().W());
+    _valueStr = ss.str();
+    return true;
+  }
+  else if (rotationFormat == "euler_rpy" && inDegrees && snapDegreesToInterval)
+  {
+    // Helper function that returns a snapped value if it is within the
+    // tolerance of multiples of interval, otherwise the orginal value is
+    // returned.
+    auto snapToInterval =
+        [](double _val, unsigned int _interval, double _tolerance)
+    {
+      const double sign = (_val < 0) ? -1 : 1;
+      unsigned int quotient = static_cast<unsigned int>(abs(_val)) / _interval;
+
+      double lowerRemainder =
+          abs(_val) - static_cast<double>(quotient * _interval);
+      if (lowerRemainder< _tolerance)
+      {
+        return static_cast<double>(_interval * quotient) * sign;
+      }
+
+      double higherRemainder =
+          static_cast<double>(++quotient * _interval) - abs(_val);
+      if (higherRemainder < _tolerance)
+      {
+        return static_cast<double>(_interval * quotient) * sign;
+      }
+
+      return _val;
+    };
+
+    const unsigned int interval = _config.GetRotationSnapToDegrees().value();
+    const double tolerance = _config.GetRotationSnapTolerance().value();
+
+    ss << pose->Pos() << posRotDelimiter
+       << sanitizeZero(snapToInterval(
+              IGN_RTOD(pose->Rot().Roll()), interval, tolerance)) << " "
+       << sanitizeZero(snapToInterval(
+              IGN_RTOD(pose->Rot().Pitch()), interval, tolerance)) << " "
+       << sanitizeZero(snapToInterval(
+              IGN_RTOD(pose->Rot().Yaw()), interval, tolerance));
     _valueStr = ss.str();
     return true;
   }
@@ -1150,63 +1249,4 @@
         }
         return true;
       }, this->dataPtr->value);
-}
-
-//////////////////////////////////////////////////
-/// \brief Helper function for GetAsString for pose.
-/// \param[in] _config Printing configuration for the output string.
-/// \param[in] _value The pose value of the param.
-std::string GetPoseAsString(const PrintConfig& _config,
-    const ignition::math::Pose3d &_value)
-{
-  StringStreamClassicLocale ss;
-  if (_config.GetRotationInDegrees())
-  {
-    ss << _value.Pos() << "   ";
-    ss << IGN_RTOD(_value.Roll()) << " "
-       << IGN_RTOD(_value.Pitch()) << " "
-       << IGN_RTOD(_value.Yaw());
-  }
-  else if (_config.GetRotationSnapToDegrees().has_value() &&
-           _config.GetRotationSnapTolerance().has_value())
-  {
-    // Returns a snapped value if it is within the tolerance of multiples
-    // of interval, otherwise the orginal value is returned.
-    auto snapToInterval =
-        [](double _val, unsigned int _interval, double _tolerance)
-    {
-      const double sign = (_val < 0) ? -1 : 1;
-      unsigned int quotient = static_cast<unsigned int>(abs(_val)) / _interval;
-
-      double lowerRemainder =
-          abs(_val) - static_cast<double>(quotient * _interval);
-      if (lowerRemainder< _tolerance)
-      {
-        return static_cast<double>(_interval * quotient) * sign;
-      }
-
-      double higherRemainder =
-          static_cast<double>(++quotient * _interval) - abs(_val);
-      if (higherRemainder < _tolerance)
-      {
-        return static_cast<double>(_interval * quotient) * sign;
-      }
-
-      return _val;
-    };
-
-    const unsigned int interval = _config.GetRotationSnapToDegrees().value();
-    const double tolerance = _config.GetRotationSnapTolerance().value();
-
-    ss << _value.Pos() << "   ";
-    ss << snapToInterval(IGN_RTOD(_value.Roll()), interval, tolerance) << " "
-       << snapToInterval(IGN_RTOD(_value.Pitch()), interval, tolerance) << " "
-       << snapToInterval(IGN_RTOD(_value.Yaw()), interval, tolerance);
-  }
-  else
-  {
-    ss << _value.Pos() << " " << _value.Rot().Euler();
-  }
-
-  return ss.str();
 }