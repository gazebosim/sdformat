/*
 * Copyright 2012 Open Source Robotics Foundation
 *
 * Licensed under the Apache License, Version 2.0 (the "License");
 * you may not use this file except in compliance with the License.
 * You may obtain a copy of the License at
 *
 *     http://www.apache.org/licenses/LICENSE-2.0
 *
 * Unless required by applicable law or agreed to in writing, software
 * distributed under the License is distributed on an "AS IS" BASIS,
 * WITHOUT WARRANTIES OR CONDITIONS OF ANY KIND, either express or implied.
 * See the License for the specific language governing permissions and
 * limitations under the License.
 *
 */

#include <algorithm>
#include <cctype>
#include <cstdint>
#include <locale>
#include <sstream>
#include <string>
#include <vector>
#include <array>

#include <locale.h>
#include <math.h>

#include "sdf/Assert.hh"
#include "sdf/Param.hh"
#include "sdf/Types.hh"
#include "sdf/Element.hh"

using namespace sdf;

// For some locale, the decimal separator is not a point, but a
// comma. To avoid that the SDF parsing is influenced by the current
// global C or C++ locale, we define a custom std::stringstream variant
// that always uses the std::locale::classic() locale.
// See issues https://github.com/osrf/sdformat/issues/60
// and https://github.com/osrf/sdformat/issues/207 for more details.
namespace sdf
{
  inline namespace SDF_VERSION_NAMESPACE {
  class StringStreamClassicLocale : public std::stringstream
  {
    public: explicit StringStreamClassicLocale()
    {
      this->imbue(std::locale::classic());
    }

    public: explicit StringStreamClassicLocale(const std::string& str)
      : std::stringstream(str)
    {
      this->imbue(std::locale::classic());
    }
  };
  }
}

//////////////////////////////////////////////////
Param::Param(const std::string &_key, const std::string &_typeName,
             const std::string &_default, bool _required,
             const std::string &_description)
  : dataPtr(new ParamPrivate)
{
  this->dataPtr->key = _key;
  this->dataPtr->required = _required;
  this->dataPtr->typeName = _typeName;
  this->dataPtr->description = _description;
  this->dataPtr->set = false;
  this->dataPtr->ignoreParentAttributes = false;
  this->dataPtr->defaultStrValue = _default;

  SDF_ASSERT(
      this->dataPtr->ValueFromStringImpl(
          this->dataPtr->typeName,
          _default,
          this->dataPtr->defaultValue),
      "Invalid parameter");
  this->dataPtr->value = this->dataPtr->defaultValue;
  this->dataPtr->strValue = std::nullopt;
}

//////////////////////////////////////////////////
Param::Param(const std::string &_key, const std::string &_typeName,
             const std::string &_default, bool _required,
             const std::string &_minValue, const std::string &_maxValue,
             const std::string &_description)
    : Param(_key, _typeName, _default, _required, _description)
{
  if (!_minValue.empty())
  {
    SDF_ASSERT(
        this->dataPtr->ValueFromStringImpl(
            this->dataPtr->typeName,
            _minValue,
            this->dataPtr->minValue.emplace()),
        std::string("Invalid [min] parameter in SDFormat description of [") +
            _key + "]");
  }

  if (!_maxValue.empty())
  {
    SDF_ASSERT(
        this->dataPtr->ValueFromStringImpl(
            this->dataPtr->typeName,
            _maxValue,
            this->dataPtr->maxValue.emplace()),
        std::string("Invalid [max] parameter in SDFormat description of [") +
            _key + "]");
  }
}

//////////////////////////////////////////////////
Param::Param(const Param &_param)
    : dataPtr(std::make_unique<ParamPrivate>(*_param.dataPtr))
{
  // We don't want to copy the updateFunc
  this->dataPtr->updateFunc = nullptr;
}

//////////////////////////////////////////////////
Param::~Param()
{
}

/////////////////////////////////////////////////
Param &Param::operator=(const Param &_param)
{
  auto updateFuncCopy = this->dataPtr->updateFunc;
  *this = Param(_param);

  // Restore the update func
  this->dataPtr->updateFunc = updateFuncCopy;
  return *this;
}

//////////////////////////////////////////////////
bool Param::GetAny(std::any &_anyVal) const
{
  if (this->IsType<int>())
  {
    int ret = 0;
    if (!this->Get<int>(ret))
    {
      return false;
    }
    _anyVal = ret;
  }
  else if (this->IsType<std::uint64_t>())
  {
    uint64_t ret = 0;
    if (!this->Get<std::uint64_t>(ret))
    {
      return false;
    }
    _anyVal = ret;
  }
  else if (this->IsType<double>())
  {
    double ret = 0;
    if (!this->Get<double>(ret))
    {
      return false;
    }
    _anyVal = ret;
  }
  else if (this->IsType<float>())
  {
    float ret = 0;
    if (!this->Get<float>(ret))
    {
      return false;
    }
    _anyVal = ret;
  }
  else if (this->IsType<bool>())
  {
    bool ret = false;
    if (!this->Get<bool>(ret))
    {
      return false;
    }
    _anyVal = ret;
  }
  else if (this->IsType<std::string>())
  {
    std::string ret;
    if (!this->Get<std::string>(ret))
    {
      return false;
    }
    _anyVal = ret;
  }
  else if (this->IsType<unsigned int>())
  {
    unsigned int ret = 0;
    if (!this->Get<unsigned int>(ret))
    {
      return false;
    }
    _anyVal = ret;
  }
  else if (this->IsType<char>())
  {
    char ret = 0;
    if (!this->Get<char>(ret))
    {
      return false;
    }
    _anyVal = ret;
  }
  else if (this->IsType<sdf::Time>())
  {
    sdf::Time ret;
    if (!this->Get<sdf::Time>(ret))
    {
      return false;
    }
    _anyVal = ret;
  }
  else if (this->IsType<gz::math::Color>())
  {
    gz::math::Color ret;
    if (!this->Get<gz::math::Color>(ret))
    {
      return false;
    }
    _anyVal = ret;
  }
  else if (this->IsType<gz::math::Vector3d>())
  {
    gz::math::Vector3d ret;
    if (!this->Get<gz::math::Vector3d>(ret))
    {
      return false;
    }
    _anyVal = ret;
  }
  else if (this->IsType<gz::math::Vector2i>())
  {
    gz::math::Vector2i ret;
    if (!this->Get<gz::math::Vector2i>(ret))
    {
      return false;
    }
    _anyVal = ret;
  }
  else if (this->IsType<gz::math::Vector2d>())
  {
    gz::math::Vector2d ret;
    if (!this->Get<gz::math::Vector2d>(ret))
    {
      return false;
    }
    _anyVal = ret;
  }
  else if (this->IsType<gz::math::Pose3d>())
  {
    gz::math::Pose3d ret;
    if (!this->Get<gz::math::Pose3d>(ret))
    {
      return false;
    }
    _anyVal = ret;
  }
  else if (this->IsType<gz::math::Quaterniond>())
  {
    gz::math::Quaterniond ret;
    if (!this->Get<gz::math::Quaterniond>(ret))
    {
      return false;
    }
    _anyVal = ret;
  }
  else
  {
    sdferr << "Type of parameter not known: [" << this->GetTypeName() << "]\n";
    return false;
  }
  return true;
}

//////////////////////////////////////////////////
void Param::Update()
{
  if (this->dataPtr->updateFunc)
  {
    try
    {
      std::any newValue = this->dataPtr->updateFunc();
      std::visit([&](auto &&arg)
        {
          using T = std::decay_t<decltype(arg)>;
          arg = std::any_cast<T>(newValue);
        }, this->dataPtr->value);
    }
    catch(...)
    {
      sdferr << "Unable to set value using Update for key["
             << this->dataPtr->key << "]\n";
    }
  }
}

//////////////////////////////////////////////////
std::string Param::GetAsString(const PrintConfig &_config) const
{
  std::string valueStr;
  if (this->GetSet() &&
      this->dataPtr->StringFromValueImpl(_config,
                                         this->dataPtr->typeName,
                                         this->dataPtr->value,
                                         this->dataPtr->strValue,
                                         valueStr))
  {
    return valueStr;
  }

  return this->GetDefaultAsString(_config);
}

//////////////////////////////////////////////////
std::string Param::GetDefaultAsString(const PrintConfig &_config) const
{
  std::string defaultStr;
  if (this->dataPtr->StringFromValueImpl(
        _config,
        this->dataPtr->typeName,
        this->dataPtr->defaultValue,
        this->dataPtr->defaultStrValue,
        defaultStr))
  {
    return defaultStr;
  }

  sdferr << "Unable to get string from default value, "
         << "using ParamStreamer instead.\n";
  StringStreamClassicLocale ss;
  ss << ParamStreamer{ this->dataPtr->defaultValue };
  return ss.str();
}

//////////////////////////////////////////////////
std::optional<std::string> Param::GetMinValueAsString(
    const PrintConfig &_config) const
{
  if (this->dataPtr->minValue.has_value())
  {
    std::string valueStr;
    if (!this->dataPtr->StringFromValueImpl(_config,
                                            this->dataPtr->typeName,
                                            this->dataPtr->minValue.value(),
                                            valueStr))
    {
      sdferr << "Unable to get min value as string.\n";
      return std::nullopt;
    }

    return valueStr;
  }
  return std::nullopt;
}

//////////////////////////////////////////////////
std::optional<std::string> Param::GetMaxValueAsString(
    const PrintConfig &_config) const
{
  if (this->dataPtr->maxValue.has_value())
  {
    std::string valueStr;
    if (!this->dataPtr->StringFromValueImpl(_config,
                                            this->dataPtr->typeName,
                                            this->dataPtr->maxValue.value(),
                                            valueStr))
    {
      sdferr << "Unable to get max value as string.\n";
      return std::nullopt;
    }

    return valueStr;
  }
  return std::nullopt;
}

//////////////////////////////////////////////////
/// \brief Helper function for Param::ValueFromString
/// \param[in] _input Input string.
/// \param[in] _key Key of the parameter, used for error message.
/// \param[out] _value This will be set with the parsed value.
/// \return True if parsing succeeded.
template <typename T>
bool ParseUsingStringStream(const std::string &_input, const std::string &_key,
                            ParamPrivate::ParamVariant &_value)
{
  StringStreamClassicLocale ss(_input);
  T _val;
  ss >> _val;
  if (ss.fail())
  {
    sdferr << "Unknown error. Unable to set value [" << _input << " ] for key["
           << _key << "]\n";
    return false;
  }
  _value = _val;
  return true;
}

//////////////////////////////////////////////////
/// \brief Helper function for Param::ValueFromString for parsing colors
/// This checks the color components specified in _input are rgb or rgba
/// (expects 3 or 4 values) and each value is between [0,1]. When only 3 values
/// are present (rgb), then alpha is set to 1.
/// \param[in] _input Input string.
/// \param[in] _key Key of the parameter, used for error message.
/// \param[out] _value This will be set with the parsed value.
/// \return True if parsing colors succeeded.
bool ParseColorUsingStringStream(const std::string &_input,
    const std::string &_key, ParamPrivate::ParamVariant &_value)
{
  StringStreamClassicLocale ss(_input);
  std::string token;
  std::vector<float> colors;
  float c;  // r,g,b,a values
  bool isValidColor = true;
  while (ss >> token)
  {
    try
    {
      c = std::stof(token);
      colors.push_back(c);
    }
    // Catch invalid argument exception from std::stof
    catch(std::invalid_argument &)
    {
      sdferr << "Invalid argument. Unable to set value ["<< token
             << "] for key [" << _key << "].\n";
      isValidColor = false;
      break;
    }
    // Catch out of range exception from std::stof
    catch(std::out_of_range &)
    {
      sdferr << "Out of range. Unable to set value [" << token
             << "] for key [" << _key << "].\n";
      isValidColor = false;
      break;
    }

    if (c < 0.0f || c > 1.0f)
    {
      isValidColor = false;
      break;
    }
  }

  size_t colorSize = colors.size();
  if (isValidColor && colorSize == 3u)
    colors.push_back(1.0f);
  else if (colorSize != 4u)
    isValidColor = false;

  if (isValidColor)
  {
    _value = ignition::math::Color(colors[0], colors[1], colors[2], colors[3]);
  }
  else
  {
    sdferr << "The value <" << _key <<
        ">" << _input << "</" << _key << "> is invalid.\n";
  }

  return isValidColor;
}

//////////////////////////////////////////////////
/// \brief Helper function for Param::ValueFromString for parsing pose. This
/// checks the pose components specified in _input are xyzrpy
/// (expects 6 values) and whether to parse the rotation values as degrees using
/// the parent element attributes.
/// \param[in] _input Input string.
/// \param[in] _key Key of the parameter, used for error message.
/// \param[in] _attributes Attributes associated to this pose.
/// \param[out] _value This will be set with the parsed value.
/// \return True if parsing pose succeeded.
bool ParsePoseUsingStringStream(const std::string &_input,
    const std::string &_key, const Param_V &_attributes,
    ParamPrivate::ParamVariant &_value)
{
  const bool defaultParseAsDegrees = false;
  bool parseAsDegrees = defaultParseAsDegrees;

  const std::string defaultRotationFormat = "euler_rpy";
  std::string rotationFormat = defaultRotationFormat;

  const std::size_t defaultDesiredSize = 6u;
  std::size_t desiredSize = defaultDesiredSize;

  for (const auto &p : _attributes)
  {
    const std::string key = p->GetKey();

    if (key == "degrees")
    {
      if (!p->Get<bool>(parseAsDegrees))
      {
        sdferr << "Invalid boolean value found for attribute "
            "//pose[@degrees].\n";
        return false;
      }
    }
    else if (key == "rotation_format")
    {
      rotationFormat = p->GetAsString();

      if (rotationFormat == "euler_rpy")
      {
        // Already the default, no modifications needed.
      }
      else if (rotationFormat == "quat_xyzw")
      {
        desiredSize = 7u;
      }
      else
      {
        sdferr << "Undefined attribute //pose[@rotation_format='"
            << rotationFormat << "'], only 'euler_rpy' and 'quat_xyzw'"
            << " is supported.\n";
        return false;
      }
    }
  }

  if (rotationFormat == "quat_xyzw" && parseAsDegrees)
  {
    sdferr << "The attribute //pose[@degrees='true'] does not apply when "
        << "parsing quaternions, //pose[@rotation_format='quat_xyzw'].\n";
    return false;
  }

  if (_input.empty())
  {
    _value = ignition::math::Pose3d::Zero;
    return true;
  }

  StringStreamClassicLocale ss(_input);
  std::string token;
  std::array<double, 7> values;
  std::size_t valueIndex = 0;
  double v;
  bool isValidPose = true;
  while (ss >> token)
  {
    try
    {
      v = std::stod(token);
    }
    // Catch invalid argument exception from std::stod
    catch(std::invalid_argument &)
    {
      sdferr << "Invalid argument. Unable to set value ["<< _input
             << "] for key [" << _key << "].\n";
      isValidPose = false;
      break;
    }
    // Catch out of range exception from std::stod
    catch(std::out_of_range &)
    {
      sdferr << "Out of range. Unable to set value [" << token
             << "] for key [" << _key << "].\n";
      isValidPose = false;
      break;
    }

    if (!std::isfinite(v))
    {
      sdferr << "Pose values must be finite.\n";
      isValidPose = false;
      break;
    }

    if (valueIndex >= desiredSize)
    {
      sdferr << "The value for //pose[@rotation_format='" << rotationFormat
          << "'] must have " << desiredSize
          << " values, but more than that were found in '" << _input << "'.\n";
      isValidPose = false;
      break;
    }

    values[valueIndex++] = v;
  }

  if (!isValidPose)
    return false;

  if (valueIndex != desiredSize)
  {
    sdferr << "The value for //pose[@rotation_format='" << rotationFormat
        << "'] must have " << desiredSize << " values, but " << valueIndex
        << " were found instead in '" << _input << "'.\n";
    return false;
  }

  if (rotationFormat == "euler_rpy")
  {
    if (parseAsDegrees)
    {
      _value = ignition::math::Pose3d(values[0], values[1], values[2],
          IGN_DTOR(values[3]), IGN_DTOR(values[4]), IGN_DTOR(values[5]));
    }
    else
    {
      _value = ignition::math::Pose3d(values[0], values[1], values[2],
          values[3], values[4], values[5]);
    }
  }
  else
  {
    _value = ignition::math::Pose3d(values[0], values[1], values[2],
        values[6], values[3], values[4], values[5]);
  }

  return true;
}

//////////////////////////////////////////////////
bool ParamPrivate::ValueFromStringImpl(const std::string &_typeName,
                                       const std::string &_valueStr,
                                       ParamVariant &_valueToSet) const
{
  // Under some circumstances, latin locales (es_ES or pt_BR) will return a
  // comma for decimal position instead of a dot, making the conversion
  // to fail. See bug #60 for more information. Force to use always C
  setlocale(LC_NUMERIC, "C");
  std::string trimmed = sdf::trim(_valueStr);
  std::string tmp(trimmed);
  std::string lowerTmp = lowercase(trimmed);

  // "true" and "false" doesn't work properly (except for string)
  if (_typeName != "string" && _typeName != "std::string")
  {
    if (lowerTmp == "true")
    {
      tmp = "1";
    }
    else if (lowerTmp == "false")
    {
      tmp = "0";
    }
  }

  bool isHex = lowerTmp.compare(0, 2, "0x") == 0;

  try
  {
    // Try to use stoi and stoul for integers, and
    // stof and stod for scalar floating point values.
    int numericBase = 10;
    if (isHex)
    {
      numericBase = 16;
    }

    if (_typeName == "bool")
    {
      if (lowerTmp == "true" || lowerTmp == "1")
      {
        _valueToSet = true;
      }
      else if (lowerTmp == "false" || lowerTmp == "0")
      {
        _valueToSet = false;
      }
      else
      {
        sdferr << "Invalid boolean value\n";
        return false;
      }
    }
    else if (_typeName == "char")
    {
      _valueToSet = tmp[0];
    }
    else if (_typeName == "std::string" ||
             _typeName == "string")
    {
      _valueToSet = tmp;
    }
    else if (_typeName == "int")
    {
      _valueToSet = std::stoi(tmp, nullptr, numericBase);
    }
    else if (_typeName == "uint64_t")
    {
      return ParseUsingStringStream<std::uint64_t>(tmp, this->key,
                                                   _valueToSet);
    }
    else if (_typeName == "unsigned int")
    {
      _valueToSet = static_cast<unsigned int>(
          std::stoul(tmp, nullptr, numericBase));
    }
    else if (_typeName == "double")
    {
      _valueToSet = std::stod(tmp);
    }
    else if (_typeName == "float")
    {
      _valueToSet = std::stof(tmp);
    }
    else if (_typeName == "sdf::Time" ||
             _typeName == "time")
    {
      return ParseUsingStringStream<sdf::Time>(tmp, this->key,
                                               _valueToSet);
    }
    else if (_typeName == "gz::math::Angle" ||
             _typeName == "angle")
    {
<<<<<<< HEAD
      return ParseUsingStringStream<ignition::math::Angle>(
          tmp, this->key, _valueToSet);
=======
      StringStreamClassicLocale ss(tmp);
      gz::math::Angle angletmp;

      ss >> angletmp;
      _valueToSet = angletmp;
>>>>>>> 686476b2
    }
    else if (_typeName == "gz::math::Color" ||
             _typeName == "color")
    {
<<<<<<< HEAD
      return ParseColorUsingStringStream(tmp, this->key, _valueToSet);
=======
      StringStreamClassicLocale ss(tmp);
      gz::math::Color colortmp;

      ss >> colortmp;
      _valueToSet = colortmp;
>>>>>>> 686476b2
    }
    else if (_typeName == "gz::math::Vector2i" ||
             _typeName == "vector2i")
    {
<<<<<<< HEAD
      return ParseUsingStringStream<ignition::math::Vector2i>(
          tmp, this->key, _valueToSet);
=======
      StringStreamClassicLocale ss(tmp);
      gz::math::Vector2i vectmp;

      ss >> vectmp;
      _valueToSet = vectmp;
>>>>>>> 686476b2
    }
    else if (_typeName == "gz::math::Vector2d" ||
             _typeName == "vector2d")
    {
<<<<<<< HEAD
      return ParseUsingStringStream<ignition::math::Vector2d>(
          tmp, this->key, _valueToSet);
=======
      StringStreamClassicLocale ss(tmp);
      gz::math::Vector2d vectmp;

      ss >> vectmp;
      _valueToSet = vectmp;
>>>>>>> 686476b2
    }
    else if (_typeName == "gz::math::Vector3d" ||
             _typeName == "vector3")
    {
<<<<<<< HEAD
      return ParseUsingStringStream<ignition::math::Vector3d>(
          tmp, this->key, _valueToSet);
=======
      StringStreamClassicLocale ss(tmp);
      gz::math::Vector3d vectmp;

      ss >> vectmp;
      _valueToSet = vectmp;
>>>>>>> 686476b2
    }
    else if (_typeName == "gz::math::Pose3d" ||
             _typeName == "pose" ||
             _typeName == "Pose")
    {
<<<<<<< HEAD
      const ElementPtr p = this->parentElement.lock();
      if (!this->ignoreParentAttributes && p)
      {
        return ParsePoseUsingStringStream(
            tmp, this->key, p->GetAttributes(), _valueToSet);
      }
      return ParsePoseUsingStringStream(
          tmp, this->key, {}, _valueToSet);
=======
      StringStreamClassicLocale ss(tmp);
      gz::math::Pose3d posetmp;

      ss >> posetmp;
      _valueToSet = posetmp;
>>>>>>> 686476b2
    }
    else if (_typeName == "gz::math::Quaterniond" ||
             _typeName == "quaternion")
    {
<<<<<<< HEAD
      return ParseUsingStringStream<ignition::math::Quaterniond>(
          tmp, this->key, _valueToSet);
=======
      StringStreamClassicLocale ss(tmp);
      gz::math::Quaterniond quattmp;

      ss >> quattmp;
      _valueToSet = quattmp;
>>>>>>> 686476b2
    }
    else
    {
      sdferr << "Unknown parameter type[" << _typeName << "]\n";
      return false;
    }
  }
  // Catch invalid argument exception from std::stoi/stoul/stod/stof
  catch(std::invalid_argument &)
  {
    sdferr << "Invalid argument. Unable to set value ["
           << _valueStr << " ] for key["
           << this->key << "].\n";
    return false;
  }
  // Catch out of range exception from std::stoi/stoul/stod/stof
  catch(std::out_of_range &)
  {
    sdferr << "Out of range. Unable to set value ["
           << _valueStr << " ] for key["
           << this->key << "].\n";
    return false;
  }

  return true;
}

//////////////////////////////////////////////////
/// \brief Helper function for StringFromValueImpl for pose.
/// \param[in] _config Printing configuration for the output string.
/// \param[in] _parentAttributes Parent Element Attributes.
/// \param[in] _value The variant value of this pose.
/// \param[in] _originalStr The original string used to set this pose value.
/// \param[out] _valueStr The pose as a string.
/// \return True if the string was successfully retrieved from the pose, false
/// otherwise.
/////////////////////////////////////////////////
bool PoseStringFromValue(const PrintConfig &_config,
                         const Param_V &_parentAttributes,
                         const ParamPrivate::ParamVariant &_value,
                         const std::optional<std::string> &_originalStr,
                         std::string &_valueStr)
{
  StringStreamClassicLocale ss;

  const ignition::math::Pose3d *pose =
      std::get_if<ignition::math::Pose3d>(&_value);
  if (!pose)
  {
    sdferr << "Unable to get pose value from variant.\n";
    return false;
  }

  const bool defaultInDegrees = false;
  bool inDegrees = defaultInDegrees;

  const std::string defaultRotationFormat = "euler_rpy";
  std::string rotationFormat = defaultRotationFormat;

  // When @degrees and @rotation_format attributes are not set, a single space
  // delimiter is used to prevent breaking behavior and tests.
  const std::string defaultPosRotDelimiter = " ";
  const std::string threeSpacedDelimiter = "   ";
  std::string posRotDelimiter = defaultPosRotDelimiter;

  const bool defaultSnapDegreesToInterval = false;
  bool snapDegreesToInterval = defaultSnapDegreesToInterval;

  // Checking parent Element Attributes for desired pose representations.
  for (const auto &p : _parentAttributes)
  {
    const std::string key = p->GetKey();

    if (key == "degrees")
    {
      if (!p->Get<bool>(inDegrees))
      {
        sdferr << "Unable to get //pose[@degrees] attribute as bool.\n";
        return false;
      }
      if (p->GetSet())
      {
        posRotDelimiter = threeSpacedDelimiter;
      }
    }
    else if (key == "rotation_format")
    {
      rotationFormat = p->GetAsString();
      if (p->GetSet())
      {
        posRotDelimiter = threeSpacedDelimiter;
      }
    }
  }

  // Checking PrintConfig for desired pose representations. This overrides
  // any parent Element Attributes.
  if (_config.RotationInDegrees())
  {
    inDegrees = true;
    rotationFormat = "euler_rpy";
    posRotDelimiter = threeSpacedDelimiter;
  }
  if (_config.RotationSnapToDegrees().has_value() &&
      _config.RotationSnapTolerance().has_value())
  {
    inDegrees = true;
    rotationFormat = "euler_rpy";
    snapDegreesToInterval = true;
    posRotDelimiter = threeSpacedDelimiter;
  }

  // Helper function that sanitizes zero values like '-0'
  auto sanitizeZero = [](double _number)
  {
    StringStreamClassicLocale stream;
    if (std::fpclassify(_number) == FP_ZERO)
    {
      stream << 0;
    }
    else
    {
      stream << _number;
    }
    return stream.str();
  };

  // Returning pose string representations based on desired configurations.
  if (rotationFormat == "quat_xyzw" && inDegrees)
  {
    sdferr << "Invalid pose with //pose[@degrees='true'] and "
           << "//pose[@rotation_format='quat_xyzw'].\n";
    return false;
  }
  else if (rotationFormat == "quat_xyzw")
  {
    ss << pose->Pos() << posRotDelimiter
       << sanitizeZero(pose->Rot().X()) << " "
       << sanitizeZero(pose->Rot().Y()) << " "
       << sanitizeZero(pose->Rot().Z()) << " "
       << sanitizeZero(pose->Rot().W());
    _valueStr = ss.str();
    return true;
  }
  else if (rotationFormat == "euler_rpy" && inDegrees && snapDegreesToInterval)
  {
    // Helper function that returns a snapped value if it is within the
    // tolerance of multiples of interval, otherwise the orginal value is
    // returned.
    auto snapToInterval =
        [](double _val, unsigned int _interval, double _tolerance)
    {
      double closestQuotient = std::round(_val / _interval);
      double distance = std::abs(_val - closestQuotient * _interval);
      if (distance < _tolerance)
      {
        return _interval * closestQuotient;
      }
      return _val;
    };

    const unsigned int interval = _config.RotationSnapToDegrees().value();
    const double tolerance = _config.RotationSnapTolerance().value();

    ss << pose->Pos() << posRotDelimiter
       << sanitizeZero(snapToInterval(
              IGN_RTOD(pose->Rot().Roll()), interval, tolerance)) << " "
       << sanitizeZero(snapToInterval(
              IGN_RTOD(pose->Rot().Pitch()), interval, tolerance)) << " "
       << sanitizeZero(snapToInterval(
              IGN_RTOD(pose->Rot().Yaw()), interval, tolerance));
    _valueStr = ss.str();
    return true;
  }
  else if (rotationFormat == "euler_rpy" && inDegrees)
  {
    ss << pose->Pos() << posRotDelimiter
       << sanitizeZero(IGN_RTOD(pose->Rot().Roll())) << " "
       << sanitizeZero(IGN_RTOD(pose->Rot().Pitch())) << " "
       << sanitizeZero(IGN_RTOD(pose->Rot().Yaw()));
    _valueStr = ss.str();
    return true;
  }

  // If no modification to the value is needed, the original string is returned.
  if (!_config.RotationInDegrees() &&
      !_config.RotationSnapToDegrees().has_value() &&
      !_config.RotationSnapTolerance().has_value() &&
      _originalStr.has_value() &&
      !_originalStr->empty())
  {
    _valueStr = _originalStr.value();
    return true;
  }

  ss << pose->Pos() << posRotDelimiter
     << sanitizeZero(pose->Rot().Roll()) << " "
     << sanitizeZero(pose->Rot().Pitch()) << " "
     << sanitizeZero(pose->Rot().Yaw());
  _valueStr = ss.str();
  return true;
}

/////////////////////////////////////////////////
bool ParamPrivate::StringFromValueImpl(
    const PrintConfig &_config,
    const std::string &_typeName,
    const ParamVariant &_value,
    std::string &_valueStr) const
{
  return this->StringFromValueImpl(
      _config,
      _typeName,
      _value,
      std::nullopt,
      _valueStr);
}

/////////////////////////////////////////////////
bool ParamPrivate::StringFromValueImpl(
    const PrintConfig &_config,
    const std::string &_typeName,
    const ParamVariant &_value,
    const std::optional<std::string> &_originalStr,
    std::string &_valueStr) const
{
  // This will be handled in a type specific manner
  if (_typeName == "bool")
  {
    const bool *val = std::get_if<bool>(&_value);
    if (!val)
    {
      sdferr << "Unable to get bool value from variant.\n";
      return false;
    }

    _valueStr = *val ? "true" : "false";
    return true;
  }
  else if (_typeName == "ignition::math::Pose3d" ||
      _typeName == "pose" ||
      _typeName == "Pose")
  {
    const ElementPtr p = this->parentElement.lock();
    if (!this->ignoreParentAttributes && p)
    {
      return PoseStringFromValue(
          _config, p->GetAttributes(), _value, _originalStr, _valueStr);
    }
    return PoseStringFromValue(_config, {}, _value, _originalStr, _valueStr);
  }

  StringStreamClassicLocale ss;
  ss << ParamStreamer{ _value };
  _valueStr = ss.str();
  return true;
}

//////////////////////////////////////////////////
bool Param::SetFromString(const std::string &_value,
                          bool _ignoreParentAttributes)
{
  this->dataPtr->ignoreParentAttributes = _ignoreParentAttributes;
  std::string str = sdf::trim(_value.c_str());

  if (str.empty() && this->dataPtr->required)
  {
    sdferr << "Empty string used when setting a required parameter. Key["
           << this->GetKey() << "]\n";
    return false;
  }
  else if (str.empty())
  {
    this->dataPtr->value = this->dataPtr->defaultValue;
    this->dataPtr->strValue = str;
    return true;
  }

  auto oldValue = this->dataPtr->value;
  if (!this->dataPtr->ValueFromStringImpl(this->dataPtr->typeName,
                                          str,
                                          this->dataPtr->value))
  {
    return false;
  }
  this->dataPtr->strValue = str;

  // Check if the value is permitted
  if (!this->ValidateValue())
  {
    this->dataPtr->value = oldValue;
    return false;
  }

  this->dataPtr->set = true;
  return this->dataPtr->set;
}

//////////////////////////////////////////////////
bool Param::SetFromString(const std::string &_value)
{
  return this->SetFromString(_value, false);
}

//////////////////////////////////////////////////
ElementPtr Param::GetParentElement() const
{
  return this->dataPtr->parentElement.lock();
}

//////////////////////////////////////////////////
bool Param::SetParentElement(ElementPtr _parentElement)
{
  auto prevParentElement = this->dataPtr->parentElement;

  this->dataPtr->parentElement = _parentElement;
  if (!this->Reparse())
  {
    this->dataPtr->parentElement = prevParentElement;
    return false;
  }

  return true;
}

//////////////////////////////////////////////////
void Param::Reset()
{
  this->dataPtr->value = this->dataPtr->defaultValue;
  this->dataPtr->strValue = std::nullopt;
  this->dataPtr->set = false;
}

//////////////////////////////////////////////////
bool Param::Reparse()
{
  std::string strToReparse;
  if (this->dataPtr->strValue.has_value())
  {
    strToReparse = this->dataPtr->strValue.value();
  }
  // A default PrintConfig can be used here, as Reparse() is not called in the
  // code path from the 'ign sdf -p' command.
  else if (!this->dataPtr->StringFromValueImpl(PrintConfig(),
                                               this->dataPtr->typeName,
                                               this->dataPtr->defaultValue,
                                               strToReparse))
  {
    sdferr << "Failed to obtain string from default value during reparsing.\n";
    return false;
  }

  if (!this->dataPtr->ValueFromStringImpl(
      this->dataPtr->typeName, strToReparse, this->dataPtr->value))
  {
    if (const auto parentElement = this->dataPtr->parentElement.lock())
    {
      sdferr << "Failed to set value '" << strToReparse
          << "' to key [" << this->GetKey()
          << "] for new parent element of name '" << parentElement->GetName()
          << "', reverting to previous value '"
          << this->GetAsString() << "'.\n";
    }
    else
    {
      sdferr << "Failed to set value '" << strToReparse
          << "' to key [" << this->GetKey() << "] without a parent element, "
          << "reverting to previous value '" << this->GetAsString() << "'.\n";
    }
    return false;
  }
  // ValueFromStringImpl might make assumptions as to what the default value
  // should be, so if strToReparse is empty, assign the correct default value.
  if (strToReparse.empty())
  {
    this->dataPtr->value = this->dataPtr->defaultValue;
  }
  return true;
}

//////////////////////////////////////////////////
ParamPtr Param::Clone() const
{
  return std::make_shared<Param>(*this);
}

//////////////////////////////////////////////////
const std::string &Param::GetTypeName() const
{
  return this->dataPtr->typeName;
}

/////////////////////////////////////////////////
void Param::SetDescription(const std::string &_desc)
{
  this->dataPtr->description = _desc;
}

/////////////////////////////////////////////////
std::string Param::GetDescription() const
{
  return this->dataPtr->description;
}

/////////////////////////////////////////////////
const std::string &Param::GetKey() const
{
  return this->dataPtr->key;
}

/////////////////////////////////////////////////
bool Param::GetRequired() const
{
  return this->dataPtr->required;
}

/////////////////////////////////////////////////
bool Param::GetSet() const
{
  return this->dataPtr->set;
}

/////////////////////////////////////////////////
bool Param::IgnoresParentElementAttribute() const
{
  const auto parentElement = this->dataPtr->parentElement.lock();
  return !parentElement || this->dataPtr->ignoreParentAttributes;
}

/////////////////////////////////////////////////
bool Param::ValidateValue() const
{
  return std::visit(
      [this](const auto &_val) -> bool
      {
        using T = std::decay_t<decltype(_val)>;
        // cppcheck-suppress syntaxError
        // cppcheck-suppress unmatchedSuppression
        if constexpr (std::is_scalar_v<T>)
        {
          if (this->dataPtr->minValue.has_value())
          {
            if (_val < std::get<T>(*this->dataPtr->minValue))
            {
              sdferr << "The value [" << _val
                     << "] is less than the minimum allowed value of ["
                     << *this->GetMinValueAsString() << "] for key ["
                     << this->GetKey() << "]\n";
              return false;
            }
          }
          if (this->dataPtr->maxValue.has_value())
          {
            if (_val > std::get<T>(*this->dataPtr->maxValue))
            {
              sdferr << "The value [" << _val
                     << "] is greater than the maximum allowed value of ["
                     << *this->GetMaxValueAsString() << "] for key ["
                     << this->GetKey() << "]\n";
              return false;
            }
          }
        }
        return true;
      }, this->dataPtr->value);
}<|MERGE_RESOLUTION|>--- conflicted
+++ resolved
@@ -464,7 +464,7 @@
 
   if (isValidColor)
   {
-    _value = ignition::math::Color(colors[0], colors[1], colors[2], colors[3]);
+    _value = gz::math::Color(colors[0], colors[1], colors[2], colors[3]);
   }
   else
   {
@@ -542,7 +542,7 @@
 
   if (_input.empty())
   {
-    _value = ignition::math::Pose3d::Zero;
+    _value = gz::math::Pose3d::Zero;
     return true;
   }
 
@@ -609,18 +609,18 @@
   {
     if (parseAsDegrees)
     {
-      _value = ignition::math::Pose3d(values[0], values[1], values[2],
+      _value = gz::math::Pose3d(values[0], values[1], values[2],
           IGN_DTOR(values[3]), IGN_DTOR(values[4]), IGN_DTOR(values[5]));
     }
     else
     {
-      _value = ignition::math::Pose3d(values[0], values[1], values[2],
+      _value = gz::math::Pose3d(values[0], values[1], values[2],
           values[3], values[4], values[5]);
     }
   }
   else
   {
-    _value = ignition::math::Pose3d(values[0], values[1], values[2],
+    _value = gz::math::Pose3d(values[0], values[1], values[2],
         values[6], values[3], values[4], values[5]);
   }
 
@@ -721,77 +721,36 @@
     else if (_typeName == "gz::math::Angle" ||
              _typeName == "angle")
     {
-<<<<<<< HEAD
-      return ParseUsingStringStream<ignition::math::Angle>(
+      return ParseUsingStringStream<gz::math::Angle>(
           tmp, this->key, _valueToSet);
-=======
-      StringStreamClassicLocale ss(tmp);
-      gz::math::Angle angletmp;
-
-      ss >> angletmp;
-      _valueToSet = angletmp;
->>>>>>> 686476b2
     }
     else if (_typeName == "gz::math::Color" ||
              _typeName == "color")
     {
-<<<<<<< HEAD
       return ParseColorUsingStringStream(tmp, this->key, _valueToSet);
-=======
-      StringStreamClassicLocale ss(tmp);
-      gz::math::Color colortmp;
-
-      ss >> colortmp;
-      _valueToSet = colortmp;
->>>>>>> 686476b2
     }
     else if (_typeName == "gz::math::Vector2i" ||
              _typeName == "vector2i")
     {
-<<<<<<< HEAD
-      return ParseUsingStringStream<ignition::math::Vector2i>(
+      return ParseUsingStringStream<gz::math::Vector2i>(
           tmp, this->key, _valueToSet);
-=======
-      StringStreamClassicLocale ss(tmp);
-      gz::math::Vector2i vectmp;
-
-      ss >> vectmp;
-      _valueToSet = vectmp;
->>>>>>> 686476b2
     }
     else if (_typeName == "gz::math::Vector2d" ||
              _typeName == "vector2d")
     {
-<<<<<<< HEAD
-      return ParseUsingStringStream<ignition::math::Vector2d>(
+      return ParseUsingStringStream<gz::math::Vector2d>(
           tmp, this->key, _valueToSet);
-=======
-      StringStreamClassicLocale ss(tmp);
-      gz::math::Vector2d vectmp;
-
-      ss >> vectmp;
-      _valueToSet = vectmp;
->>>>>>> 686476b2
     }
     else if (_typeName == "gz::math::Vector3d" ||
              _typeName == "vector3")
     {
-<<<<<<< HEAD
-      return ParseUsingStringStream<ignition::math::Vector3d>(
+      return ParseUsingStringStream<gz::math::Vector3d>(
           tmp, this->key, _valueToSet);
-=======
-      StringStreamClassicLocale ss(tmp);
-      gz::math::Vector3d vectmp;
-
-      ss >> vectmp;
-      _valueToSet = vectmp;
->>>>>>> 686476b2
     }
     else if (_typeName == "gz::math::Pose3d" ||
              _typeName == "pose" ||
              _typeName == "Pose")
     {
-<<<<<<< HEAD
       const ElementPtr p = this->parentElement.lock();
       if (!this->ignoreParentAttributes && p)
       {
@@ -800,27 +759,12 @@
       }
       return ParsePoseUsingStringStream(
           tmp, this->key, {}, _valueToSet);
-=======
-      StringStreamClassicLocale ss(tmp);
-      gz::math::Pose3d posetmp;
-
-      ss >> posetmp;
-      _valueToSet = posetmp;
->>>>>>> 686476b2
     }
     else if (_typeName == "gz::math::Quaterniond" ||
              _typeName == "quaternion")
     {
-<<<<<<< HEAD
-      return ParseUsingStringStream<ignition::math::Quaterniond>(
+      return ParseUsingStringStream<gz::math::Quaterniond>(
           tmp, this->key, _valueToSet);
-=======
-      StringStreamClassicLocale ss(tmp);
-      gz::math::Quaterniond quattmp;
-
-      ss >> quattmp;
-      _valueToSet = quattmp;
->>>>>>> 686476b2
     }
     else
     {
@@ -866,8 +810,8 @@
 {
   StringStreamClassicLocale ss;
 
-  const ignition::math::Pose3d *pose =
-      std::get_if<ignition::math::Pose3d>(&_value);
+  const gz::math::Pose3d *pose =
+      std::get_if<gz::math::Pose3d>(&_value);
   if (!pose)
   {
     sdferr << "Unable to get pose value from variant.\n";
@@ -1060,7 +1004,7 @@
     _valueStr = *val ? "true" : "false";
     return true;
   }
-  else if (_typeName == "ignition::math::Pose3d" ||
+  else if (_typeName == "gz::math::Pose3d" ||
       _typeName == "pose" ||
       _typeName == "Pose")
   {
