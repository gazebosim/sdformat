/*
 * Copyright 2019 Open Source Robotics Foundation
 *
 * Licensed under the Apache License, Version 2.0 (the "License");
 * you may not use this file except in compliance with the License.
 * You may obtain a copy of the License at
 *
 *     http://www.apache.org/licenses/LICENSE-2.0
 *
 * Unless required by applicable law or agreed to in writing, software
 * distributed under the License is distributed on an "AS IS" BASIS,
 * WITHOUT WARRANTIES OR CONDITIONS OF ANY KIND, either express or implied.
 * See the License for the specific language governing permissions and
 * limitations under the License.
 *
*/
#include <string>
#include <vector>
#include <ignition/math/Pose3.hh>
#include "sdf/Actor.hh"
#include "sdf/Error.hh"
#include "sdf/parser.hh"
#include "Utils.hh"

using namespace sdf;

/// \brief Animation private data.
class sdf::Animation::Implementation
{
  /// \brief Unique name for animation.
  public: std::string name = "__default__";

  /// \brief Path to animation file.
  public: std::string filename = "__default__";

  /// \brief The path to the file where this animation was defined.
  public: std::string filePath = "";

  /// \brief Scale for animation skeleton.
  public: double scale = 1.0;

  /// \brief True if the animation is interpolated on X.
  public: bool interpolateX = false;
};

/// \brief Waypoint private data.
class sdf::Waypoint::Implementation
{
  /// \brief Time to indicate when the pose should be reached.
  public: double time = 0.0;

  /// \brief Pose to be reached.
  public: ignition::math::Pose3d pose = ignition::math::Pose3d::Zero;
};

/// \brief Trajectory private data.
class sdf::Trajectory::Implementation
{
    /// \brief Unique id for a trajectory.
    public: uint64_t id = 0;

    /// \brief String to indicate the animation type.
    public: std::string type = "__default__";

    /// \brief Tension of the trajectory spline.
    public: double tension = 0.0;

    /// \brief Each points in the trajectory.
    public: std::vector<Waypoint> waypoints;
};

/// \brief Actor private data.
class sdf::Actor::Implementation
{
  /// \brief Name of the actor.
  public: std::string name = "__default__";

  /// \brief Pose of the actor.
  public: ignition::math::Pose3d pose = ignition::math::Pose3d::Zero;

  /// \brief Frame of the actor.
  public: std::string poseRelativeTo = "";

  /// \brief Filename of the actor skin.
  public: std::string skinFilename = "__default__";

  /// \brief The path to the file where this actor was defined.
  public: std::string filePath = "";

  /// \brief Scale of the actor skin.
  public: double skinScale = 1.0;

  /// \brief Animations loaded for the actor.
  public: std::vector<Animation> animations;

  /// \brief True if the animation plays in loop.
  public: bool scriptLoop = true;

  /// \brief Time to wait before starting the script.
  public: double scriptDelayStart = 0.0;

  /// \brief True if the animation strat with the simulation.
  public: bool scriptAutoStart = true;

  /// \brief Trajectories for the actor.
  public: std::vector<Trajectory> trajectories;

  /// \brief Links for the actor.
  public: std::vector<Link> links;

  /// \brief Joints for the actor.
  public: std::vector<Joint> joints;

  /// \brief The SDF element pointer used during load.
  public: sdf::ElementPtr sdf;
};

/////////////////////////////////////////////////
Animation::Animation()
  : dataPtr(ignition::utils::MakeImpl<Implementation>())
{
}

/////////////////////////////////////////////////
Errors Animation::Load(ElementPtr _sdf)
{
  Errors errors;

  if (!loadName(_sdf, this->dataPtr->name))
  {
    errors.push_back({ErrorCode::ATTRIBUTE_MISSING,
          "An <animation> requires a name attribute."});
  }

  this->dataPtr->filePath = _sdf->FilePath();

  std::pair filenameValue = _sdf->Get<std::string>("filename",
        this->dataPtr->filename);

  if (!filenameValue.second)
  {
    errors.push_back({ErrorCode::ELEMENT_MISSING,
          "An <animation> requires a <filename>."});
  }
  this->dataPtr->filename = filenameValue.first;

  this->dataPtr->scale = _sdf->Get<double>("scale", this->dataPtr->scale).first;

  this->dataPtr->interpolateX = _sdf->Get<bool>("interpolate_x",
        this->dataPtr->interpolateX).first;

  return errors;
}

/////////////////////////////////////////////////
const std::string &Animation::Name() const
{
  return this->dataPtr->name;
}

/////////////////////////////////////////////////
void Animation::SetName(const std::string &_name)
{
  this->dataPtr->name = _name;
}

/////////////////////////////////////////////////
const std::string &Animation::Filename() const
{
  return this->dataPtr->filename;
}

/////////////////////////////////////////////////
void Animation::SetFilename(const std::string &_filename)
{
  this->dataPtr->filename = _filename;
}

/////////////////////////////////////////////////
double Animation::Scale() const
{
  return this->dataPtr->scale;
}

/////////////////////////////////////////////////
void Animation::SetScale(double _scale)
{
  this->dataPtr->scale = _scale;
}

/////////////////////////////////////////////////
bool Animation::InterpolateX() const
{
  return this->dataPtr->interpolateX;
}

/////////////////////////////////////////////////
void Animation::SetInterpolateX(bool _interpolateX)
{
  this->dataPtr->interpolateX = _interpolateX;
}

//////////////////////////////////////////////////
const std::string &Animation::FilePath() const
{
  return this->dataPtr->filePath;
}

//////////////////////////////////////////////////
void Animation::SetFilePath(const std::string &_filePath)
{
  this->dataPtr->filePath = _filePath;
}

/////////////////////////////////////////////////
Waypoint::Waypoint()
  : dataPtr(ignition::utils::MakeImpl<Implementation>())
{
}

/////////////////////////////////////////////////
Errors Waypoint::Load(ElementPtr _sdf)
{
  Errors errors;

  std::pair timeValue = _sdf->Get<double>("time", this->dataPtr->time);
  if (!timeValue.second)
  {
    errors.push_back({ErrorCode::ELEMENT_MISSING,
          "A <waypoint> requires a <time>."});
  }
  this->dataPtr->time = timeValue.first;

  std::pair posePair = _sdf->Get<ignition::math::Pose3d>
                        ("pose", this->dataPtr->pose);
  if (!posePair.second)
  {
    errors.push_back({ErrorCode::ELEMENT_MISSING,
          "A <waypoint> requires a <pose>."});
  }
  this->dataPtr->pose = posePair.first;

  return errors;
}

/////////////////////////////////////////////////
double Waypoint::Time() const
{
  return this->dataPtr->time;
}

/////////////////////////////////////////////////
void Waypoint::SetTime(double _time)
{
  this->dataPtr->time = _time;
}

/////////////////////////////////////////////////
ignition::math::Pose3d Waypoint::Pose() const
{
  return this->dataPtr->pose;
}

/////////////////////////////////////////////////
void Waypoint::SetPose(const ignition::math::Pose3d &_pose)
{
  this->dataPtr->pose = _pose;
}

/////////////////////////////////////////////////
Trajectory::Trajectory()
  : dataPtr(ignition::utils::MakeImpl<Implementation>())
{
}

/////////////////////////////////////////////////
Errors Trajectory::Load(ElementPtr _sdf)
{
  Errors errors;

  std::pair idValue = _sdf->Get<uint64_t>("id", this->dataPtr->id);
  if (!idValue.second)
  {
    errors.push_back({ErrorCode::ELEMENT_MISSING,
          "A <trajectory> requires a <id>."});
  }
  this->dataPtr->id = idValue.first;

  std::pair typePair = _sdf->Get<std::string>("type", this->dataPtr->type);
  if (!typePair.second)
  {
    errors.push_back({ErrorCode::ELEMENT_MISSING,
          "A <trajectory> requires a <type>."});
  }
  this->dataPtr->type = typePair.first;

  this->dataPtr->tension = _sdf->Get<double>
          ("tension", this->dataPtr->tension).first;

  Errors waypointLoadErrors = loadRepeated<Waypoint>(_sdf, "waypoint",
    this->dataPtr->waypoints);

  errors.insert(errors.end(), waypointLoadErrors.begin(),
                    waypointLoadErrors.end());

  return errors;
}

/////////////////////////////////////////////////
uint64_t Trajectory::Id() const
{
  return this->dataPtr->id;
}

/////////////////////////////////////////////////
void Trajectory::SetId(uint64_t _id)
{
  this->dataPtr->id = _id;
}

/////////////////////////////////////////////////
const std::string &Trajectory::Type() const
{
  return this->dataPtr->type;
}

/////////////////////////////////////////////////
void Trajectory::SetType(const std::string &_type)
{
  this->dataPtr->type = _type;
}

/////////////////////////////////////////////////
double Trajectory::Tension() const
{
  return this->dataPtr->tension;
}

/////////////////////////////////////////////////
void Trajectory::SetTension(double _tension)
{
  this->dataPtr->tension = _tension;
}

/////////////////////////////////////////////////
uint64_t Trajectory::WaypointCount() const
{
  return this->dataPtr->waypoints.size();
}

/////////////////////////////////////////////////
const Waypoint *Trajectory::WaypointByIndex(uint64_t _index) const
{
  if (_index < this->dataPtr->waypoints.size())
    return &this->dataPtr->waypoints[_index];
  return nullptr;
}

/////////////////////////////////////////////////
void Trajectory::AddWaypoint(const Waypoint &_waypoint)
{
  this->dataPtr->waypoints.push_back(_waypoint);
}

/////////////////////////////////////////////////
Actor::Actor()
  : dataPtr(ignition::utils::MakeImpl<Implementation>())
{
}

/////////////////////////////////////////////////
Errors Actor::Load(ElementPtr _sdf)
{
  Errors errors;

  this->dataPtr->sdf = _sdf;
  this->dataPtr->filePath = _sdf->FilePath();

  if (_sdf->GetName() != "actor")
  {
    errors.push_back({ErrorCode::ELEMENT_INCORRECT_TYPE,
        "Attempting to load an actor, but the provided SDF element is not an"
        "<actor>."});
    return errors;
  }

  if (!loadName(_sdf, this->dataPtr->name))
  {
    errors.push_back({ErrorCode::ATTRIBUTE_MISSING,
                      "An actor name is required, but the name is not set."});
  }

  loadPose(_sdf, this->dataPtr->pose, this->dataPtr->poseRelativeTo);

  sdf::ElementPtr skinElem = _sdf->GetElement("skin");

  if (skinElem)
  {
    std::pair<std::string, bool> filenamePair = skinElem->Get<std::string>
                ("filename", this->dataPtr->skinFilename);

    if (!filenamePair.second)
    {
      errors.push_back({ErrorCode::ELEMENT_MISSING,
            "A <skin> requires a <filename>."});
    }

    this->dataPtr->skinFilename = filenamePair.first;

    this->dataPtr->skinScale = skinElem->Get<double>("scale",
        this->dataPtr->skinScale).first;
  }

  Errors animationLoadErrors = loadUniqueRepeated<Animation>(_sdf, "animation",
     this->dataPtr->animations);

  errors.insert(errors.end(), animationLoadErrors.begin(),
                    animationLoadErrors.end());

  sdf::ElementPtr scriptElem = _sdf->GetElement("script");

  if (!scriptElem)
  {
    errors.push_back({ErrorCode::ELEMENT_MISSING,
          "An <actor> requires a <script>."});
  }
  else
  {
    this->dataPtr->scriptLoop = scriptElem->Get<bool>("loop",
        this->dataPtr->scriptLoop).first;

    this->dataPtr->scriptDelayStart = scriptElem->Get<double>("delay_start",
        this->dataPtr->scriptDelayStart).first;

    this->dataPtr->scriptAutoStart = scriptElem->Get<bool>("auto_start",
        this->dataPtr->scriptAutoStart).first;

    Errors trajectoryLoadErrors = loadRepeated<Trajectory>(scriptElem,
        "trajectory", this->dataPtr->trajectories);

    errors.insert(errors.end(), trajectoryLoadErrors.begin(),
                      trajectoryLoadErrors.end());
  }

  Errors linkLoadErrors = loadRepeated<Link>(_sdf, "link",
    this->dataPtr->links);

  errors.insert(errors.end(), linkLoadErrors.begin(),
                    linkLoadErrors.end());

  Errors jointLoadErrors = loadRepeated<Joint>(_sdf, "joint",
    this->dataPtr->joints);

  errors.insert(errors.end(), jointLoadErrors.begin(),
                    jointLoadErrors.end());

  return errors;
}

/////////////////////////////////////////////////
const std::string &Actor::Name() const
{
  return this->dataPtr->name;
}

/////////////////////////////////////////////////
void Actor::SetName(const std::string &_name)
{
  this->dataPtr->name = _name;
}

/////////////////////////////////////////////////
const ignition::math::Pose3d &Actor::RawPose() const
{
  return this->dataPtr->pose;
}

/////////////////////////////////////////////////
const std::string &Actor::PoseRelativeTo() const
{
  return this->dataPtr->poseRelativeTo;
}

/////////////////////////////////////////////////
void Actor::SetRawPose(const ignition::math::Pose3d &_pose)
{
  this->dataPtr->pose = _pose;
}

/////////////////////////////////////////////////
void Actor::SetPoseRelativeTo(const std::string &_frame)
{
  this->dataPtr->poseRelativeTo = _frame;
}

/////////////////////////////////////////////////
sdf::ElementPtr Actor::Element() const
{
  return this->dataPtr->sdf;
}

/////////////////////////////////////////////////
const std::string &Actor::SkinFilename() const
{
  return this->dataPtr->skinFilename;
}

/////////////////////////////////////////////////
void Actor::SetSkinFilename(std::string _skinFilename)
{
  this->dataPtr->skinFilename = _skinFilename;
}

/////////////////////////////////////////////////
double Actor::SkinScale() const
{
  return this->dataPtr->skinScale;
}

/////////////////////////////////////////////////
void Actor::SetSkinScale(double _skinScale)
{
  this->dataPtr->skinScale = _skinScale;
}

/////////////////////////////////////////////////
uint64_t Actor::AnimationCount() const
{
  return this->dataPtr->animations.size();
}

/////////////////////////////////////////////////
const Animation *Actor::AnimationByIndex(uint64_t _index) const
{
  if (_index < this->dataPtr->animations.size())
    return &this->dataPtr->animations[_index];
  return nullptr;
}

/////////////////////////////////////////////////
bool Actor::AnimationNameExists(const std::string &_name) const
{
  for (const auto &a : this->dataPtr->animations)
  {
    if (a.Name() == _name)
      return true;
  }
  return false;
}

/////////////////////////////////////////////////
void Actor::AddAnimation(const Animation &_anim)
{
  this->dataPtr->animations.push_back(_anim);
}

/////////////////////////////////////////////////
bool Actor::ScriptLoop() const
{
  return this->dataPtr->scriptLoop;
}

/////////////////////////////////////////////////
void Actor::SetScriptLoop(bool _scriptLoop)
{
  this->dataPtr->scriptLoop = _scriptLoop;
}

/////////////////////////////////////////////////
double Actor::ScriptDelayStart() const
{
  return this->dataPtr->scriptDelayStart;
}

/////////////////////////////////////////////////
void Actor::SetScriptDelayStart(double _scriptDelayStart)
{
  this->dataPtr->scriptDelayStart = _scriptDelayStart;
}

/////////////////////////////////////////////////
bool Actor::ScriptAutoStart() const
{
  return this->dataPtr->scriptAutoStart;
}

/////////////////////////////////////////////////
void Actor::SetScriptAutoStart(bool _scriptAutoStart)
{
  this->dataPtr->scriptAutoStart = _scriptAutoStart;
}

/////////////////////////////////////////////////
uint64_t Actor::TrajectoryCount() const
{
  return this->dataPtr->trajectories.size();
}

/////////////////////////////////////////////////
const Trajectory *Actor::TrajectoryByIndex(uint64_t _index) const
{
  if (_index < this->dataPtr->trajectories.size())
    return &this->dataPtr->trajectories[_index];
  return nullptr;
}

/////////////////////////////////////////////////
bool Actor::TrajectoryIdExists(uint64_t _id) const
{
  for (const auto &t : this->dataPtr->trajectories)
  {
    if (t.Id() == _id)
      return true;
  }
  return false;
}

/////////////////////////////////////////////////
void Actor::AddTrajectory(const Trajectory &_traj)
{
  this->dataPtr->trajectories.push_back(_traj);
}

/////////////////////////////////////////////////
uint64_t Actor::LinkCount() const
{
  return this->dataPtr->links.size();
}

/////////////////////////////////////////////////
const Link *Actor::LinkByIndex(uint64_t _index) const
{
  if (_index < this->dataPtr->links.size())
    return &this->dataPtr->links[_index];
  return nullptr;
}

/////////////////////////////////////////////////
bool Actor::LinkNameExists(const std::string &_name) const
{
  for (const auto &l : this->dataPtr->links)
  {
    if (l.Name() == _name)
      return true;
  }
  return false;
}

/////////////////////////////////////////////////
uint64_t Actor::JointCount() const
{
  return this->dataPtr->joints.size();
}

/////////////////////////////////////////////////
const Joint *Actor::JointByIndex(uint64_t _index) const
{
  if (_index < this->dataPtr->joints.size())
    return &this->dataPtr->joints[_index];
  return nullptr;
}

/////////////////////////////////////////////////
bool Actor::JointNameExists(const std::string &_name) const
{
  for (const auto &j : this->dataPtr->joints)
  {
    if (j.Name() == _name)
      return true;
  }
  return false;
}

//////////////////////////////////////////////////
const std::string &Actor::FilePath() const
{
  return this->dataPtr->filePath;
}

//////////////////////////////////////////////////
void Actor::SetFilePath(const std::string &_filePath)
{
  this->dataPtr->filePath = _filePath;
}

<<<<<<< HEAD
=======
//////////////////////////////////////////////////
bool Actor::AddLink(const Link &_link)
{
  if (this->LinkNameExists(_link.Name()))
    return false;
  this->dataPtr->links.push_back(_link);
  return true;
}

//////////////////////////////////////////////////
bool Actor::AddJoint(const Joint &_joint)
{
  if (this->JointNameExists(_joint.Name()))
    return false;
  this->dataPtr->joints.push_back(_joint);
  return true;
}

//////////////////////////////////////////////////
void Actor::ClearLinks()
{
  this->dataPtr->links.clear();
}

//////////////////////////////////////////////////
void Actor::ClearJoints()
{
  this->dataPtr->joints.clear();
}

>>>>>>> 2f21fb24
/////////////////////////////////////////////////
sdf::ElementPtr Actor::ToElement() const
{
  sdf::ElementPtr elem(new sdf::Element);
  sdf::initFile("actor.sdf", elem);

  elem->GetAttribute("name")->Set(this->Name());
  // Set pose
  sdf::ElementPtr poseElem = elem->GetElement("pose");
  if (!this->dataPtr->poseRelativeTo.empty())
  {
    poseElem->GetAttribute("relative_to")->Set<std::string>(
        this->dataPtr->poseRelativeTo);
  }
  poseElem->Set<ignition::math::Pose3d>(this->RawPose());

  // Skin
  if (this->dataPtr->skinFilename != "__default__")
  {
    sdf::ElementPtr skinElem = elem->GetElement("skin");
    skinElem->GetElement("filename")->Set(this->dataPtr->skinFilename);
    skinElem->GetElement("scale")->Set(this->dataPtr->skinScale);
  }

  // Script
  sdf::ElementPtr scriptElem = elem->GetElement("script");
  scriptElem->GetElement("loop")->Set(this->ScriptLoop());
  scriptElem->GetElement("delay_start")->Set(this->ScriptDelayStart());
  scriptElem->GetElement("auto_start")->Set(this->ScriptAutoStart());
  // Trajectory for the script
  for (const sdf::Trajectory &traj : this->dataPtr->trajectories)
  {
    sdf::ElementPtr trajElem = scriptElem->AddElement("trajectory");
    trajElem->GetAttribute("id")->Set(traj.Id());
    trajElem->GetAttribute("type")->Set(traj.Type());
    trajElem->GetAttribute("tension")->Set(traj.Tension());
    // Waypoints in the trajectory.
    for (uint64_t  i = 0; i < traj.WaypointCount(); ++i)
    {
      const Waypoint *wp = traj.WaypointByIndex(i);
      if (wp)
      {
        sdf::ElementPtr wayElem = trajElem->AddElement("waypoint");
        wayElem->GetElement("time")->Set(wp->Time());
        wayElem->GetElement("pose")->Set(wp->Pose());
      }
    }
  }

  // Animations
  for (const sdf::Animation &anim : this->dataPtr->animations)
  {
    sdf::ElementPtr animElem = elem->AddElement("animation");
    animElem->GetAttribute("name")->Set(anim.Name());
    animElem->GetElement("filename")->Set(anim.Filename());
    animElem->GetElement("scale")->Set(anim.Scale());
    animElem->GetElement("interpolate_x")->Set(anim.InterpolateX());
  }

  // Joints
  for (const sdf::Joint &joint : this->dataPtr->joints)
    elem->InsertElement(joint.ToElement());

  // Link
  for (const sdf::Link &link : this->dataPtr->links)
    elem->InsertElement(link.ToElement());

  return elem;
<<<<<<< HEAD
}
=======
}
>>>>>>> 2f21fb24
<|MERGE_RESOLUTION|>--- conflicted
+++ resolved
@@ -683,8 +683,6 @@
   this->dataPtr->filePath = _filePath;
 }
 
-<<<<<<< HEAD
-=======
 //////////////////////////////////////////////////
 bool Actor::AddLink(const Link &_link)
 {
@@ -715,7 +713,6 @@
   this->dataPtr->joints.clear();
 }
 
->>>>>>> 2f21fb24
 /////////////////////////////////////////////////
 sdf::ElementPtr Actor::ToElement() const
 {
@@ -784,8 +781,4 @@
     elem->InsertElement(link.ToElement());
 
   return elem;
-<<<<<<< HEAD
-}
-=======
-}
->>>>>>> 2f21fb24
+}