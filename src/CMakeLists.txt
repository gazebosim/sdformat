include (${sdf_cmake_dir}/SDFUtils.cmake)

link_directories(
  ${PROJECT_BINARY_DIR}/test
)

if (NOT USE_INTERNAL_URDF)
  link_directories(${URDF_LIBRARY_DIRS})
endif()

set (sources
  Actor.cc
  AirPressure.cc
  Altimeter.cc
  Atmosphere.cc
  Box.cc
  Camera.cc
  Collision.cc
  Console.cc
  Converter.cc
  Cylinder.cc
  Element.cc
  EmbeddedSdf.cc
  Error.cc
  Exception.cc
  Frame.cc
  FrameSemantics.cc
  Filesystem.cc
  Geometry.cc
  Gui.cc
  Heightmap.cc
  ign.cc
  Imu.cc
  Joint.cc
  JointAxis.cc
  Lidar.cc
  Light.cc
  Link.cc
  Magnetometer.cc
  Material.cc
  Mesh.cc
  Model.cc
  Noise.cc
  parser.cc
  parser_urdf.cc
  Param.cc
<<<<<<< HEAD
  ParamPassing.cc
=======
  ParticleEmitter.cc
>>>>>>> f310d759
  Pbr.cc
  Physics.cc
  Plane.cc
  Root.cc
  Scene.cc
  SDF.cc
  SDFExtension.cc
  SemanticPose.cc
  Sensor.cc
  Sky.cc
  Sphere.cc
  Surface.cc
  Types.cc
  Utils.cc
  Visual.cc
  World.cc
  XmlUtils.cc
)
include_directories(${CMAKE_CURRENT_SOURCE_DIR})

if (USE_INTERNAL_URDF)
  include_directories(${CMAKE_CURRENT_SOURCE_DIR}/urdf)
  set(sources ${sources}
  urdf/urdf_parser/model.cpp
  urdf/urdf_parser/link.cpp
  urdf/urdf_parser/joint.cpp
  urdf/urdf_parser/pose.cpp
  urdf/urdf_parser/twist.cpp
  urdf/urdf_parser/urdf_model_state.cpp
  urdf/urdf_parser/urdf_sensor.cpp
  urdf/urdf_parser/world.cpp)
else()
  include_directories(${URDF_INCLUDE_DIRS})
endif()

if (BUILD_SDF_TEST)
  set (gtest_sources
    Actor_TEST.cc
    AirPressure_TEST.cc
    Altimeter_TEST.cc
    Atmosphere_TEST.cc
    Box_TEST.cc
    Camera_TEST.cc
    Collision_TEST.cc
    Console_TEST.cc
    Cylinder_TEST.cc
    Element_TEST.cc
    Error_TEST.cc
    Exception_TEST.cc
    Frame_TEST.cc
    Filesystem_TEST.cc
    Geometry_TEST.cc
    Gui_TEST.cc
    Heightmap_TEST.cc
    Imu_TEST.cc
    Joint_TEST.cc
    JointAxis_TEST.cc
    Lidar_TEST.cc
    Light_TEST.cc
    Link_TEST.cc
    Magnetometer_TEST.cc
    Material_TEST.cc
    Mesh_TEST.cc
    Model_TEST.cc
    Noise_TEST.cc
    Param_TEST.cc
    parser_TEST.cc
    ParticleEmitter_TEST.cc
    Pbr_TEST.cc
    Physics_TEST.cc
    Plane_TEST.cc
    Root_TEST.cc
    Scene_TEST.cc
    SemanticPose_TEST.cc
    SDF_TEST.cc
    Sensor_TEST.cc
    Sky_TEST.cc
    Sphere_TEST.cc
    Surface_TEST.cc
    Types_TEST.cc
    Visual_TEST.cc
    World_TEST.cc
  )

  # Build this test file only if Ignition Tools is installed.
  if (IGNITION-TOOLS_BINARY_DIRS)
    set (gtest_sources ${gtest_sources}
      ign_TEST.cc
    )
  endif()

  include_directories(${PROJECT_SOURCE_DIR}/test)
  sdf_build_tests(${gtest_sources})

  if (TARGET UNIT_ign_TEST)
    # Link the libraries that we always need.
    target_link_libraries("UNIT_ign_TEST"
      PUBLIC
        ignition-cmake${IGN_CMAKE_VER}::utilities
    )
  endif()

  if (NOT WIN32)
    set(SDF_BUILD_TESTS_EXTRA_EXE_SRCS Utils.cc)
    sdf_build_tests(Utils_TEST.cc)
  endif()

  if (NOT WIN32)
    set(SDF_BUILD_TESTS_EXTRA_EXE_SRCS XmlUtils.cc)
    sdf_build_tests(XmlUtils_TEST.cc)
    target_link_libraries(UNIT_XmlUtils_TEST PRIVATE
      ${TinyXML2_LIBRARIES})
  endif()

  if (NOT WIN32)
    set(SDF_BUILD_TESTS_EXTRA_EXE_SRCS FrameSemantics.cc)
    sdf_build_tests(FrameSemantics_TEST.cc)
  endif()

  if (NOT WIN32)
    set(SDF_BUILD_TESTS_EXTRA_EXE_SRCS Converter.cc EmbeddedSdf.cc XmlUtils.cc)
    sdf_build_tests(Converter_TEST.cc)
    target_link_libraries(UNIT_Converter_TEST PRIVATE
      ${TinyXML2_LIBRARIES})
  endif()

  if (NOT WIN32)
    set(SDF_BUILD_TESTS_EXTRA_EXE_SRCS SDFExtension.cc parser_urdf.cc XmlUtils.cc)
    sdf_build_tests(parser_urdf_TEST.cc)
    if (NOT USE_INTERNAL_URDF)
      target_compile_options(UNIT_parser_urdf_TEST PRIVATE ${URDF_CFLAGS})
      if (${CMAKE_VERSION} VERSION_GREATER 3.13)
        target_link_options(UNIT_parser_urdf_TEST PRIVATE ${URDF_LDFLAGS})
      endif()
      target_link_libraries(UNIT_parser_urdf_TEST PRIVATE ${URDF_LIBRARIES})
    endif()
    target_link_libraries(UNIT_parser_urdf_TEST PRIVATE
      ${TinyXML2_LIBRARIES})
  endif()

  if (NOT WIN32)
    set(SDF_BUILD_TESTS_EXTRA_EXE_SRCS ParamPassing.cc)
    sdf_build_tests(ParamPassing_TEST.cc)
    target_link_libraries(UNIT_ParamPassing_TEST PRIVATE
      ${TinyXML2_LIBRARIES})
  endif()
endif()

sdf_add_library(${sdf_target} ${sources})
target_compile_features(${sdf_target} PUBLIC cxx_std_17)
target_link_libraries(${sdf_target}
  PUBLIC
    ignition-math${IGN_MATH_VER}::ignition-math${IGN_MATH_VER}
  PRIVATE
    ${TinyXML2_LIBRARIES})

if (WIN32)
  target_compile_definitions(${sdf_target} PRIVATE URDFDOM_STATIC)
endif()

target_include_directories(${sdf_target}
  PUBLIC
    $<BUILD_INTERFACE:${PROJECT_SOURCE_DIR}/include>
    $<INSTALL_INTERFACE:${INCLUDE_INSTALL_DIR}/..>
)

message (STATUS "URDF_LIBRARY_DIRS=${URDF_LIBRARY_DIRS}")
message (STATUS "URDF_LIBRARIES=${URDF_LIBRARIES}")

if (NOT USE_INTERNAL_URDF)
  target_compile_options(${sdf_target} PRIVATE ${URDF_CFLAGS})
  if (${CMAKE_VERSION} VERSION_GREATER 3.13)
    target_link_options(${sdf_target} PRIVATE ${URDF_LDFLAGS})
  endif()
  target_link_libraries(${sdf_target} PRIVATE ${URDF_LIBRARIES})
endif()

sdf_install_library(${sdf_target})

if(NOT WIN32)
  add_subdirectory(cmd)
endif()<|MERGE_RESOLUTION|>--- conflicted
+++ resolved
@@ -44,11 +44,8 @@
   parser.cc
   parser_urdf.cc
   Param.cc
-<<<<<<< HEAD
   ParamPassing.cc
-=======
   ParticleEmitter.cc
->>>>>>> f310d759
   Pbr.cc
   Physics.cc
   Plane.cc
