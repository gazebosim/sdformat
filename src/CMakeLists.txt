# Collect source files into the "sources" variable and unit test files into the
# "gtest_sources" variable
gz_get_libsources_and_unittests(sources gtest_sources)

# Add the source file auto-generated into the build folder from sdf/CMakeLists.txt
list(APPEND sources EmbeddedSdf.cc)

# When using the internal URDF parser, we build its sources with the core library
if (USE_INTERNAL_URDF)
  set(urdf_internal_sources
    urdf/urdf_parser/model.cpp
    urdf/urdf_parser/link.cpp
    urdf/urdf_parser/joint.cpp
    urdf/urdf_parser/pose.cpp
    urdf/urdf_parser/twist.cpp
    urdf/urdf_parser/urdf_model_state.cpp
    urdf/urdf_parser/urdf_sensor.cpp
    urdf/urdf_parser/world.cpp)
<<<<<<< HEAD
  target_include_directories(using_parser_urdf INTERFACE
    ${CMAKE_CURRENT_SOURCE_DIR}/urdf)
  if (WIN32)
    target_compile_definitions(using_parser_urdf INTERFACE -D_USE_MATH_DEFINES)
  endif()
else()
  target_link_libraries(using_parser_urdf INTERFACE
    GzURDFDOM::GzURDFDOM)
endif()

if (BUILD_TESTING)
  # Build this test file only if Gazebo Tools is installed.
  if (NOT GZ_PROGRAM)
    list(REMOVE_ITEM gtest_sources gz_TEST.cc)
  endif()
=======
  set(sources ${sources} ${urdf_internal_sources})
endif()

ign_create_core_library(SOURCES ${sources}
  CXX_STANDARD 17
  LEGACY_PROJECT_PREFIX SDFormat
  )
>>>>>>> 0bfb39ec

target_link_libraries(${PROJECT_LIBRARY_TARGET_NAME}
  PUBLIC
    ignition-math${IGN_MATH_VER}::ignition-math${IGN_MATH_VER}
    ignition-utils${IGN_UTILS_VER}::ignition-utils${IGN_UTILS_VER}
  PRIVATE
    TINYXML2::TINYXML2)

  if (USE_INTERNAL_URDF)
    target_include_directories(${PROJECT_LIBRARY_TARGET_NAME} PRIVATE
      ${CMAKE_CURRENT_SOURCE_DIR}/urdf)
    if (WIN32)
      target_compile_definitions(${PROJECT_LIBRARY_TARGET_NAME} PRIVATE -D_USE_MATH_DEFINES)
    endif()
  else()
    target_link_libraries(${PROJECT_LIBRARY_TARGET_NAME} PRIVATE
      IgnURDFDOM::IgnURDFDOM)
  endif()

<<<<<<< HEAD
  gz_build_tests(
    TYPE UNIT
    SOURCES ${gtest_sources}
    INCLUDE_DIRS
      ${CMAKE_CURRENT_SOURCE_DIR}
      ${PROJECT_SOURCE_DIR}/test
  )

  if (TARGET UNIT_Converter_TEST)
    target_link_libraries(UNIT_Converter_TEST
      TINYXML2::TINYXML2)
    target_sources(UNIT_Converter_TEST PRIVATE
      Converter.cc
      EmbeddedSdf.cc
      Utils.cc
      XmlUtils.cc)
  endif()

  if (TARGET UNIT_gz_TEST)
    target_compile_definitions(UNIT_gz_TEST PRIVATE
      -DGZ_PATH="${GZ_PROGRAM}"
      -DDETAIL_GZ_CONFIG_PATH="${CMAKE_BINARY_DIR}/test/conf/$<CONFIG>"
      -DGZ_TEST_LIBRARY_PATH="${PROJECT_BINARY_DIR}/src")
  endif()

  if (TARGET UNIT_FrameSemantics_TEST)
    target_sources(UNIT_FrameSemantics_TEST PRIVATE FrameSemantics.cc Utils.cc)
    target_link_libraries(UNIT_FrameSemantics_TEST TINYXML2::TINYXML2)
=======
if (WIN32 AND USE_INTERNAL_URDF)
  target_compile_definitions(${PROJECT_LIBRARY_TARGET_NAME} PRIVATE URDFDOM_STATIC)
endif()

target_include_directories(${PROJECT_LIBRARY_TARGET_NAME}
  PRIVATE
    ${CMAKE_CURRENT_SOURCE_DIR}
)

if (BUILD_TESTING)
  # Build this test file only if Ignition Tools is installed.
  if (NOT IGN_PROGRAM)
    list(REMOVE_ITEM gtest_sources ign_TEST.cc)
>>>>>>> 0bfb39ec
  endif()

  add_library(library_for_tests OBJECT
      Converter.cc
      EmbeddedSdf.cc
      FrameSemantics.cc
      ParamPassing.cc
      SDFExtension.cc
      Utils.cc
      XmlUtils.cc
      parser.cc
      parser_urdf.cc
  )

  if (USE_INTERNAL_URDF)
    target_sources(library_for_tests PRIVATE ${urdf_internal_sources})
  endif()

  # Link against the publicly and privately linked libraries of the core library
  target_link_libraries(library_for_tests
    $<TARGET_PROPERTY:${PROJECT_LIBRARY_TARGET_NAME},LINK_LIBRARIES>
  )

  # Use the include flags from the core library
  target_include_directories(library_for_tests PUBLIC
    $<TARGET_PROPERTY:${PROJECT_LIBRARY_TARGET_NAME},INCLUDE_DIRECTORIES>
  )

<<<<<<< HEAD
gz_create_core_library(SOURCES ${sources}
  CXX_STANDARD 17
  LEGACY_PROJECT_PREFIX SDFormat
  )

target_link_libraries(${PROJECT_LIBRARY_TARGET_NAME}
  PUBLIC
    gz-math${GZ_MATH_VER}::gz-math${GZ_MATH_VER}
    gz-utils${GZ_UTILS_VER}::gz-utils${GZ_UTILS_VER}
  PRIVATE
    TINYXML2::TINYXML2
    using_parser_urdf)
=======
  # Use the private compile flags from the core library. Also set IGNITION_SDFORMAT_STATIC_DEFINE to avoid
  # inconsistent linkage issues on windows. Setting the define will cause the SDFORMAT_VISIBLE/SDFORMAT_HIDDEN  macros
  # to expand to nothing when building a static library
  target_compile_definitions(library_for_tests PUBLIC
    $<TARGET_PROPERTY:${PROJECT_LIBRARY_TARGET_NAME},COMPILE_DEFINITIONS>
    -DIGNITION_SDFORMAT_STATIC_DEFINE
  )

  ign_build_tests(
    TYPE UNIT
    SOURCES ${gtest_sources}
    INCLUDE_DIRS
      ${CMAKE_CURRENT_SOURCE_DIR}
      ${PROJECT_SOURCE_DIR}/test
    LIB_DEPS
      library_for_tests
  )
>>>>>>> 0bfb39ec

endif()

<<<<<<< HEAD
target_include_directories(${PROJECT_LIBRARY_TARGET_NAME}
  PRIVATE
    ${CMAKE_CURRENT_SOURCE_DIR}
)

add_subdirectory(cmd)
=======
if(NOT WIN32)
  add_subdirectory(cmd)
endif()
>>>>>>> 0bfb39ec
<|MERGE_RESOLUTION|>--- conflicted
+++ resolved
@@ -16,36 +16,18 @@
     urdf/urdf_parser/urdf_model_state.cpp
     urdf/urdf_parser/urdf_sensor.cpp
     urdf/urdf_parser/world.cpp)
-<<<<<<< HEAD
-  target_include_directories(using_parser_urdf INTERFACE
-    ${CMAKE_CURRENT_SOURCE_DIR}/urdf)
-  if (WIN32)
-    target_compile_definitions(using_parser_urdf INTERFACE -D_USE_MATH_DEFINES)
-  endif()
-else()
-  target_link_libraries(using_parser_urdf INTERFACE
-    GzURDFDOM::GzURDFDOM)
-endif()
-
-if (BUILD_TESTING)
-  # Build this test file only if Gazebo Tools is installed.
-  if (NOT GZ_PROGRAM)
-    list(REMOVE_ITEM gtest_sources gz_TEST.cc)
-  endif()
-=======
   set(sources ${sources} ${urdf_internal_sources})
 endif()
 
-ign_create_core_library(SOURCES ${sources}
+gz_create_core_library(SOURCES ${sources}
   CXX_STANDARD 17
   LEGACY_PROJECT_PREFIX SDFormat
   )
->>>>>>> 0bfb39ec
 
 target_link_libraries(${PROJECT_LIBRARY_TARGET_NAME}
   PUBLIC
-    ignition-math${IGN_MATH_VER}::ignition-math${IGN_MATH_VER}
-    ignition-utils${IGN_UTILS_VER}::ignition-utils${IGN_UTILS_VER}
+    gz-math${GZ_MATH_VER}::gz-math${GZ_MATH_VER}
+    gz-utils${GZ_UTILS_VER}::gz-utils${GZ_UTILS_VER}
   PRIVATE
     TINYXML2::TINYXML2)
 
@@ -57,39 +39,9 @@
     endif()
   else()
     target_link_libraries(${PROJECT_LIBRARY_TARGET_NAME} PRIVATE
-      IgnURDFDOM::IgnURDFDOM)
+      GzURDFDOM::GzURDFDOM)
   endif()
 
-<<<<<<< HEAD
-  gz_build_tests(
-    TYPE UNIT
-    SOURCES ${gtest_sources}
-    INCLUDE_DIRS
-      ${CMAKE_CURRENT_SOURCE_DIR}
-      ${PROJECT_SOURCE_DIR}/test
-  )
-
-  if (TARGET UNIT_Converter_TEST)
-    target_link_libraries(UNIT_Converter_TEST
-      TINYXML2::TINYXML2)
-    target_sources(UNIT_Converter_TEST PRIVATE
-      Converter.cc
-      EmbeddedSdf.cc
-      Utils.cc
-      XmlUtils.cc)
-  endif()
-
-  if (TARGET UNIT_gz_TEST)
-    target_compile_definitions(UNIT_gz_TEST PRIVATE
-      -DGZ_PATH="${GZ_PROGRAM}"
-      -DDETAIL_GZ_CONFIG_PATH="${CMAKE_BINARY_DIR}/test/conf/$<CONFIG>"
-      -DGZ_TEST_LIBRARY_PATH="${PROJECT_BINARY_DIR}/src")
-  endif()
-
-  if (TARGET UNIT_FrameSemantics_TEST)
-    target_sources(UNIT_FrameSemantics_TEST PRIVATE FrameSemantics.cc Utils.cc)
-    target_link_libraries(UNIT_FrameSemantics_TEST TINYXML2::TINYXML2)
-=======
 if (WIN32 AND USE_INTERNAL_URDF)
   target_compile_definitions(${PROJECT_LIBRARY_TARGET_NAME} PRIVATE URDFDOM_STATIC)
 endif()
@@ -100,10 +52,9 @@
 )
 
 if (BUILD_TESTING)
-  # Build this test file only if Ignition Tools is installed.
-  if (NOT IGN_PROGRAM)
-    list(REMOVE_ITEM gtest_sources ign_TEST.cc)
->>>>>>> 0bfb39ec
+  # Build this test file only if Gazebo Tools is installed.
+  if (NOT GZ_PROGRAM)
+    list(REMOVE_ITEM gtest_sources gz_TEST.cc)
   endif()
 
   add_library(library_for_tests OBJECT
@@ -132,29 +83,15 @@
     $<TARGET_PROPERTY:${PROJECT_LIBRARY_TARGET_NAME},INCLUDE_DIRECTORIES>
   )
 
-<<<<<<< HEAD
-gz_create_core_library(SOURCES ${sources}
-  CXX_STANDARD 17
-  LEGACY_PROJECT_PREFIX SDFormat
-  )
-
-target_link_libraries(${PROJECT_LIBRARY_TARGET_NAME}
-  PUBLIC
-    gz-math${GZ_MATH_VER}::gz-math${GZ_MATH_VER}
-    gz-utils${GZ_UTILS_VER}::gz-utils${GZ_UTILS_VER}
-  PRIVATE
-    TINYXML2::TINYXML2
-    using_parser_urdf)
-=======
-  # Use the private compile flags from the core library. Also set IGNITION_SDFORMAT_STATIC_DEFINE to avoid
+  # Use the private compile flags from the core library. Also set GZ_SDFORMAT_STATIC_DEFINE to avoid
   # inconsistent linkage issues on windows. Setting the define will cause the SDFORMAT_VISIBLE/SDFORMAT_HIDDEN  macros
   # to expand to nothing when building a static library
   target_compile_definitions(library_for_tests PUBLIC
     $<TARGET_PROPERTY:${PROJECT_LIBRARY_TARGET_NAME},COMPILE_DEFINITIONS>
-    -DIGNITION_SDFORMAT_STATIC_DEFINE
+    -DGZ_SDFORMAT_STATIC_DEFINE
   )
 
-  ign_build_tests(
+  gz_build_tests(
     TYPE UNIT
     SOURCES ${gtest_sources}
     INCLUDE_DIRS
@@ -163,19 +100,13 @@
     LIB_DEPS
       library_for_tests
   )
->>>>>>> 0bfb39ec
 
+  if (TARGET UNIT_gz_TEST)
+    target_compile_definitions(UNIT_gz_TEST PRIVATE
+      -DGZ_PATH="${GZ_PROGRAM}"
+      -DDETAIL_GZ_CONFIG_PATH="${CMAKE_BINARY_DIR}/test/conf/$<CONFIG>"
+      -DGZ_TEST_LIBRARY_PATH="${PROJECT_BINARY_DIR}/src")
+  endif()
 endif()
 
-<<<<<<< HEAD
-target_include_directories(${PROJECT_LIBRARY_TARGET_NAME}
-  PRIVATE
-    ${CMAKE_CURRENT_SOURCE_DIR}
-)
-
-add_subdirectory(cmd)
-=======
-if(NOT WIN32)
-  add_subdirectory(cmd)
-endif()
->>>>>>> 0bfb39ec
+add_subdirectory(cmd)