--- conflicted
+++ resolved
@@ -73,25 +73,6 @@
     target_sources(library_for_tests PRIVATE ${urdf_internal_sources})
   endif()
 
-<<<<<<< HEAD
-  if (TARGET UNIT_XmlUtils_TEST)
-    target_link_libraries(UNIT_XmlUtils_TEST
-      TINYXML2::TINYXML2)
-    target_sources(UNIT_XmlUtils_TEST PRIVATE XmlUtils.cc Utils.cc)
-  endif()
-
-  if (TARGET UNIT_parser_urdf_TEST)
-    target_link_libraries(UNIT_parser_urdf_TEST
-      TINYXML2::TINYXML2
-      using_parser_urdf)
-    target_sources(UNIT_parser_urdf_TEST PRIVATE
-      SDFExtension.cc
-      XmlUtils.cc
-      parser_urdf.cc
-      Utils.cc)
-  endif()
-endif()
-=======
   # Link against the publicly and privately linked libraries of the core library
   target_link_libraries(library_for_tests
     $<TARGET_PROPERTY:${PROJECT_LIBRARY_TARGET_NAME},LINK_LIBRARIES>
@@ -101,7 +82,6 @@
   target_include_directories(library_for_tests PUBLIC
     $<TARGET_PROPERTY:${PROJECT_LIBRARY_TARGET_NAME},INCLUDE_DIRECTORIES>
   )
->>>>>>> 78310638
 
   # Use the private compile flags from the core library. Also set GZ_SDFORMAT_STATIC_DEFINE to avoid
   # inconsistent linkage issues on windows. Setting the define will cause the SDFORMAT_VISIBLE/SDFORMAT_HIDDEN  macros
