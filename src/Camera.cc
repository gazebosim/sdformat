--- conflicted
+++ resolved
@@ -208,9 +208,6 @@
   /// \brief lens instrinsics s.
   public: double lensIntrinsicsS{1.0};
 
-  /// \brief True if this camera has custom projection values
-  public: bool hasProjection = false;
-
   /// \brief True if this camera has custom intrinsics values
   public: bool hasIntrinsics = false;
 
@@ -1326,10 +1323,6 @@
     projectionElem->GetElement("tx")->Set<double>(this->LensProjectionTx());
     projectionElem->GetElement("ty")->Set<double>(this->LensProjectionTy());
   }
-<<<<<<< HEAD
-=======
-
->>>>>>> 06429393
 
   if (this->HasSegmentationType())
   {
