/*
 * Copyright 2017 Open Source Robotics Foundation
 *
 * Licensed under the Apache License, Version 2.0 (the "License");
 * you may not use this file except in compliance with the License.
 * You may obtain a copy of the License at
 *
 *     http://www.apache.org/licenses/LICENSE-2.0
 *
 * Unless required by applicable law or agreed to in writing, software
 * distributed under the License is distributed on an "AS IS" BASIS,
 * WITHOUT WARRANTIES OR CONDITIONS OF ANY KIND, either express or implied.
 * See the License for the specific language governing permissions and
 * limitations under the License.
 *
*/
#include <string>
#include <variant>
#include <vector>
#include <utility>

#include "sdf/Actor.hh"
#include "sdf/Error.hh"
#include "sdf/Light.hh"
#include "sdf/Model.hh"
#include "sdf/Root.hh"
#include "sdf/Types.hh"
#include "sdf/World.hh"
#include "sdf/parser.hh"
#include "sdf/sdf_config.h"
#include "FrameSemantics.hh"
#include "ScopedGraph.hh"
#include "Utils.hh"

using namespace sdf;

/// \brief Private data for sdf::Root
class sdf::Root::Implementation
{
  /// \brief Version string
  public: std::string version = SDF_VERSION;

  /// \brief The worlds specified under the root SDF element
  public: std::vector<World> worlds;

  /// \brief A model, light or actor under the root SDF element
  public: std::variant<std::monostate, sdf::Model, sdf::Light, sdf::Actor>
              modelLightOrActor;

  /// \brief Frame Attached-To Graphs constructed when loading Worlds.
  public: std::vector<sdf::ScopedGraph<FrameAttachedToGraph>>
              worldFrameAttachedToGraphs;

  /// \brief Frame Attached-To Graphs constructed when loading a Model.
  public: sdf::ScopedGraph<FrameAttachedToGraph> modelFrameAttachedToGraph;

  /// \brief Pose Relative-To Graphs constructed when loading Worlds.
  public: std::vector<sdf::ScopedGraph<PoseRelativeToGraph>>
              worldPoseRelativeToGraphs;

  /// \brief Pose Relative-To Graph constructed when loading a Model.
  public: sdf::ScopedGraph<PoseRelativeToGraph> modelPoseRelativeToGraph;

  /// \brief The SDF element pointer generated during load.
  public: sdf::ElementPtr sdf;
};

/////////////////////////////////////////////////
template <typename T>
sdf::ScopedGraph<FrameAttachedToGraph> createFrameAttachedToGraph(
    const T &_domObj, sdf::Errors &_errors)
{
  auto frameGraph = sdf::ScopedGraph<FrameAttachedToGraph>(
      std::make_shared<FrameAttachedToGraph>());

  sdf::Errors buildErrors =
      sdf::buildFrameAttachedToGraph(frameGraph, &_domObj);
  _errors.insert(_errors.end(), buildErrors.begin(), buildErrors.end());

  sdf::Errors validateErrors = sdf::validateFrameAttachedToGraph(frameGraph);
  _errors.insert(_errors.end(), validateErrors.begin(), validateErrors.end());

  return frameGraph;
}

/////////////////////////////////////////////////
template <typename T>
sdf::ScopedGraph<FrameAttachedToGraph> addFrameAttachedToGraph(
    std::vector<sdf::ScopedGraph<sdf::FrameAttachedToGraph>> &_graphList,
    const T &_domObj, sdf::Errors &_errors)
{
  auto frameGraph = createFrameAttachedToGraph(_domObj, _errors);
  _graphList.push_back(frameGraph);

  return frameGraph;
}

/////////////////////////////////////////////////
template <typename T>
ScopedGraph<PoseRelativeToGraph> createPoseRelativeToGraph(
    const T &_domObj, Errors &_errors)
{
  auto poseGraph = ScopedGraph<PoseRelativeToGraph>(
      std::make_shared<sdf::PoseRelativeToGraph>());

  Errors buildErrors = buildPoseRelativeToGraph(poseGraph, &_domObj);
  _errors.insert(_errors.end(), buildErrors.begin(), buildErrors.end());

  Errors validateErrors = validatePoseRelativeToGraph(poseGraph);
  _errors.insert(_errors.end(), validateErrors.begin(), validateErrors.end());

  return poseGraph;
}

/////////////////////////////////////////////////
template <typename T>
ScopedGraph<PoseRelativeToGraph> addPoseRelativeToGraph(
    std::vector<sdf::ScopedGraph<sdf::PoseRelativeToGraph>> &_graphList,
    const T &_domObj, Errors &_errors)
{
  auto poseGraph = createPoseRelativeToGraph(_domObj, _errors);
  _graphList.push_back(poseGraph);

  return poseGraph;
}

/////////////////////////////////////////////////
Root::Root()
  : dataPtr(ignition::utils::MakeUniqueImpl<Implementation>())
{
}

/////////////////////////////////////////////////
Errors Root::Load(const std::string &_filename)
{
  return this->Load(_filename, ParserConfig::GlobalConfig());
}

/////////////////////////////////////////////////
Errors Root::Load(const std::string &_filename, const ParserConfig &_config)
{
  Errors errors;

  // Read an SDF file, and store the result in sdfParsed.
  SDFPtr sdfParsed = readFile(_filename, _config, errors);

  // Return if we were not able to read the file.
  if (!sdfParsed)
  {
    errors.push_back(
        {ErrorCode::FILE_READ, "Unable to read file:" + _filename});
    return errors;
  }

  Errors loadErrors = this->Load(sdfParsed, _config);
  errors.insert(errors.end(), loadErrors.begin(), loadErrors.end());

  return errors;
}

/////////////////////////////////////////////////
Errors Root::LoadSdfString(const std::string &_sdf)
{
  return this->LoadSdfString(_sdf, ParserConfig::GlobalConfig());
}

/////////////////////////////////////////////////
Errors Root::LoadSdfString(const std::string &_sdf, const ParserConfig &_config)
{
  Errors errors;
  SDFPtr sdfParsed(new SDF());
  init(sdfParsed);

  // Read an SDF string, and store the result in sdfParsed.
  if (!readString(_sdf, _config, sdfParsed, errors))
  {
    errors.push_back(
        {ErrorCode::STRING_READ, "Unable to read SDF string: " + _sdf});
    return errors;
  }

  Errors loadErrors = this->Load(sdfParsed, _config);
  errors.insert(errors.end(), loadErrors.begin(), loadErrors.end());

  return errors;
}

/////////////////////////////////////////////////
Errors Root::Load(SDFPtr _sdf)
{
  return this->Load(_sdf, ParserConfig::GlobalConfig());
}

/////////////////////////////////////////////////
Errors Root::Load(SDFPtr _sdf, const ParserConfig &_config)
{
  Errors errors;

  this->dataPtr->sdf = _sdf->Root();

  // Get the SDF version.
  std::pair<std::string, bool> versionPair =
    this->dataPtr->sdf->Get<std::string>("version", this->dataPtr->version);

  // Check that the version exists. Exit if the version is missing.
  // readFile will fail if the version is missing, so this
  // check should never be triggered.
  if (!versionPair.second)
  {
    errors.push_back(
        {ErrorCode::ATTRIBUTE_MISSING, "SDF does not have a version."});
    return errors;
  }

  // Check that the version is the latest, since this is assumed by the DOM API
  if (SDF_PROTOCOL_VERSION != versionPair.first)
  {
    errors.push_back(
        {ErrorCode::ATTRIBUTE_INVALID,
        "SDF version attribute[" + versionPair.first + "] should match "
        "the latest version[" + SDF_PROTOCOL_VERSION + "] when loading DOM "
        "objects."});
    return errors;
  }

  this->dataPtr->version = versionPair.first;

  // Read all the worlds
  if (this->dataPtr->sdf->HasElement("world"))
  {
    ElementPtr elem = this->dataPtr->sdf->GetElement("world");
    while (elem)
    {
      World world;

      Errors worldErrors = world.Load(elem, _config);

      // Build the graphs.
      auto frameAttachedToGraph = addFrameAttachedToGraph(
          this->dataPtr->worldFrameAttachedToGraphs, world, worldErrors);
      world.SetFrameAttachedToGraph(frameAttachedToGraph);

      auto poseRelativeToGraph = addPoseRelativeToGraph(
          this->dataPtr->worldPoseRelativeToGraphs, world, worldErrors);
      world.SetPoseRelativeToGraph(poseRelativeToGraph);

      // Attempt to load the world
      if (worldErrors.empty())
      {
        // Check that the world's name does not exist.
        if (this->WorldNameExists(world.Name()))
        {
          errors.push_back({ErrorCode::DUPLICATE_NAME,
                "World with name[" + world.Name() + "] already exists."
                " Each world must have a unique name. Skipping this world."});
        }
      }
      else
      {
        std::move(worldErrors.begin(), worldErrors.end(),
                  std::back_inserter(errors));
        errors.push_back({ErrorCode::ELEMENT_INVALID,
                          "Failed to load a world."});
      }

      this->dataPtr->worlds.push_back(std::move(world));
      elem = elem->GetNextElement("world");
    }
  }

  // Load all the models.
  std::vector<sdf::Model> models;
  Errors modelLoadErrors = loadUniqueRepeated<sdf::Model>(
      this->dataPtr->sdf, "model", models, _config);
  errors.insert(errors.end(), modelLoadErrors.begin(), modelLoadErrors.end());
  if (!models.empty())
  {
    if (models.size() > 1)
    {
      errors.emplace_back(
          ErrorCode::ELEMENT_INCORRECT_TYPE,
          "Root object can only contain one model. Using the first one found");
    }
    this->dataPtr->modelLightOrActor = std::move(models.front());
    sdf::Model &model = std::get<sdf::Model>(this->dataPtr->modelLightOrActor);
    // Build the graphs.
    this->dataPtr->modelFrameAttachedToGraph =
        createFrameAttachedToGraph(model, errors);

    model.SetFrameAttachedToGraph(this->dataPtr->modelFrameAttachedToGraph);

    this->dataPtr->modelPoseRelativeToGraph =
        createPoseRelativeToGraph(model, errors);
    model.SetPoseRelativeToGraph(this->dataPtr->modelPoseRelativeToGraph);
  }

  // Load all the lights.
  std::vector<sdf::Light> lights;
  Errors lightLoadErrors =
      loadUniqueRepeated<sdf::Light>(this->dataPtr->sdf, "light", lights);
  errors.insert(errors.end(), lightLoadErrors.begin(), lightLoadErrors.end());
  if (!lights.empty())
  {
    if (lights.size() > 1)
    {
      errors.emplace_back(
          ErrorCode::ELEMENT_INCORRECT_TYPE,
          "Root object can only contain one light. Using the first one found.");
    }
    if (std::holds_alternative<std::monostate>(
            this->dataPtr->modelLightOrActor))
    {
      this->dataPtr->modelLightOrActor = std::move(lights.front());
    }
    else
    {
      errors.emplace_back(
          ErrorCode::ELEMENT_INCORRECT_TYPE,
          "Root object can only contain one of model, light or actor, but "
          "found more than one type of element. Skipping this light.");
    }
  }

  // Load all the actors.
  std::vector<sdf::Actor> actors;
  Errors actorLoadErrors =
      loadUniqueRepeated<sdf::Actor>(this->dataPtr->sdf, "actor", actors);
  errors.insert(errors.end(), actorLoadErrors.begin(), actorLoadErrors.end());
  if (!actors.empty())
  {
    if (actors.size() > 1)
    {
      errors.emplace_back(
          ErrorCode::ELEMENT_INCORRECT_TYPE,
          "Root object can only contain one actor. Using the first one found.");
    }
    if (std::holds_alternative<std::monostate>(
            this->dataPtr->modelLightOrActor))
    {
      this->dataPtr->modelLightOrActor = std::move(actors.front());
    }
    else
    {
      errors.emplace_back(
          ErrorCode::ELEMENT_INCORRECT_TYPE,
          "Root object can only contain one of model, light or actor, but "
          "found more than one type of element. Skipping this actor.");
    }
  }

  // Check that Joint parent and child names resolve to valid and
  // different frames.
  checkJointParentChildNames(this, errors);

  return errors;
}

/////////////////////////////////////////////////
std::string Root::Version() const
{
  return this->dataPtr->version;
}

/////////////////////////////////////////////////
void Root::SetVersion(const std::string &_version)
{
  this->dataPtr->version = _version;
}

/////////////////////////////////////////////////
uint64_t Root::WorldCount() const
{
  return this->dataPtr->worlds.size();
}

/////////////////////////////////////////////////
const World *Root::WorldByIndex(const uint64_t _index) const
{
  if (_index < this->dataPtr->worlds.size())
    return &this->dataPtr->worlds[_index];
  return nullptr;
}

/////////////////////////////////////////////////
World *Root::WorldByIndex(const uint64_t _index)
{
  if (_index < this->dataPtr->worlds.size())
    return &this->dataPtr->worlds[_index];
  return nullptr;
}

/////////////////////////////////////////////////
bool Root::WorldNameExists(const std::string &_name) const
{
  for (auto const &w : this->dataPtr->worlds)
  {
    if (w.Name() == _name)
    {
      return true;
    }
  }
  return false;
}

/////////////////////////////////////////////////
const Model *Root::Model() const
{
  return std::get_if<sdf::Model>(&this->dataPtr->modelLightOrActor);
}

/////////////////////////////////////////////////
const Light *Root::Light() const
{
  return std::get_if<sdf::Light>(&this->dataPtr->modelLightOrActor);
}

/////////////////////////////////////////////////
const Actor *Root::Actor() const
{
  return std::get_if<sdf::Actor>(&this->dataPtr->modelLightOrActor);
}

/////////////////////////////////////////////////
sdf::ElementPtr Root::Element() const
{
  return this->dataPtr->sdf;
}

/////////////////////////////////////////////////
bool Root::AddWorld(const World &_world)
{
<<<<<<< HEAD
  if (!this->WorldNameExists(_world.Name()))
  {
    this->dataPtr->worlds.push_back(_world);
    return true;
  }
  return false;
=======
  if (this->WorldNameExists(_world.Name()))
    return false;
  this->dataPtr->worlds.push_back(_world);
  return true;
>>>>>>> b7ab5997
}

/////////////////////////////////////////////////
void Root::ClearWorlds()
{
  this->dataPtr->worlds.clear();
}

/////////////////////////////////////////////////
sdf::ElementPtr Root::ToElement(bool _useIncludeTag) const
{
  sdf::ElementPtr elem(new sdf::Element);
  sdf::initFile("root.sdf", elem);

  elem->GetAttribute("version")->Set(this->Version());

<<<<<<< HEAD
  if (this->Model() != nullptr)
  {
    elem->InsertElement(this->Model()->ToElement(_useIncludeTag), true);
  }
  else if (this->Light() != nullptr)
  {
    elem->InsertElement(this->Light()->ToElement(), true);
  }
  else if (this->Actor() != nullptr)
  {
    elem->InsertElement(this->Actor()->ToElement(), true);
  }
  else
  {
    // Worlds
    for (const sdf::World &world : this->dataPtr->worlds)
      elem->InsertElement(world.ToElement(_useIncludeTag), true);
  }
=======
  // Worlds
  for (const sdf::World &world : this->dataPtr->worlds)
    elem->InsertElement(world.ToElement(_useIncludeTag), true);
>>>>>>> b7ab5997

  return elem;
}<|MERGE_RESOLUTION|>--- conflicted
+++ resolved
@@ -409,18 +409,36 @@
 }
 
 /////////////////////////////////////////////////
+void Root::SetModel(const sdf::Model &_model)
+{
+  this->dataPtr->modelLightOrActor = _model;
+}
+
+/////////////////////////////////////////////////
 const Light *Root::Light() const
 {
   return std::get_if<sdf::Light>(&this->dataPtr->modelLightOrActor);
 }
 
 /////////////////////////////////////////////////
+void Root::SetLight(const sdf::Light &_light)
+{
+  this->dataPtr->modelLightOrActor = _light;
+}
+
+/////////////////////////////////////////////////
 const Actor *Root::Actor() const
 {
   return std::get_if<sdf::Actor>(&this->dataPtr->modelLightOrActor);
 }
 
 /////////////////////////////////////////////////
+void Root::SetActor(const sdf::Actor &_actor)
+{
+  this->dataPtr->modelLightOrActor = _actor;
+}
+
+/////////////////////////////////////////////////
 sdf::ElementPtr Root::Element() const
 {
   return this->dataPtr->sdf;
@@ -429,19 +447,10 @@
 /////////////////////////////////////////////////
 bool Root::AddWorld(const World &_world)
 {
-<<<<<<< HEAD
-  if (!this->WorldNameExists(_world.Name()))
-  {
-    this->dataPtr->worlds.push_back(_world);
-    return true;
-  }
-  return false;
-=======
   if (this->WorldNameExists(_world.Name()))
     return false;
   this->dataPtr->worlds.push_back(_world);
   return true;
->>>>>>> b7ab5997
 }
 
 /////////////////////////////////////////////////
@@ -458,7 +467,6 @@
 
   elem->GetAttribute("version")->Set(this->Version());
 
-<<<<<<< HEAD
   if (this->Model() != nullptr)
   {
     elem->InsertElement(this->Model()->ToElement(_useIncludeTag), true);
@@ -477,11 +485,6 @@
     for (const sdf::World &world : this->dataPtr->worlds)
       elem->InsertElement(world.ToElement(_useIncludeTag), true);
   }
-=======
-  // Worlds
-  for (const sdf::World &world : this->dataPtr->worlds)
-    elem->InsertElement(world.ToElement(_useIncludeTag), true);
->>>>>>> b7ab5997
 
   return elem;
 }