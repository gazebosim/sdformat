--- conflicted
+++ resolved
@@ -56,24 +56,16 @@
   return sdf::trim(std::string(_in));
 }
 
-<<<<<<< HEAD
-  const size_t strBegin = str.find_first_not_of(" \t\n");
-=======
 //////////////////////////////////////////////////
 std::string trim(const std::string &_in)
 {
-  const size_t strBegin = _in.find_first_not_of(" \t");
->>>>>>> 1e213886
+  const size_t strBegin = _in.find_first_not_of(" \t\n");
   if (strBegin == std::string::npos)
   {
     return "";
   }
 
-<<<<<<< HEAD
-  const size_t strRange = str.find_last_not_of(" \t\n") - strBegin + 1;
-=======
-  const size_t strRange = _in.find_last_not_of(" \t") - strBegin + 1;
->>>>>>> 1e213886
+  const size_t strRange = _in.find_last_not_of(" \t\n") - strBegin + 1;
 
   return _in.substr(strBegin, strRange);
 }
