/*
 * Copyright 2020 Open Source Robotics Foundation
 *
 * Licensed under the Apache License, Version 2.0 (the "License");
 * you may not use this file except in compliance with the License.
 * You may obtain a copy of the License at
 *
 *     http://www.apache.org/licenses/LICENSE-2.0
 *
 * Unless required by applicable law or agreed to in writing, software
 * distributed under the License is distributed on an "AS IS" BASIS,
 * WITHOUT WARRANTIES OR CONDITIONS OF ANY KIND, either express or implied.
 * See the License for the specific language governing permissions and
 * limitations under the License.
 *
 */
#include <cstring>
#include <vector>

#include "sdf/Filesystem.hh"
#include "sdf/parser.hh"
#include "sdf/sdf_config.h"

#include "ParamPassing.hh"
#include "parser_private.hh"
#include "XmlUtils.hh"

namespace sdf
{
inline namespace SDF_VERSION_NAMESPACE {

//////////////////////////////////////////////////
void updateParams(tinyxml2::XMLElement *_childXmlParams,
                  SDFPtr _includeSDF, Errors &_errors)
{
  // loop through <experimental:params> children
  tinyxml2::XMLElement *childElemXml = nullptr;
  for (childElemXml = _childXmlParams->FirstChildElement();
       childElemXml;
       childElemXml = childElemXml->NextSiblingElement())
  {
    // element identifier
    const char *childElemId = childElemXml->Attribute("element_id");
    if (!childElemId)
    {
      _errors.push_back({ErrorCode::ATTRIBUTE_MISSING,
        "Element identifier requires an element_id attribute, but the "
        "element_id is not set. Skipping element modification:\n"
        + ElementToString(childElemXml)
      });
      continue;
    }

    std::string elemIdAttr(childElemId);

    // checks for name after last set of double colons
    size_t found = elemIdAttr.rfind("::");
    if (found != std::string::npos
        && (elemIdAttr.substr(found+2)).empty())
    {
      _errors.push_back({ErrorCode::ATTRIBUTE_INVALID,
        "Missing name after double colons in element identifier. "
        "Skipping element modification:\n"
        + ElementToString(childElemXml)
      });
      continue;
    }

    // *** Retrieve specified element using element identifier ***

    std::string actionStr;
    if (childElemXml->Attribute("action"))
    {
      actionStr = std::string(childElemXml->Attribute("action"));

      if (!isValidAction(actionStr))
      {
        _errors.push_back({ErrorCode::ATTRIBUTE_INVALID,
          "Action [" + actionStr + "] is not a valid action. Skipping "
          "element modification:\n" + ElementToString(childElemXml)
        });
        continue;
      }
    }

    // get element pointer to specified element using element identifier
    ElementPtr elem;

    if (actionStr == "add")
    {
<<<<<<< HEAD
      // checks name attribute exists
      if (!childElemXml->Attribute("name"))
=======
      const char *attr = childElemXml->Attribute("name");

      // checks name attribute exists
      if (!attr)
>>>>>>> 63d5f91d
      {
        _errors.push_back({ErrorCode::ATTRIBUTE_MISSING,
          "Element to be added is missing a 'name' attribute. "
          "Skipping element addition:\n"
          + ElementToString(childElemXml)
        });
        continue;
      }
<<<<<<< HEAD

      // checks name attribute nonempty
      if (!strlen(childElemXml->Attribute("name")))
      {
        _errors.push_back({ErrorCode::ATTRIBUTE_INVALID,
          "The 'name' attribute can not be empty. Skipping element addition:\n"
          + ElementToString(childElemXml)
        });
        continue;
      }

      std::string attrName = childElemXml->Attribute("name");
=======

      // checks name attribute nonempty
      if (!strlen(attr))
      {
        _errors.push_back({ErrorCode::ATTRIBUTE_INVALID,
          "The 'name' attribute can not be empty. Skipping element addition:\n"
          + ElementToString(childElemXml)
        });
        continue;
      }

      std::string attrName = attr;
>>>>>>> 63d5f91d

      // check that elem doesn't already exist
      elem  = getElementById(_includeSDF, childElemXml->Name(),
                            elemIdAttr + "::" + attrName);
      if (elem != nullptr)
      {
        _errors.push_back({ErrorCode::DUPLICATE_NAME,
          "Could not add element <" + std::string(childElemXml->Name())
          + " element_id='" + childElemXml->Attribute("element_id")
          + "'> because element already exists in included model. "
          + "Skipping element addition:\n"
          + ElementToString(childElemXml)
        });
        continue;
      }

      if (elemIdAttr.empty())
      {
        // add new element as direct child of included model
        elem = _includeSDF->Root()->GetFirstElement();
      }
      else
      {
        // get parent element of new element
        elem = getElementById(_includeSDF, "",
                              elemIdAttr,
                              true);
      }
    }
    else
    {
      elem  = getElementById(_includeSDF, childElemXml->Name(), elemIdAttr);
    }

    if (elem == nullptr)
    {
      _errors.push_back({ErrorCode::ELEMENT_MISSING,
        "Could not find element <" + std::string(childElemXml->Name())
        + " element_id='" + childElemXml->Attribute("element_id") + "'>. " +
        "Skipping element modification:\n" + ElementToString(childElemXml)
      });
      continue;
    }

    // *** Element modifications ***

    if (actionStr.empty())
    {
      // action attribute not in childElemXml so must be in all direct children
      // of childElemXml
      handleIndividualChildActions(childElemXml, elem, _errors);
    }
    else if (actionStr == "add")
    {
      add(childElemXml, elem, _errors);
    }
<<<<<<< HEAD
    else if (actionStr == "modify")
    {
    }
    else if (actionStr == "remove")
    {
      remove(childElemXml, elem, _errors);
    }
    else if (actionStr == "replace")
    {
    }

    // TODO(jenn) element modifications: modify, replace
=======

    // TODO(jenn) element modifications: modify, remove, replace
>>>>>>> 63d5f91d
  }
}

//////////////////////////////////////////////////
ElementPtr getElementById(const SDFPtr _sdf,
                          const std::string &_elemName,
                          const std::string &_elemId,
                          const bool _isParentElement)
{
  // child element of includeSDF
  ElementPtr childElem = _sdf->Root()->GetFirstElement()->GetFirstElement();

  // start and stop idx of elemId for finding longest substring
  int64_t startIdx = 0, stopIdx = 0, longestIdx = 0;
  ElementPtr matchingChild = nullptr;

  // iterate through included model
  while (childElem)
  {
    std::string childName;
    if (childElem->HasAttribute("name"))
    {
      childName = childElem->GetAttribute("name")->GetAsString();

      // for add action, found parent element
      if (_isParentElement && _elemId == childName)
        return childElem;

      stopIdx = findPrefixLastIndex(_elemId, startIdx, childName);

      if (stopIdx > longestIdx)
      {
        matchingChild = childElem;

        // found matching element break out of included model iteration
        if (!_isParentElement && childElem->GetName() == _elemName
              && _elemId.substr(startIdx) == childName)
          break;
        else if (_isParentElement && _elemId.substr(startIdx) == childName)
          break;

        longestIdx = stopIdx;
      }
    }

    childElem = childElem->GetNextElement();

    // when no more children & found potential match,
    // set next iteration to first element of match
    if (!childElem && matchingChild)
    {
      childElem = matchingChild->GetFirstElement();
      matchingChild = nullptr;
      startIdx = longestIdx;

      size_t found = _elemId.find("::", startIdx);
      if (found != std::string::npos && (found - startIdx) == 1ul)
      {
        // past double colons
        startIdx += 3;
      }
    }
  }

  // found no element match
  if (!matchingChild)
    childElem = nullptr;

  return childElem;
}

//////////////////////////////////////////////////
int64_t findPrefixLastIndex(const std::string &_elemId,
                               const int64_t &_startIdx,
                               const std::string &_ref)
{
  if (_elemId.substr(_startIdx, _ref.size()) == _ref)
    return _startIdx + (_ref.size()-1);

  return -1;
}

//////////////////////////////////////////////////
<<<<<<< HEAD
bool isValidAction(const std::string &_action)
{
  return (_action == "add" || _action == "modify"
          || _action == "remove" || _action == "replace");
}

//////////////////////////////////////////////////
ElementPtr getElementByName(const ElementPtr _elem,
                            const tinyxml2::XMLElement *_xml)
{
  std::string elemName = _xml->Name();

  if (!_elem->HasElement(elemName))
    return nullptr;

  ElementPtr elem = _elem->GetElement(elemName);
  if (_xml->Attribute("name"))
  {
    while (elem != nullptr)
    {
      if (elem->HasAttribute("name") &&
          elem->Get<std::string>("name")
            == std::string(_xml->Attribute("name")))
      {
        return elem;
      }

      elem = elem->GetNextElement(elemName);
    }

    // if reached here then element was not found
    elem = nullptr;
  }
  else if (elem->HasAttribute("name"))
  {
    sdfwarn << "The original element [" << elemName << "] contains the "
            << "attribute 'name' but none was provided in the element modifier."
            << " The assumed element to be modified is: <" << elemName
            << " name='" << elem->Get<std::string>("name") << "'>\n";
  }

  return elem;
}

//////////////////////////////////////////////////
=======
>>>>>>> 63d5f91d
void handleIndividualChildActions(tinyxml2::XMLElement *_childrenXml,
                                  ElementPtr _elem, Errors &_errors)
{
  // get element description
  ElementPtr elemDesc = std::make_shared<Element>();
  std::string filename = std::string(_childrenXml->Name()) + ".sdf";

  if (!initFile(filename, elemDesc))
  {
    // TODO(jenn) not sure if we should load the element anyway
    // (e.g., user created their own element), maybe future implementation
    _errors.push_back({ErrorCode::ELEMENT_INVALID,
      "Element [" + std::string(_childrenXml->Name()) + "] is not a defined "
      "SDF element. Skipping element modification: "
      + ElementToString(_childrenXml)
    });
    return;
  }

  // loop through children and handle corresponding actions
  for (tinyxml2::XMLElement *xmlChild = _childrenXml->FirstChildElement();
       xmlChild;
       xmlChild = xmlChild->NextSiblingElement())
  {
    if (xmlChild->Attribute("action") == nullptr)
    {
      _errors.push_back({ErrorCode::ATTRIBUTE_MISSING,
        "Missing an action attribute. Skipping child element modification "
        "with parent <" + std::string(_childrenXml->Name()) + " element_id='"
<<<<<<< HEAD
        + std::string(_childrenXml->Attribute("element_id")) + "'>:\n"
        + ElementToString(xmlChild)
      });
      continue;
    }

    std::string actionStr = xmlChild->Attribute("action");
    if (!isValidAction(actionStr))
    {
      _errors.push_back({ErrorCode::ATTRIBUTE_INVALID,
        "Action [" + actionStr + "] is not a valid action. Skipping "
        "child element modification with parent <"
        + std::string(_childrenXml->Name()) + " element_id='"
        + std::string(_childrenXml->Attribute("element_id")) + "'>:\n"
        + ElementToString(xmlChild)
      });

      continue;
    }

    if (actionStr == "remove")
    {
      ElementPtr e = getElementByName(_elem, xmlChild);
      if (e == nullptr)
      {
        _errors.push_back({ErrorCode::ELEMENT_MISSING,
          "Could not find element. Skipping child element removal "
          "with parent <" + std::string(_childrenXml->Name()) + " element_id='"
          + std::string(_childrenXml->Attribute("element_id")) + "'>:\n"
          + ElementToString(xmlChild)
        });
      }
      else
      {
        remove(xmlChild, e, _errors);
      }

      continue;
    }

    // get child element description (used for actions: add, modify(?), replace)
=======
        + std::string(_childrenXml->Attribute("element_id")) + "'>: "
        + ElementToString(xmlChild)
      });
      continue;
    }


>>>>>>> 63d5f91d
    bool useParentDesc = false;
    std::string elemName = xmlChild->Name();

    // the modification will be skipped if not an existing sdf element
    // TODO(jenn) not sure if we should load element anyway,
    // might need to be a future implementation
    if (!elemDesc->HasElementDescription(elemName))
    {
      // TODO(anyone) when forward porting to sdf11,
      // need to add `|| elemName == "model"` since nested models are allowed
      if (elemName == "link")
      {
        useParentDesc = true;
      }
      else
      {
        _errors.push_back({ErrorCode::ELEMENT_INVALID,
<<<<<<< HEAD
          "Element [" + elemName + "] is not a defined SDF element or is an "
          "invalid child specification. Skipping "
=======
          "Element [" + elemName + "] is not a defined SDF element. Skipping "
>>>>>>> 63d5f91d
          "child element modification with parent <"
          + std::string(_childrenXml->Name()) + " element_id='"
          + std::string(_childrenXml->Attribute("element_id")) + "'>: "
          + ElementToString(xmlChild)
        });
        continue;
      }
    }

<<<<<<< HEAD
=======
    std::string actionStr = xmlChild->Attribute("action");

    // get child element description
>>>>>>> 63d5f91d
    ElementPtr elemChild;
    if (useParentDesc)
      elemChild = elemDesc;
    else
      elemChild = elemDesc->GetElementDescription(elemName);

    if (!readXml(xmlChild, elemChild, _errors))
    {
      _errors.push_back({ErrorCode::ELEMENT_INVALID,
        "Unable to convert XML to SDF. Skipping child element modification "
        "with parent <" + std::string(_childrenXml->Name()) + " element_id='"
        + std::string(_childrenXml->Attribute("element_id")) + "'>: "
        + ElementToString(xmlChild)
      });
      continue;
    }

    if (actionStr == "add")
    {
      _elem->InsertElement(elemChild);
    }
<<<<<<< HEAD
    else if (actionStr == "modify")
    {
    }
    else if (actionStr == "replace")
    {
    }

    // TODO(jenn) finish (direct children only): modify, replace
=======

    // TODO(jenn) finish (direct children only): modify, remove, replace
>>>>>>> 63d5f91d
  }
}


//////////////////////////////////////////////////
void add(tinyxml2::XMLElement *_childXml, ElementPtr _elem, Errors &_errors)
{
  ElementPtr newElem = std::make_shared<Element>();
  std::string filename = std::string(_childXml->Name()) + ".sdf";

  if (!initFile(filename, newElem))
  {
    // TODO(jenn) not sure if we should load the element anyway
    // (e.g., user created their own element), maybe future implementation
    _errors.push_back({ErrorCode::ELEMENT_INVALID,
      "Element [" + std::string(_childXml->Name()) + "] is not a defined "
      "SDF element. Skipping element modification: "
      + ElementToString(_childXml)
    });
    return;
  }

  if (readXml(_childXml, newElem, _errors))
  {
    _elem->InsertElement(newElem);
  }
  else
  {
    _errors.push_back({ErrorCode::ELEMENT_INVALID,
      "Unable to convert XML to SDF. Skipping element modification: "
      + ElementToString(_childXml)
    });
  }
}
<<<<<<< HEAD

//////////////////////////////////////////////////
void remove(const tinyxml2::XMLElement *_xml, ElementPtr _elem, Errors &_errors)
{
  if (_xml->NoChildren())
  {
    _elem->RemoveFromParent();
  }
  else
  {
    // iterate through children of _xml
    ElementPtr elemChild = nullptr;
    const tinyxml2::XMLElement *xmlChild = nullptr;
    for (xmlChild = _xml->FirstChildElement();
         xmlChild;
         xmlChild = xmlChild->NextSiblingElement())
    {
      elemChild = getElementByName(_elem, xmlChild);
      if (elemChild == nullptr)
      {
        const tinyxml2::XMLElement *xmlParent = _xml->Parent()->ToElement();

        _errors.push_back({ErrorCode::ELEMENT_MISSING,
          "Could not find element. Skipping child element removal from <"
          + std::string(xmlParent->Name()) + " element_id='"
          + std::string(xmlParent->Attribute("element_id")) + "'> with parent <"
          + std::string(_xml->Name()) + ">:\n"
          + ElementToString(xmlChild)
        });

        continue;
      }

      elemChild->RemoveFromParent();
    }
  }
}
=======
>>>>>>> 63d5f91d
}
}<|MERGE_RESOLUTION|>--- conflicted
+++ resolved
@@ -88,15 +88,10 @@
 
     if (actionStr == "add")
     {
-<<<<<<< HEAD
-      // checks name attribute exists
-      if (!childElemXml->Attribute("name"))
-=======
       const char *attr = childElemXml->Attribute("name");
 
       // checks name attribute exists
       if (!attr)
->>>>>>> 63d5f91d
       {
         _errors.push_back({ErrorCode::ATTRIBUTE_MISSING,
           "Element to be added is missing a 'name' attribute. "
@@ -105,10 +100,9 @@
         });
         continue;
       }
-<<<<<<< HEAD
 
       // checks name attribute nonempty
-      if (!strlen(childElemXml->Attribute("name")))
+      if (!strlen(attr))
       {
         _errors.push_back({ErrorCode::ATTRIBUTE_INVALID,
           "The 'name' attribute can not be empty. Skipping element addition:\n"
@@ -117,21 +111,7 @@
         continue;
       }
 
-      std::string attrName = childElemXml->Attribute("name");
-=======
-
-      // checks name attribute nonempty
-      if (!strlen(attr))
-      {
-        _errors.push_back({ErrorCode::ATTRIBUTE_INVALID,
-          "The 'name' attribute can not be empty. Skipping element addition:\n"
-          + ElementToString(childElemXml)
-        });
-        continue;
-      }
-
       std::string attrName = attr;
->>>>>>> 63d5f91d
 
       // check that elem doesn't already exist
       elem  = getElementById(_includeSDF, childElemXml->Name(),
@@ -188,7 +168,6 @@
     {
       add(childElemXml, elem, _errors);
     }
-<<<<<<< HEAD
     else if (actionStr == "modify")
     {
     }
@@ -201,10 +180,6 @@
     }
 
     // TODO(jenn) element modifications: modify, replace
-=======
-
-    // TODO(jenn) element modifications: modify, remove, replace
->>>>>>> 63d5f91d
   }
 }
 
@@ -288,7 +263,6 @@
 }
 
 //////////////////////////////////////////////////
-<<<<<<< HEAD
 bool isValidAction(const std::string &_action)
 {
   return (_action == "add" || _action == "modify"
@@ -334,8 +308,6 @@
 }
 
 //////////////////////////////////////////////////
-=======
->>>>>>> 63d5f91d
 void handleIndividualChildActions(tinyxml2::XMLElement *_childrenXml,
                                   ElementPtr _elem, Errors &_errors)
 {
@@ -365,7 +337,6 @@
       _errors.push_back({ErrorCode::ATTRIBUTE_MISSING,
         "Missing an action attribute. Skipping child element modification "
         "with parent <" + std::string(_childrenXml->Name()) + " element_id='"
-<<<<<<< HEAD
         + std::string(_childrenXml->Attribute("element_id")) + "'>:\n"
         + ElementToString(xmlChild)
       });
@@ -407,15 +378,6 @@
     }
 
     // get child element description (used for actions: add, modify(?), replace)
-=======
-        + std::string(_childrenXml->Attribute("element_id")) + "'>: "
-        + ElementToString(xmlChild)
-      });
-      continue;
-    }
-
-
->>>>>>> 63d5f91d
     bool useParentDesc = false;
     std::string elemName = xmlChild->Name();
 
@@ -433,12 +395,8 @@
       else
       {
         _errors.push_back({ErrorCode::ELEMENT_INVALID,
-<<<<<<< HEAD
           "Element [" + elemName + "] is not a defined SDF element or is an "
           "invalid child specification. Skipping "
-=======
-          "Element [" + elemName + "] is not a defined SDF element. Skipping "
->>>>>>> 63d5f91d
           "child element modification with parent <"
           + std::string(_childrenXml->Name()) + " element_id='"
           + std::string(_childrenXml->Attribute("element_id")) + "'>: "
@@ -448,12 +406,7 @@
       }
     }
 
-<<<<<<< HEAD
-=======
-    std::string actionStr = xmlChild->Attribute("action");
-
     // get child element description
->>>>>>> 63d5f91d
     ElementPtr elemChild;
     if (useParentDesc)
       elemChild = elemDesc;
@@ -475,7 +428,6 @@
     {
       _elem->InsertElement(elemChild);
     }
-<<<<<<< HEAD
     else if (actionStr == "modify")
     {
     }
@@ -484,10 +436,6 @@
     }
 
     // TODO(jenn) finish (direct children only): modify, replace
-=======
-
-    // TODO(jenn) finish (direct children only): modify, remove, replace
->>>>>>> 63d5f91d
   }
 }
 
@@ -522,7 +470,6 @@
     });
   }
 }
-<<<<<<< HEAD
 
 //////////////////////////////////////////////////
 void remove(const tinyxml2::XMLElement *_xml, ElementPtr _elem, Errors &_errors)
@@ -560,7 +507,5 @@
     }
   }
 }
-=======
->>>>>>> 63d5f91d
 }
 }