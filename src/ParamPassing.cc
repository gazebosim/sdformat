/*
 * Copyright 2020 Open Source Robotics Foundation
 *
 * Licensed under the Apache License, Version 2.0 (the "License");
 * you may not use this file except in compliance with the License.
 * You may obtain a copy of the License at
 *
 *     http://www.apache.org/licenses/LICENSE-2.0
 *
 * Unless required by applicable law or agreed to in writing, software
 * distributed under the License is distributed on an "AS IS" BASIS,
 * WITHOUT WARRANTIES OR CONDITIONS OF ANY KIND, either express or implied.
 * See the License for the specific language governing permissions and
 * limitations under the License.
 *
 */
#include <cstring>
#include <vector>

#include "sdf/Filesystem.hh"
#include "sdf/parser.hh"
#include "sdf/sdf_config.h"

#include "ParamPassing.hh"
#include "parser_private.hh"
#include "XmlUtils.hh"

namespace sdf
{
inline namespace SDF_VERSION_NAMESPACE {
namespace ParamPassing {

//////////////////////////////////////////////////
void updateParams(tinyxml2::XMLElement *_childXmlParams,
                  SDFPtr _includeSDF, Errors &_errors)
{
  // loop through <experimental:params> children
  tinyxml2::XMLElement *childElemXml = nullptr;
  for (childElemXml = _childXmlParams->FirstChildElement();
       childElemXml;
       childElemXml = childElemXml->NextSiblingElement())
  {
    // element identifier
    const char *childElemId = childElemXml->Attribute("element_id");
    if (!childElemId)
    {
      _errors.push_back({ErrorCode::ATTRIBUTE_MISSING,
        "Element identifier requires an element_id attribute, but the "
        "element_id is not set. Skipping element alteration:\n"
        + ElementToString(childElemXml)
      });
      continue;
    }

    std::string elemIdAttr(childElemId);

    // checks for name after last set of double colons
    size_t found = elemIdAttr.rfind("::");
    if (found != std::string::npos
        && (elemIdAttr.substr(found+2)).empty())
    {
      _errors.push_back({ErrorCode::ATTRIBUTE_INVALID,
        "Missing name after double colons in element identifier. "
        "Skipping element alteration:\n"
        + ElementToString(childElemXml)
      });
      continue;
    }

    // *** Retrieve specified element using element identifier ***

    std::string actionStr;
    if (childElemXml->Attribute("action"))
    {
      actionStr = std::string(childElemXml->Attribute("action"));

      if (!isValidAction(actionStr))
      {
        _errors.push_back({ErrorCode::ATTRIBUTE_INVALID,
          "Action [" + actionStr + "] is not a valid action. Skipping "
          "element alteration:\n" + ElementToString(childElemXml)
        });
        continue;
      }
    }

    // get element pointer to specified element using element identifier
    ElementPtr elem;

    if (actionStr == "add")
    {
<<<<<<< HEAD
      // checks name attribute exists
      if (!childElemXml->Attribute("name"))
=======
      const char *attr = childElemXml->Attribute("name");

      // checks name attribute exists
      if (!attr)
>>>>>>> 5996ec6a
      {
        _errors.push_back({ErrorCode::ATTRIBUTE_MISSING,
          "Element to be added is missing a 'name' attribute. "
          "Skipping element addition:\n"
          + ElementToString(childElemXml)
        });
        continue;
      }

      // checks name attribute nonempty
<<<<<<< HEAD
      if (!strlen(childElemXml->Attribute("name")))
=======
      if (!strlen(attr))
>>>>>>> 5996ec6a
      {
        _errors.push_back({ErrorCode::ATTRIBUTE_INVALID,
          "The 'name' attribute can not be empty. Skipping element addition:\n"
          + ElementToString(childElemXml)
        });
        continue;
      }

<<<<<<< HEAD
      std::string attrName = childElemXml->Attribute("name");

      // check that elem doesn't already exist
      elem  = getElementById(_includeSDF, childElemXml->Name(),
                            elemIdAttr + "::" + attrName);
      if (elem != nullptr)
=======
      std::string attrName = attr;

      // check that elem doesn't already exist (except for //plugin)
      elem  = getElementById(_includeSDF, childElemXml->Name(),
                            elemIdAttr + "::" + attrName);
      if (elem != nullptr && elem->GetName() != "plugin")
>>>>>>> 5996ec6a
      {
        _errors.push_back({ErrorCode::DUPLICATE_NAME,
          "Could not add element <" + std::string(childElemXml->Name())
          + " element_id='" + childElemXml->Attribute("element_id")
          + "'> because element already exists in included model. "
          + "Skipping element addition:\n"
          + ElementToString(childElemXml)
        });
        continue;
      }

      if (elemIdAttr.empty())
      {
        // add new element as direct child of included model
        elem = _includeSDF->Root()->GetFirstElement();
      }
      else
      {
        // get parent element of new element
        elem = getElementById(_includeSDF, "",
                              elemIdAttr,
                              true);
      }
    }
    else
    {
      elem  = getElementById(_includeSDF, childElemXml->Name(), elemIdAttr);
    }

    if (elem == nullptr)
    {
      _errors.push_back({ErrorCode::ELEMENT_MISSING,
        "Could not find element <" + std::string(childElemXml->Name())
        + " element_id='" + childElemXml->Attribute("element_id") + "'>. " +
        "Skipping element modification:\n" + ElementToString(childElemXml)
      });
      continue;
    }

    // *** Element modifications ***

    if (actionStr.empty())
    {
      // action attribute not in childElemXml so must be in all direct children
      // of childElemXml
      handleIndividualChildActions(childElemXml, elem, _errors);
    }
    else if (actionStr == "add")
    {
      add(childElemXml, elem, _errors);
    }
    else if (actionStr == "modify")
    {
<<<<<<< HEAD
      modify(childElemXml, elem, _errors);
=======
>>>>>>> 5996ec6a
    }
    else if (actionStr == "remove")
    {
      remove(childElemXml, elem, _errors);
    }
    else if (actionStr == "replace")
    {
<<<<<<< HEAD
      ElementPtr newElem = initElement(childElemXml, _errors);
      if (!newElem) continue;
=======
      ElementPtr newElem = initElementDescription(childElemXml, _errors);
      if (!newElem)
        continue;
>>>>>>> 5996ec6a

      if (!readXml(childElemXml, newElem, _errors))
      {
        _errors.push_back({ErrorCode::ELEMENT_INVALID,
          "Unable to convert XML to SDF. Skipping element replacement:\n"
          + ElementToString(childElemXml)
        });
        continue;
      }

      replace(newElem, elem);
    }
<<<<<<< HEAD
=======

    // TODO(jenn) element modifications: modify
>>>>>>> 5996ec6a
  }
}

//////////////////////////////////////////////////
ElementPtr getElementById(const SDFPtr _sdf,
                          const std::string &_elemName,
                          const std::string &_elemId,
                          const bool _isParentElement)
{
  // child element of includeSDF
  ElementPtr childElem = _sdf->Root()->GetFirstElement()->GetFirstElement();

  // start and stop idx of elemId for finding longest substring
  int64_t startIdx = 0, stopIdx = 0, longestIdx = 0;
  ElementPtr matchingChild = nullptr;

  // iterate through included model
  while (childElem)
  {
    std::string childName;
    if (childElem->HasAttribute("name"))
    {
      childName = childElem->GetAttribute("name")->GetAsString();

      // for add action, found parent element
      if (_isParentElement && _elemId == childName)
        return childElem;

      stopIdx = findPrefixLastIndex(_elemId, startIdx, childName);

      if (stopIdx > longestIdx)
      {
        matchingChild = childElem;

        // found matching element break out of included model iteration
        if (!_isParentElement && childElem->GetName() == _elemName
              && _elemId.substr(startIdx) == childName)
          break;
        else if (_isParentElement && _elemId.substr(startIdx) == childName)
          break;

        longestIdx = stopIdx;
      }
    }

    childElem = childElem->GetNextElement();

    // when no more children & found potential match,
    // set next iteration to first element of match
    if (!childElem && matchingChild)
    {
      childElem = matchingChild->GetFirstElement();
      matchingChild = nullptr;
      startIdx = longestIdx;

      size_t found = _elemId.find("::", startIdx);
      if (found != std::string::npos && (found - startIdx) == 1ul)
      {
        // past double colons
        startIdx += 3;
      }
    }
  }

  // found no element match
  if (!matchingChild)
    childElem = nullptr;

  return childElem;
}

//////////////////////////////////////////////////
int64_t findPrefixLastIndex(const std::string &_elemId,
                               const int64_t &_startIdx,
                               const std::string &_ref)
{
  if (_elemId.substr(_startIdx, _ref.size()) == _ref)
    return _startIdx + (_ref.size()-1);

  return -1;
}

//////////////////////////////////////////////////
bool isValidAction(const std::string &_action)
{
  return (_action == "add" || _action == "modify"
          || _action == "remove" || _action == "replace");
}

//////////////////////////////////////////////////
ElementPtr getElementByName(const ElementPtr _elem,
<<<<<<< HEAD
                            const tinyxml2::XMLElement *_xml,
                            const bool _isModifyAction)
=======
                            const tinyxml2::XMLElement *_xml)
>>>>>>> 5996ec6a
{
  std::string elemName = _xml->Name();

  if (!_elem->HasElement(elemName))
    return nullptr;

  ElementPtr elem = _elem->GetElement(elemName);
  if (_xml->Attribute("name"))
  {
    while (elem != nullptr)
    {
      if (elem->HasAttribute("name") &&
          elem->Get<std::string>("name")
            == std::string(_xml->Attribute("name")))
      {
        return elem;
      }

      elem = elem->GetNextElement(elemName);
    }

    // if reached here then element was not found
    elem = nullptr;
<<<<<<< HEAD

    // if action is modify then 'name' attribute is intended to be added
    if (_isModifyAction)
      elem = _elem->GetElement(elemName);
  }
  else if (elem->HasAttribute("name")
            && elem->GetAttribute("name")->GetRequired())
=======
  }
  else if (elem->HasAttribute("name"))
>>>>>>> 5996ec6a
  {
    sdfwarn << "The original element [" << elemName << "] contains the "
            << "attribute 'name' but none was provided in the element modifier."
            << " The assumed element to be modified is: <" << elemName
            << " name='" << elem->Get<std::string>("name") << "'>\n";
  }

  return elem;
}

//////////////////////////////////////////////////
<<<<<<< HEAD
ElementPtr initElement(const tinyxml2::XMLElement *_xml, Errors &_errors)
=======
ElementPtr initElementDescription(const tinyxml2::XMLElement *_xml,
                                  Errors &_errors)
>>>>>>> 5996ec6a
{
  ElementPtr elemDesc = std::make_shared<Element>();
  std::string filename = std::string(_xml->Name()) + ".sdf";

  if (!initFile(filename, elemDesc))
  {
    // TODO(jenn) not sure if we should load the element anyway
    // (e.g., user created their own element), maybe future implementation
    _errors.push_back({ErrorCode::ELEMENT_INVALID,
      "Element [" + std::string(_xml->Name()) + "] is not a defined "
      "SDF element. Skipping element alteration\n: "
      + ElementToString(_xml)
    });
    return nullptr;
  }
  return elemDesc;
}

//////////////////////////////////////////////////
void handleIndividualChildActions(tinyxml2::XMLElement *_childrenXml,
                                  ElementPtr _elem, Errors &_errors)
{
<<<<<<< HEAD
  ElementPtr elemDesc = initElement(_childrenXml, _errors);
  if (!elemDesc) return;
=======
  ElementPtr elemDesc = initElementDescription(_childrenXml, _errors);
  if (!elemDesc)
    return;
>>>>>>> 5996ec6a

  // loop through children and handle corresponding actions
  for (tinyxml2::XMLElement *xmlChild = _childrenXml->FirstChildElement();
       xmlChild;
       xmlChild = xmlChild->NextSiblingElement())
  {
    if (xmlChild->Attribute("action") == nullptr)
    {
      _errors.push_back({ErrorCode::ATTRIBUTE_MISSING,
        "Missing an action attribute. Skipping child element modification "
        "with parent <" + std::string(_childrenXml->Name()) + " element_id='"
        + std::string(_childrenXml->Attribute("element_id")) + "'>:\n"
        + ElementToString(xmlChild)
      });
      continue;
    }

    std::string actionStr = xmlChild->Attribute("action");
    if (!isValidAction(actionStr))
    {
      _errors.push_back({ErrorCode::ATTRIBUTE_INVALID,
        "Action [" + actionStr + "] is not a valid action. Skipping "
        "child element modification with parent <"
        + std::string(_childrenXml->Name()) + " element_id='"
        + std::string(_childrenXml->Attribute("element_id")) + "'>:\n"
        + ElementToString(xmlChild)
      });
<<<<<<< HEAD

=======
>>>>>>> 5996ec6a
      continue;
    }

    if (actionStr == "remove")
    {
      ElementPtr e = getElementByName(_elem, xmlChild);
      if (e == nullptr)
      {
        _errors.push_back({ErrorCode::ELEMENT_MISSING,
          "Could not find element. Skipping child element removal "
          "with parent <" + std::string(_childrenXml->Name()) + " element_id='"
          + std::string(_childrenXml->Attribute("element_id")) + "'>:\n"
          + ElementToString(xmlChild)
        });
      }
      else
      {
        remove(xmlChild, e, _errors);
      }
<<<<<<< HEAD

      continue;
    }
    else if (actionStr == "modify")
    {
      ElementPtr e = getElementByName(_elem, xmlChild, true);
      if (e == nullptr)
      {
        _errors.push_back({ErrorCode::ELEMENT_MISSING,
          "Could not find element. Skipping child element modification "
          "with parent <" + std::string(_childrenXml->Name()) + " element_id='"
          + std::string(_childrenXml->Attribute("element_id")) + "'>:\n"
          + ElementToString(xmlChild)
        });
      }
      else
      {
        modify(xmlChild, e, _errors);
      }

      continue;
    }

    // get child element description (used for actions: add and replace)
=======
      continue;
    }

    // get child element description (used for actions: add, modify(?), replace)
>>>>>>> 5996ec6a
    bool useParentDesc = false;
    std::string elemName = xmlChild->Name();

    // the modification will be skipped if not an existing sdf element
    // TODO(jenn) not sure if we should load element anyway,
    // might need to be a future implementation
    if (!elemDesc->HasElementDescription(elemName))
    {
      // TODO(anyone) when forward porting to sdf11,
      // need to add `|| elemName == "model"` since nested models are allowed
      if (elemName == "link")
      {
        useParentDesc = true;
      }
      else
      {
        _errors.push_back({ErrorCode::ELEMENT_INVALID,
          "Element [" + elemName + "] is not a defined SDF element or is an "
          "invalid child specification. Skipping "
          "child element modification with parent <"
          + std::string(_childrenXml->Name()) + " element_id='"
          + std::string(_childrenXml->Attribute("element_id")) + "'>:\n"
          + ElementToString(xmlChild)
        });
        continue;
      }
    }

    ElementPtr elemChild;
    if (useParentDesc)
      elemChild = elemDesc;
    else
      elemChild = elemDesc->GetElementDescription(elemName);

    if (!readXml(xmlChild, elemChild, _errors))
    {
      _errors.push_back({ErrorCode::ELEMENT_INVALID,
        "Unable to convert XML to SDF. Skipping child element alteration "
        "with parent <" + std::string(_childrenXml->Name()) + " element_id='"
        + std::string(_childrenXml->Attribute("element_id")) + "'>:\n"
        + ElementToString(xmlChild)
      });
      continue;
    }

    if (actionStr == "add")
    {
      _elem->InsertElement(elemChild);
    }
<<<<<<< HEAD
=======
    else if (actionStr == "modify")
    {
    }
>>>>>>> 5996ec6a
    else if (actionStr == "replace")
    {
      ElementPtr e = getElementByName(_elem, xmlChild);
      if (e == nullptr)
      {
        _errors.push_back({ErrorCode::ELEMENT_MISSING,
          "Could not find element. Skipping child element replacement "
          "with parent <" + std::string(_childrenXml->Name()) + " element_id='"
          + std::string(_childrenXml->Attribute("element_id")) + "'>:\n"
          + ElementToString(xmlChild)
        });
        continue;
      }

      // check name requirement of original and replacement element
      if (e->HasAttribute("name") && !xmlChild->Attribute("name"))
      {
        _errors.push_back({ErrorCode::ATTRIBUTE_MISSING,
          "Replacement element is missing a 'name' attribute. "
          "Skipping element replacement <" + std::string(_childrenXml->Name())
          + " element_id='" + std::string(_childrenXml->Attribute("element_id"))
          + "'>:\n" + ElementToString(xmlChild)
        });
        continue;
      }

      replace(elemChild, e);
    }
<<<<<<< HEAD
=======

    // TODO(jenn) finish (direct children only): modify
>>>>>>> 5996ec6a
  }
}


//////////////////////////////////////////////////
void add(tinyxml2::XMLElement *_childXml, ElementPtr _elem, Errors &_errors)
{
<<<<<<< HEAD
  ElementPtr newElem = initElement(_childXml, _errors);
  if (!newElem) return;
=======
  ElementPtr newElem = initElementDescription(_childXml, _errors);
  if (!newElem)
    return;
>>>>>>> 5996ec6a

  if (readXml(_childXml, newElem, _errors))
  {
    _elem->InsertElement(newElem);
  }
  else
  {
    _errors.push_back({ErrorCode::ELEMENT_INVALID,
      "Unable to convert XML to SDF. Skipping element addition:\n"
      + ElementToString(_childXml)
    });
  }
}

//////////////////////////////////////////////////
<<<<<<< HEAD
void modifyAttributes(tinyxml2::XMLElement *_xml,
                      ElementPtr _elem, Errors &_errors)
{
  for (const tinyxml2::XMLAttribute *attr = _xml->FirstAttribute();
      attr; attr = attr->Next())
  {
    std::string attrName = attr->Name();

    if (attrName == "element_id" || attrName == "action") continue;

    if (!_elem->HasAttribute(attrName))
    {
      // TODO(jenn) add attributes for namespaced elements?
      if (attrName.find(":") != std::string::npos)
      {
        _elem->AddAttribute(attrName, "string", "", 1, "");
      }
      // invalid
      else
      {
        _errors.push_back({ErrorCode::ATTRIBUTE_INVALID,
          "Attribute [" + attrName + "] is invalid. "
          "Skipping attribute modification in:\n" + ElementToString(_xml)
        });
        continue;
      }
    }

    _elem->GetAttribute(attrName)->SetFromString(attr->Value());
  }
}

//////////////////////////////////////////////////
void modify(tinyxml2::XMLElement *_xml, ElementPtr _elem, Errors &_errors)
{
  modifyAttributes(_xml, _elem, _errors);

  for (tinyxml2::XMLElement *xmlChild = _xml->FirstChildElement();
       xmlChild;
       xmlChild = xmlChild->NextSiblingElement())
  {
    std::string elemName = xmlChild->Name();

    if (!_elem->HasElement(elemName))
    {
      _errors.push_back({ErrorCode::ELEMENT_MISSING,
        "Could not find element [" + elemName + "]. "
        "Skipping modification for:\n" + ElementToString(_xml)
      });
      continue;
    }

    ElementPtr elemChild = getElementByName(_elem, xmlChild, true);
    ParamPtr paramChild = elemChild->GetValue();

    if (xmlChild->GetText())
    {
      // set xml value to sdf value
      if (paramChild && !paramChild->SetFromString(xmlChild->GetText()))
      {
        _errors.push_back({ErrorCode::ELEMENT_INVALID,
          "Value [" + std::string(xmlChild->GetText()) + "] for element ["
          + elemName + "] is invalid. Skipping modification for:\n"
          + ElementToString(_xml)
        });
        continue;
      }

      modifyAttributes(xmlChild, elemChild, _errors);
    }
    else if (xmlChild->NoChildren())
    {
      // no value was given
      if (paramChild)
      {
        // if sdf has no child elements, use default value
        paramChild->SetFromString(paramChild->GetDefaultAsString());
        modifyAttributes(xmlChild, elemChild, _errors);
      }
      else
      {
        // sdf has child elements but no children were specified in xml
        sdfwarn << "No modifications for element "
                << ElementToString(xmlChild)
                << " provided, skipping modification for:\n"
                << ElementToString(_xml) << "\n";
      }
    }

    if (!xmlChild->NoChildren())
    {
      modify(xmlChild, elemChild, _errors);
    }
  }
}

//////////////////////////////////////////////////
=======
>>>>>>> 5996ec6a
void remove(const tinyxml2::XMLElement *_xml, ElementPtr _elem, Errors &_errors)
{
  if (_xml->NoChildren())
  {
    _elem->RemoveFromParent();
  }
  else
  {
    // iterate through children of _xml
    ElementPtr elemChild = nullptr;
    const tinyxml2::XMLElement *xmlChild = nullptr;
    for (xmlChild = _xml->FirstChildElement();
         xmlChild;
         xmlChild = xmlChild->NextSiblingElement())
    {
      elemChild = getElementByName(_elem, xmlChild);
      if (elemChild == nullptr)
      {
        const tinyxml2::XMLElement *xmlParent = _xml->Parent()->ToElement();

        _errors.push_back({ErrorCode::ELEMENT_MISSING,
          "Could not find element. Skipping child element removal from <"
          + std::string(xmlParent->Name()) + " element_id='"
          + std::string(xmlParent->Attribute("element_id")) + "'> with parent <"
          + std::string(_xml->Name()) + ">:\n"
          + ElementToString(xmlChild)
        });
<<<<<<< HEAD

=======
>>>>>>> 5996ec6a
        continue;
      }

      elemChild->RemoveFromParent();
    }
  }
}

//////////////////////////////////////////////////
void replace(const ElementPtr _newElem, ElementPtr _origElem)
{
<<<<<<< HEAD
  if (!_newElem || !_origElem) return;
=======
  if (!_newElem || !_origElem)
    return;
>>>>>>> 5996ec6a

  _origElem->ClearElements();
  _origElem->RemoveAllAttributes();
  _origElem->Copy(_newElem);
}
<<<<<<< HEAD
=======
}
>>>>>>> 5996ec6a
}
}<|MERGE_RESOLUTION|>--- conflicted
+++ resolved
@@ -89,15 +89,10 @@
 
     if (actionStr == "add")
     {
-<<<<<<< HEAD
-      // checks name attribute exists
-      if (!childElemXml->Attribute("name"))
-=======
       const char *attr = childElemXml->Attribute("name");
 
       // checks name attribute exists
       if (!attr)
->>>>>>> 5996ec6a
       {
         _errors.push_back({ErrorCode::ATTRIBUTE_MISSING,
           "Element to be added is missing a 'name' attribute. "
@@ -108,11 +103,7 @@
       }
 
       // checks name attribute nonempty
-<<<<<<< HEAD
-      if (!strlen(childElemXml->Attribute("name")))
-=======
       if (!strlen(attr))
->>>>>>> 5996ec6a
       {
         _errors.push_back({ErrorCode::ATTRIBUTE_INVALID,
           "The 'name' attribute can not be empty. Skipping element addition:\n"
@@ -121,21 +112,12 @@
         continue;
       }
 
-<<<<<<< HEAD
-      std::string attrName = childElemXml->Attribute("name");
-
-      // check that elem doesn't already exist
-      elem  = getElementById(_includeSDF, childElemXml->Name(),
-                            elemIdAttr + "::" + attrName);
-      if (elem != nullptr)
-=======
       std::string attrName = attr;
 
       // check that elem doesn't already exist (except for //plugin)
       elem  = getElementById(_includeSDF, childElemXml->Name(),
                             elemIdAttr + "::" + attrName);
       if (elem != nullptr && elem->GetName() != "plugin")
->>>>>>> 5996ec6a
       {
         _errors.push_back({ErrorCode::DUPLICATE_NAME,
           "Could not add element <" + std::string(childElemXml->Name())
@@ -189,10 +171,7 @@
     }
     else if (actionStr == "modify")
     {
-<<<<<<< HEAD
       modify(childElemXml, elem, _errors);
-=======
->>>>>>> 5996ec6a
     }
     else if (actionStr == "remove")
     {
@@ -200,14 +179,9 @@
     }
     else if (actionStr == "replace")
     {
-<<<<<<< HEAD
-      ElementPtr newElem = initElement(childElemXml, _errors);
-      if (!newElem) continue;
-=======
       ElementPtr newElem = initElementDescription(childElemXml, _errors);
       if (!newElem)
         continue;
->>>>>>> 5996ec6a
 
       if (!readXml(childElemXml, newElem, _errors))
       {
@@ -220,11 +194,6 @@
 
       replace(newElem, elem);
     }
-<<<<<<< HEAD
-=======
-
-    // TODO(jenn) element modifications: modify
->>>>>>> 5996ec6a
   }
 }
 
@@ -316,12 +285,8 @@
 
 //////////////////////////////////////////////////
 ElementPtr getElementByName(const ElementPtr _elem,
-<<<<<<< HEAD
                             const tinyxml2::XMLElement *_xml,
                             const bool _isModifyAction)
-=======
-                            const tinyxml2::XMLElement *_xml)
->>>>>>> 5996ec6a
 {
   std::string elemName = _xml->Name();
 
@@ -345,7 +310,6 @@
 
     // if reached here then element was not found
     elem = nullptr;
-<<<<<<< HEAD
 
     // if action is modify then 'name' attribute is intended to be added
     if (_isModifyAction)
@@ -353,10 +317,6 @@
   }
   else if (elem->HasAttribute("name")
             && elem->GetAttribute("name")->GetRequired())
-=======
-  }
-  else if (elem->HasAttribute("name"))
->>>>>>> 5996ec6a
   {
     sdfwarn << "The original element [" << elemName << "] contains the "
             << "attribute 'name' but none was provided in the element modifier."
@@ -368,12 +328,8 @@
 }
 
 //////////////////////////////////////////////////
-<<<<<<< HEAD
-ElementPtr initElement(const tinyxml2::XMLElement *_xml, Errors &_errors)
-=======
 ElementPtr initElementDescription(const tinyxml2::XMLElement *_xml,
                                   Errors &_errors)
->>>>>>> 5996ec6a
 {
   ElementPtr elemDesc = std::make_shared<Element>();
   std::string filename = std::string(_xml->Name()) + ".sdf";
@@ -396,14 +352,9 @@
 void handleIndividualChildActions(tinyxml2::XMLElement *_childrenXml,
                                   ElementPtr _elem, Errors &_errors)
 {
-<<<<<<< HEAD
-  ElementPtr elemDesc = initElement(_childrenXml, _errors);
-  if (!elemDesc) return;
-=======
   ElementPtr elemDesc = initElementDescription(_childrenXml, _errors);
   if (!elemDesc)
     return;
->>>>>>> 5996ec6a
 
   // loop through children and handle corresponding actions
   for (tinyxml2::XMLElement *xmlChild = _childrenXml->FirstChildElement();
@@ -431,10 +382,6 @@
         + std::string(_childrenXml->Attribute("element_id")) + "'>:\n"
         + ElementToString(xmlChild)
       });
-<<<<<<< HEAD
-
-=======
->>>>>>> 5996ec6a
       continue;
     }
 
@@ -454,7 +401,6 @@
       {
         remove(xmlChild, e, _errors);
       }
-<<<<<<< HEAD
 
       continue;
     }
@@ -479,12 +425,6 @@
     }
 
     // get child element description (used for actions: add and replace)
-=======
-      continue;
-    }
-
-    // get child element description (used for actions: add, modify(?), replace)
->>>>>>> 5996ec6a
     bool useParentDesc = false;
     std::string elemName = xmlChild->Name();
 
@@ -534,12 +474,6 @@
     {
       _elem->InsertElement(elemChild);
     }
-<<<<<<< HEAD
-=======
-    else if (actionStr == "modify")
-    {
-    }
->>>>>>> 5996ec6a
     else if (actionStr == "replace")
     {
       ElementPtr e = getElementByName(_elem, xmlChild);
@@ -568,11 +502,6 @@
 
       replace(elemChild, e);
     }
-<<<<<<< HEAD
-=======
-
-    // TODO(jenn) finish (direct children only): modify
->>>>>>> 5996ec6a
   }
 }
 
@@ -580,14 +509,9 @@
 //////////////////////////////////////////////////
 void add(tinyxml2::XMLElement *_childXml, ElementPtr _elem, Errors &_errors)
 {
-<<<<<<< HEAD
-  ElementPtr newElem = initElement(_childXml, _errors);
-  if (!newElem) return;
-=======
   ElementPtr newElem = initElementDescription(_childXml, _errors);
   if (!newElem)
     return;
->>>>>>> 5996ec6a
 
   if (readXml(_childXml, newElem, _errors))
   {
@@ -603,7 +527,6 @@
 }
 
 //////////////////////////////////////////////////
-<<<<<<< HEAD
 void modifyAttributes(tinyxml2::XMLElement *_xml,
                       ElementPtr _elem, Errors &_errors)
 {
@@ -701,8 +624,6 @@
 }
 
 //////////////////////////////////////////////////
-=======
->>>>>>> 5996ec6a
 void remove(const tinyxml2::XMLElement *_xml, ElementPtr _elem, Errors &_errors)
 {
   if (_xml->NoChildren())
@@ -730,10 +651,6 @@
           + std::string(_xml->Name()) + ">:\n"
           + ElementToString(xmlChild)
         });
-<<<<<<< HEAD
-
-=======
->>>>>>> 5996ec6a
         continue;
       }
 
@@ -745,20 +662,13 @@
 //////////////////////////////////////////////////
 void replace(const ElementPtr _newElem, ElementPtr _origElem)
 {
-<<<<<<< HEAD
-  if (!_newElem || !_origElem) return;
-=======
   if (!_newElem || !_origElem)
     return;
->>>>>>> 5996ec6a
 
   _origElem->ClearElements();
   _origElem->RemoveAllAttributes();
   _origElem->Copy(_newElem);
 }
-<<<<<<< HEAD
-=======
-}
->>>>>>> 5996ec6a
+}
 }
 }