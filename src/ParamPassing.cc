--- conflicted
+++ resolved
@@ -45,11 +45,7 @@
     {
       _errors.push_back({ErrorCode::ATTRIBUTE_MISSING,
         "Element identifier requires an element_id attribute, but the "
-<<<<<<< HEAD
         "element_id is not set. Skipping element alteration:\n"
-=======
-        "element_id is not set. Skipping element modification:\n"
->>>>>>> 116dcd40
         + ElementToString(childElemXml)
       });
       continue;
@@ -64,11 +60,7 @@
     {
       _errors.push_back({ErrorCode::ATTRIBUTE_INVALID,
         "Missing name after double colons in element identifier. "
-<<<<<<< HEAD
         "Skipping element alteration:\n"
-=======
-        "Skipping element modification:\n"
->>>>>>> 116dcd40
         + ElementToString(childElemXml)
       });
       continue;
@@ -85,11 +77,7 @@
       {
         _errors.push_back({ErrorCode::ATTRIBUTE_INVALID,
           "Action [" + actionStr + "] is not a valid action. Skipping "
-<<<<<<< HEAD
           "element alteration:\n" + ElementToString(childElemXml)
-=======
-          "element modification:\n" + ElementToString(childElemXml)
->>>>>>> 116dcd40
         });
         continue;
       }
@@ -100,15 +88,10 @@
 
     if (actionStr == "add")
     {
-<<<<<<< HEAD
-      // checks name attribute exists
-      if (!childElemXml->Attribute("name"))
-=======
       const char *attr = childElemXml->Attribute("name");
 
       // checks name attribute exists
       if (!attr)
->>>>>>> 116dcd40
       {
         _errors.push_back({ErrorCode::ATTRIBUTE_MISSING,
           "Element to be added is missing a 'name' attribute. "
@@ -117,10 +100,9 @@
         });
         continue;
       }
-<<<<<<< HEAD
 
       // checks name attribute nonempty
-      if (!strlen(childElemXml->Attribute("name")))
+      if (!strlen(attr))
       {
         _errors.push_back({ErrorCode::ATTRIBUTE_INVALID,
           "The 'name' attribute can not be empty. Skipping element addition:\n"
@@ -129,23 +111,8 @@
         continue;
       }
 
-      std::string attrName = childElemXml->Attribute("name");
-
-=======
-
-      // checks name attribute nonempty
-      if (!strlen(attr))
-      {
-        _errors.push_back({ErrorCode::ATTRIBUTE_INVALID,
-          "The 'name' attribute can not be empty. Skipping element addition:\n"
-          + ElementToString(childElemXml)
-        });
-        continue;
-      }
-
       std::string attrName = attr;
 
->>>>>>> 116dcd40
       // check that elem doesn't already exist
       elem  = getElementById(_includeSDF, childElemXml->Name(),
                             elemIdAttr + "::" + attrName);
@@ -210,7 +177,6 @@
     }
     else if (actionStr == "replace")
     {
-<<<<<<< HEAD
       ElementPtr newElem = initElement(childElemXml, _errors);
       if (!newElem) continue;
 
@@ -227,11 +193,6 @@
     }
 
     // TODO(jenn) element modifications: modify
-=======
-    }
-
-    // TODO(jenn) element modifications: modify, replace
->>>>>>> 116dcd40
   }
 }
 
@@ -360,26 +321,16 @@
 }
 
 //////////////////////////////////////////////////
-<<<<<<< HEAD
 ElementPtr initElement(const tinyxml2::XMLElement *_xml, Errors &_errors)
 {
   ElementPtr elemDesc = std::make_shared<Element>();
   std::string filename = std::string(_xml->Name()) + ".sdf";
-=======
-void handleIndividualChildActions(tinyxml2::XMLElement *_childrenXml,
-                                  ElementPtr _elem, Errors &_errors)
-{
-  // get element description
-  ElementPtr elemDesc = std::make_shared<Element>();
-  std::string filename = std::string(_childrenXml->Name()) + ".sdf";
->>>>>>> 116dcd40
 
   if (!initFile(filename, elemDesc))
   {
     // TODO(jenn) not sure if we should load the element anyway
     // (e.g., user created their own element), maybe future implementation
     _errors.push_back({ErrorCode::ELEMENT_INVALID,
-<<<<<<< HEAD
       "Element [" + std::string(_xml->Name()) + "] is not a defined "
       "SDF element. Skipping element alteration\n: "
       + ElementToString(_xml)
@@ -395,14 +346,6 @@
 {
   ElementPtr elemDesc = initElement(_childrenXml, _errors);
   if (!elemDesc) return;
-=======
-      "Element [" + std::string(_childrenXml->Name()) + "] is not a defined "
-      "SDF element. Skipping element modification: "
-      + ElementToString(_childrenXml)
-    });
-    return;
-  }
->>>>>>> 116dcd40
 
   // loop through children and handle corresponding actions
   for (tinyxml2::XMLElement *xmlChild = _childrenXml->FirstChildElement();
@@ -476,21 +419,13 @@
           "invalid child specification. Skipping "
           "child element modification with parent <"
           + std::string(_childrenXml->Name()) + " element_id='"
-<<<<<<< HEAD
           + std::string(_childrenXml->Attribute("element_id")) + "'>:\n"
-=======
-          + std::string(_childrenXml->Attribute("element_id")) + "'>: "
->>>>>>> 116dcd40
           + ElementToString(xmlChild)
         });
         continue;
       }
     }
 
-<<<<<<< HEAD
-=======
-    // get child element description
->>>>>>> 116dcd40
     ElementPtr elemChild;
     if (useParentDesc)
       elemChild = elemDesc;
@@ -500,15 +435,9 @@
     if (!readXml(xmlChild, elemChild, _errors))
     {
       _errors.push_back({ErrorCode::ELEMENT_INVALID,
-<<<<<<< HEAD
         "Unable to convert XML to SDF. Skipping child element alteration "
         "with parent <" + std::string(_childrenXml->Name()) + " element_id='"
         + std::string(_childrenXml->Attribute("element_id")) + "'>:\n"
-=======
-        "Unable to convert XML to SDF. Skipping child element modification "
-        "with parent <" + std::string(_childrenXml->Name()) + " element_id='"
-        + std::string(_childrenXml->Attribute("element_id")) + "'>: "
->>>>>>> 116dcd40
         + ElementToString(xmlChild)
       });
       continue;
@@ -523,7 +452,6 @@
     }
     else if (actionStr == "replace")
     {
-<<<<<<< HEAD
       ElementPtr e = getElementByName(_elem, xmlChild);
       if (e == nullptr)
       {
@@ -552,11 +480,6 @@
     }
 
     // TODO(jenn) finish (direct children only): modify
-=======
-    }
-
-    // TODO(jenn) finish (direct children only): modify, replace
->>>>>>> 116dcd40
   }
 }
 
@@ -564,38 +487,17 @@
 //////////////////////////////////////////////////
 void add(tinyxml2::XMLElement *_childXml, ElementPtr _elem, Errors &_errors)
 {
-<<<<<<< HEAD
   ElementPtr newElem = initElement(_childXml, _errors);
   if (!newElem) return;
-=======
-  ElementPtr newElem = std::make_shared<Element>();
-  std::string filename = std::string(_childXml->Name()) + ".sdf";
-
-  if (!initFile(filename, newElem))
-  {
-    // TODO(jenn) not sure if we should load the element anyway
-    // (e.g., user created their own element), maybe future implementation
+
+  if (readXml(_childXml, newElem, _errors))
+  {
+    _elem->InsertElement(newElem);
+  }
+  else
+  {
     _errors.push_back({ErrorCode::ELEMENT_INVALID,
-      "Element [" + std::string(_childXml->Name()) + "] is not a defined "
-      "SDF element. Skipping element modification: "
-      + ElementToString(_childXml)
-    });
-    return;
-  }
->>>>>>> 116dcd40
-
-  if (readXml(_childXml, newElem, _errors))
-  {
-    _elem->InsertElement(newElem);
-  }
-  else
-  {
-    _errors.push_back({ErrorCode::ELEMENT_INVALID,
-<<<<<<< HEAD
       "Unable to convert XML to SDF. Skipping element addition:\n"
-=======
-      "Unable to convert XML to SDF. Skipping element modification: "
->>>>>>> 116dcd40
       + ElementToString(_childXml)
     });
   }
@@ -637,7 +539,6 @@
     }
   }
 }
-<<<<<<< HEAD
 
 //////////////////////////////////////////////////
 void replace(const ElementPtr _newElem, ElementPtr _origElem)
@@ -648,7 +549,5 @@
   _origElem->RemoveAllAttributes();
   _origElem->Copy(_newElem);
 }
-=======
->>>>>>> 116dcd40
 }
 }