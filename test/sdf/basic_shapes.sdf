--- conflicted
+++ resolved
@@ -1,9 +1,5 @@
 <?xml version="1.0" ?>
-<<<<<<< HEAD
-<sdf version="1.12">
-=======
 <sdf version="1.11">
->>>>>>> d80af036
   <world name="shapes_world">
     <model name="ground_plane">
       <static>true</static>
