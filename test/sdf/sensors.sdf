--- conflicted
+++ resolved
@@ -349,10 +349,7 @@
         </lidar>
       </sensor>
 
-<<<<<<< HEAD
-=======
-
->>>>>>> 46fd794b
+
       <sensor name="rfid_sensor" type="rfid">
         <pose>4 5 6 0 0 0</pose>
       </sensor>
