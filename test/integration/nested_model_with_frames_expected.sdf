--- conflicted
+++ resolved
@@ -2,69 +2,6 @@
 <sdf version='1.7'>
   <world name='default'>
     <model name='ParentModel'>
-<<<<<<< HEAD
-      <frame name='M1::__model__' attached_to='M1::L1'>
-        <pose relative_to='__model__'>10 0 0 0 -0 1.5708</pose>
-      </frame>
-      <frame name='M1::F1' attached_to='M1::__model__'>
-        <pose>0 0 0 1.5708 -0 0</pose>
-      </frame>
-      <frame name='M1::F2' attached_to='M1::__model__'>
-        <pose relative_to='M1::F1'>0 0 0 0 0.785398 0</pose>
-      </frame>
-      <link name='M1::L1'>
-        <pose relative_to='M1::F1'>0 0 0 0 -0 0</pose>
-        <visual name='V1'>
-          <pose relative_to='M1::F2'>0 0 0 0 -0 0</pose>
-          <geometry>
-            <sphere>
-              <radius>1.5707963267948966</radius>
-            </sphere>
-          </geometry>
-        </visual>
-        <collision name='C1'>
-          <pose relative_to='M1::__model__'>0 0 0 0 -0 0</pose>
-          <geometry>
-            <sphere>
-              <radius>0.78539816339744828</radius>
-            </sphere>
-          </geometry>
-        </collision>
-      </link>
-      <link name='M1::L2'>
-        <pose relative_to='M1::F1'>1 0 0 0 -0 0</pose>
-      </link>
-      <link name='M1::L3'>
-        <pose relative_to='M1::L2'>0 1 0 0 -0 0</pose>
-      </link>
-      <link name='M1::L4'>
-        <pose relative_to='M1::__model__'>0 0 1 0 -0 0</pose>
-      </link>
-      <joint name='M1::J1' type='universal'>
-        <pose relative_to='M1::L1'>0 0 0 0 -0 0</pose>
-        <parent>M1::L1</parent>
-        <child>M1::L2</child>
-        <axis>
-          <xyz expressed_in='M1::F2'>0 0 1</xyz>
-        </axis>
-        <axis2>
-          <xyz expressed_in='M1::F2'>1 0 0</xyz>
-        </axis2>
-      </joint>
-      <joint name='M1::J2' type='revolute'>
-        <pose>0 0 1 0 -0 0</pose>
-        <parent>M1::L2</parent>
-        <child>M1::L3</child>
-        <axis>
-          <xyz expressed_in='M1::__model__'>0 0 1</xyz>
-        </axis>
-      </joint>
-      <joint name='M1::J3' type='fixed'>
-        <pose relative_to='M1::__model__'>1 0 1 0 -0 0</pose>
-        <parent>M1::L3</parent>
-        <child>M1::L4</child>
-      </joint>
-=======
       <model name='M1'>
         <frame name='F1'>
           <pose>0 0 0 1.5708 -0 0</pose>
@@ -78,7 +15,7 @@
             <pose relative_to='F2'>0 0 0 0 -0 0</pose>
             <geometry>
               <sphere>
-                <radius>1</radius>
+                <radius>1.5707963267948966</radius>
               </sphere>
             </geometry>
           </visual>
@@ -86,7 +23,7 @@
             <pose relative_to='__model__'>0 0 0 0 -0 0</pose>
             <geometry>
               <sphere>
-                <radius>1</radius>
+                <radius>0.78539816339744828</radius>
               </sphere>
             </geometry>
           </collision>
@@ -132,7 +69,6 @@
         </model>
         <pose>10 0 0 0 -0 1.5708</pose>
       </model>
->>>>>>> 93f8c56b
     </model>
   </world>
 </sdf>