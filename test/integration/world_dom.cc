/*
 * Copyright 2017 Open Source Robotics Foundation
 *
 * Licensed under the Apache License, Version 2.0 (the "License");
 * you may not use this file except in compliance with the License.
 * You may obtain a copy of the License at
 *
 *     http://www.apache.org/licenses/LICENSE-2.0
 *
 * Unless required by applicable law or agreed to in writing, software
 * distributed under the License is distributed on an "AS IS" BASIS,
 * WITHOUT WARRANTIES OR CONDITIONS OF ANY KIND, either express or implied.
 * See the License for the specific language governing permissions and
 * limitations under the License.
 *
 */

#include <iostream>
#include <string>
#include <gtest/gtest.h>

#include "sdf/SDFImpl.hh"
#include "sdf/parser.hh"
#include "sdf/Frame.hh"
#include "sdf/Model.hh"
#include "sdf/Root.hh"
#include "sdf/World.hh"
#include "test_config.h"
#include "test_utils.hh"

//////////////////////////////////////////////////
TEST(DOMWorld, NoName)
{
  const std::string testFile =
    sdf::testing::TestFile("sdf", "world_noname.sdf");

  sdf::Root root;
  sdf::Errors errors = root.Load(testFile);
  EXPECT_FALSE(errors.empty());

  EXPECT_EQ(errors[0].Code(), sdf::ErrorCode::ATTRIBUTE_MISSING);
}

//////////////////////////////////////////////////
TEST(DOMWorld, Duplicate)
{
  const std::string testFile =
    sdf::testing::TestFile("sdf", "world_duplicate.sdf");

  sdf::Root root;
  sdf::Errors errors = root.Load(testFile);
  EXPECT_FALSE(errors.empty());
  EXPECT_TRUE(errors[0].Code() == sdf::ErrorCode::DUPLICATE_NAME);
}

//////////////////////////////////////////////////
TEST(DOMWorld, LoadIncorrectElement)
{
  const std::string testFile =
    sdf::testing::TestFile("sdf", "world_complete.sdf");

  sdf::Errors errors;
  // Read an SDF file, and store the result in sdfParsed.
  sdf::SDFPtr sdfParsed = sdf::readFile(testFile, errors);
  ASSERT_TRUE(errors.empty());
  ASSERT_NE(nullptr, sdfParsed);
  EXPECT_EQ(testFile, sdfParsed->FilePath());

  sdf::World world;
  errors = world.Load(sdfParsed->Root());
  EXPECT_FALSE(errors.empty());
  EXPECT_EQ(errors[0].Code(), sdf::ErrorCode::ELEMENT_INCORRECT_TYPE);
  EXPECT_TRUE(errors[0].Message().find("Attempting to load a World") !=
      std::string::npos);
  EXPECT_EQ(testFile, world.Element()->FilePath());
}

//////////////////////////////////////////////////
TEST(DOMWorld, Load)
{
  const std::string testFile =
    sdf::testing::TestFile("sdf", "world_complete.sdf");

  sdf::Root root;
  EXPECT_TRUE(root.Load(testFile).empty());
  EXPECT_EQ(root.Version(), SDF_PROTOCOL_VERSION);
  EXPECT_EQ(root.WorldCount(), 1u);
  EXPECT_TRUE(root.WorldNameExists("default"));
  ASSERT_NE(nullptr, root.Element());
  EXPECT_EQ(testFile, root.Element()->FilePath());

  const sdf::World *world = root.WorldByIndex(0);
  ASSERT_NE(nullptr, world);
  ASSERT_NE(nullptr, world->Element());
  EXPECT_EQ(world->Name(), "default");
  EXPECT_EQ(world->AudioDevice(), "/dev/audio");
  EXPECT_EQ(world->WindLinearVelocity(), ignition::math::Vector3d(4, 5, 6));
  EXPECT_EQ(world->Gravity(), ignition::math::Vector3d(1, 2, 3));
  EXPECT_EQ(world->MagneticField(), ignition::math::Vector3d(-1, 0.5, 10));
  EXPECT_EQ(testFile, world->Element()->FilePath());
  auto graphErrors = world->ValidateGraphs();
  EXPECT_EQ(0u, graphErrors.size());

  const sdf::Atmosphere *atmosphere = world->Atmosphere();
  ASSERT_NE(nullptr, atmosphere);
  EXPECT_EQ(sdf::AtmosphereType::ADIABATIC, atmosphere->Type());
  EXPECT_DOUBLE_EQ(23.1, atmosphere->Temperature().Kelvin());
  EXPECT_DOUBLE_EQ(4.3, atmosphere->TemperatureGradient());
  EXPECT_DOUBLE_EQ(43.1, atmosphere->Pressure());

  const sdf::Gui *gui = world->Gui();
  ASSERT_NE(nullptr, gui);
  ASSERT_NE(nullptr, gui->Element());
  EXPECT_TRUE(gui->Fullscreen());
  EXPECT_EQ(testFile, gui->Element()->FilePath());

  const sdf::Scene *scene = world->Scene();
  ASSERT_NE(nullptr, scene);
  ASSERT_NE(nullptr, scene->Element());
  EXPECT_TRUE(scene->Grid());
  EXPECT_TRUE(scene->Shadows());
  EXPECT_TRUE(scene->OriginVisual());
  EXPECT_EQ(ignition::math::Color(0.3f, 0.4f, 0.5f), scene->Ambient());
  EXPECT_EQ(ignition::math::Color(0.6f, 0.7f, 0.8f), scene->Background());
  EXPECT_EQ(testFile, scene->Element()->FilePath());

  ASSERT_EQ(1u, world->PhysicsCount());
  const sdf::Physics *physics = world->PhysicsByIndex(1);
  ASSERT_EQ(nullptr, physics);
  physics = world->PhysicsByIndex(0);
  ASSERT_NE(nullptr, physics);
  const sdf::Physics *physicsDefault = world->PhysicsDefault();
  EXPECT_EQ(physics, physicsDefault);
  EXPECT_TRUE(world->PhysicsNameExists("my_physics"));
  EXPECT_FALSE(world->PhysicsNameExists("invalid_physics"));

  EXPECT_EQ(1u, world->FrameCount());
  EXPECT_NE(nullptr, world->FrameByIndex(0));
  EXPECT_EQ(nullptr, world->FrameByIndex(1));
  ASSERT_TRUE(world->FrameNameExists("frame1"));

  EXPECT_EQ("world", world->FrameByName("frame1")->AttachedTo());

  EXPECT_TRUE(world->FrameByName("frame1")->PoseRelativeTo().empty());
}

/////////////////////////////////////////////////
TEST(DOMWorld, LoadModelFrameSameName)
{
  const std::string testFile =
    sdf::testing::TestFile("sdf", "world_model_frame_same_name.sdf");

  // Load the SDF file
  sdf::Root root;
  auto errors = root.Load(testFile);
  for (auto e : errors)
    std::cout << e << std::endl;
  EXPECT_TRUE(errors.empty());

  using Pose = ignition::math::Pose3d;

  // Get the first world
  const sdf::World *world = root.WorldByIndex(0);
  ASSERT_NE(nullptr, world);
  EXPECT_EQ("world_model_frame_same_name", world->Name());
  EXPECT_EQ(2u, world->ModelCount());
  EXPECT_NE(nullptr, world->ModelByIndex(0));
  EXPECT_NE(nullptr, world->ModelByIndex(1));
  EXPECT_EQ(nullptr, world->ModelByIndex(2));

  ASSERT_TRUE(world->ModelNameExists("base"));
  ASSERT_TRUE(world->ModelNameExists("ground"));
  EXPECT_TRUE(world->ModelByName("base")->PoseRelativeTo().empty());
  EXPECT_TRUE(world->ModelByName("ground")->PoseRelativeTo().empty());

  EXPECT_EQ(Pose(1, 0, 0, 0, 0, 0), world->ModelByName("base")->RawPose());
  EXPECT_EQ(Pose(0, 2, 0, 0, 0, 0), world->ModelByName("ground")->RawPose());

  EXPECT_EQ(1u, world->FrameCount());
  EXPECT_NE(nullptr, world->FrameByIndex(0));
  EXPECT_EQ(nullptr, world->FrameByIndex(1));
  // ground frame name should be changed
  EXPECT_FALSE(world->FrameNameExists("ground"));
  ASSERT_TRUE(world->FrameNameExists("ground_frame"));
  EXPECT_TRUE(world->FrameByName("ground_frame")->PoseRelativeTo().empty());

  EXPECT_EQ(Pose(0, 0, 3, 0, 0, 0),
      world->FrameByName("ground_frame")->RawPose());

  // Test ResolveFrame to get each link and frame pose in the world frame.
  Pose pose;
  EXPECT_TRUE(
    world->ModelByName("base")->
      SemanticPose().Resolve(pose, "world").empty());
  EXPECT_EQ(Pose(1, 0, 0, 0, 0, 0), pose);
  EXPECT_TRUE(
    world->ModelByName("ground")->
      SemanticPose().Resolve(pose, "world").empty());
  EXPECT_EQ(Pose(0, 2, 0, 0, 0, 0), pose);
  EXPECT_TRUE(
    world->FrameByName("ground_frame")->
      SemanticPose().Resolve(pose, "world").empty());
  EXPECT_EQ(Pose(0, 0, 3, 0, 0, 0), pose);

  // Resolve poses relative to different frames
  EXPECT_TRUE(
    world->ModelByName("ground")->
      SemanticPose().Resolve(pose, "base").empty());
  EXPECT_EQ(Pose(-1, 2, 0, 0, 0, 0), pose);
  EXPECT_TRUE(
    world->FrameByName("ground_frame")->
      SemanticPose().Resolve(pose, "base").empty());
  EXPECT_EQ(Pose(-1, 0, 3, 0, 0, 0), pose);

  EXPECT_TRUE(
    world->FrameByName("ground_frame")->
      SemanticPose().Resolve(pose, "ground").empty());
  EXPECT_EQ(Pose(0, -2, 3, 0, 0, 0), pose);
}

/////////////////////////////////////////////////
<<<<<<< HEAD
TEST(DOMWorld, NestedModels)
{
  const std::string testFile =
    sdf::testing::TestFile("sdf", "world_nested_model.sdf");

  // Load the SDF file
  sdf::Root root;
  auto errors = root.Load(testFile);
  EXPECT_TRUE(errors.empty()) << errors;

  // Get the first world
  const sdf::World *world = root.WorldByIndex(0);
  ASSERT_NE(nullptr, world);
  EXPECT_EQ("world_nested_model", world->Name());
  EXPECT_EQ(1u, world->ModelCount());
  EXPECT_NE(nullptr, world->ModelByIndex(0));
  EXPECT_EQ(nullptr, world->ModelByIndex(1));
  EXPECT_EQ(nullptr, world->ModelByIndex(2));

  EXPECT_FALSE(world->ModelNameExists("nested_model"));
  EXPECT_FALSE(world->ModelNameExists("nested_nested_model"));
  EXPECT_FALSE(world->ModelNameExists("nested_model::nested_nested_model"));
  EXPECT_FALSE(world->ModelNameExists("top_level_model::nested_nested_model"));

  EXPECT_TRUE(world->ModelNameExists("top_level_model"));
  EXPECT_TRUE(world->ModelNameExists("top_level_model::nested_model"));
  EXPECT_TRUE(
      world->ModelNameExists(
          "top_level_model::nested_model::nested_nested_model"));

  EXPECT_EQ(nullptr, world->ModelByName("nested_model"));
  EXPECT_EQ(nullptr, world->ModelByName("nested_nested_model"));
  EXPECT_EQ(nullptr, world->ModelByName("nested_model::nested_nested_model"));

  EXPECT_NE(nullptr, world->ModelByName("top_level_model"));
  EXPECT_NE(nullptr, world->ModelByName("top_level_model::nested_model"));
  EXPECT_NE(
      nullptr,
      world->ModelByName("top_level_model::nested_model::nested_nested_model"));
}

/////////////////////////////////////////////////
TEST(DOMWorld, NestedFrames)
{
  const std::string testFile =
    sdf::testing::TestFile("sdf", "world_nested_frame.sdf");

  // Load the SDF file
  sdf::Root root;
  auto errors = root.Load(testFile);
  EXPECT_TRUE(errors.empty()) << errors;

  // Get the first world
  const sdf::World *world = root.WorldByIndex(0);
  ASSERT_NE(nullptr, world);
  EXPECT_EQ("world_nested_frame", world->Name());
  EXPECT_EQ(1u, world->FrameCount());
  EXPECT_NE(nullptr, world->FrameByIndex(0));
  EXPECT_EQ(nullptr, world->FrameByIndex(1));
  EXPECT_EQ(nullptr, world->FrameByIndex(2));

  EXPECT_FALSE(world->FrameNameExists("top_level_model_frame"));
  EXPECT_FALSE(world->FrameNameExists("nested_model_frame"));
  EXPECT_FALSE(world->FrameNameExists("nested_model::nested_model_frame"));

  EXPECT_TRUE(world->FrameNameExists("world_frame"));
  EXPECT_TRUE(world->FrameNameExists("top_level_model::top_level_model_frame"));
  EXPECT_TRUE(
      world->FrameNameExists(
          "top_level_model::nested_model::nested_model_frame"));

  EXPECT_EQ(nullptr, world->FrameByName("top_level_model_frame"));
  EXPECT_EQ(nullptr, world->FrameByName("nested_model_frame"));
  EXPECT_EQ(nullptr, world->FrameByName("nested_model::nested_model_frame"));

  EXPECT_NE(nullptr, world->FrameByName("world_frame"));
  EXPECT_NE(
      nullptr, world->FrameByName("top_level_model::top_level_model_frame"));
  EXPECT_NE(
      nullptr,
      world->FrameByName("top_level_model::nested_model::nested_model_frame"));
=======
TEST(DOMWorld, LoadWorldWithDuplicateChildNames)
{
  // Redirect sdfwarn output
  std::stringstream buffer;
  sdf::testing::RedirectConsoleStream redir(
      sdf::Console::Instance()->GetMsgStream(), &buffer);

#ifdef _WIN32
  sdf::Console::Instance()->SetQuiet(false);
  sdf::testing::ScopeExit revertSetQuiet(
      []
      {
        sdf::Console::Instance()->SetQuiet(true);
      });
#endif

  {
    buffer.str("");
    const std::string testFile =
      sdf::testing::TestFile("sdf", "world_sibling_same_names.sdf");

    // Load the SDF file
    sdf::Root root;
    auto errors = root.Load(testFile);
    EXPECT_TRUE(errors.empty());
    for (const auto &err : errors)
    {
      std::cout << err << std::endl;
    }

    // Check warning message
    EXPECT_NE(std::string::npos,
        buffer.str().find("Non-unique name[spot] detected 2 times in XML "
          "children of world with name[default]"));
  }

  // Check that there's an exception for "plugin" elements
  {
    buffer.str("");
    const std::string testFile =
      sdf::testing::TestFile("sdf", "world_duplicate_plugins.sdf");

    // Load the SDF file
    sdf::Root root;
    auto errors = root.Load(testFile);
    EXPECT_TRUE(errors.empty());
    for (const auto &err : errors)
    {
      std::cout << err << std::endl;
    }
    EXPECT_TRUE(buffer.str().empty()) << buffer.str();
  }
>>>>>>> 251c354b
}<|MERGE_RESOLUTION|>--- conflicted
+++ resolved
@@ -219,89 +219,6 @@
 }
 
 /////////////////////////////////////////////////
-<<<<<<< HEAD
-TEST(DOMWorld, NestedModels)
-{
-  const std::string testFile =
-    sdf::testing::TestFile("sdf", "world_nested_model.sdf");
-
-  // Load the SDF file
-  sdf::Root root;
-  auto errors = root.Load(testFile);
-  EXPECT_TRUE(errors.empty()) << errors;
-
-  // Get the first world
-  const sdf::World *world = root.WorldByIndex(0);
-  ASSERT_NE(nullptr, world);
-  EXPECT_EQ("world_nested_model", world->Name());
-  EXPECT_EQ(1u, world->ModelCount());
-  EXPECT_NE(nullptr, world->ModelByIndex(0));
-  EXPECT_EQ(nullptr, world->ModelByIndex(1));
-  EXPECT_EQ(nullptr, world->ModelByIndex(2));
-
-  EXPECT_FALSE(world->ModelNameExists("nested_model"));
-  EXPECT_FALSE(world->ModelNameExists("nested_nested_model"));
-  EXPECT_FALSE(world->ModelNameExists("nested_model::nested_nested_model"));
-  EXPECT_FALSE(world->ModelNameExists("top_level_model::nested_nested_model"));
-
-  EXPECT_TRUE(world->ModelNameExists("top_level_model"));
-  EXPECT_TRUE(world->ModelNameExists("top_level_model::nested_model"));
-  EXPECT_TRUE(
-      world->ModelNameExists(
-          "top_level_model::nested_model::nested_nested_model"));
-
-  EXPECT_EQ(nullptr, world->ModelByName("nested_model"));
-  EXPECT_EQ(nullptr, world->ModelByName("nested_nested_model"));
-  EXPECT_EQ(nullptr, world->ModelByName("nested_model::nested_nested_model"));
-
-  EXPECT_NE(nullptr, world->ModelByName("top_level_model"));
-  EXPECT_NE(nullptr, world->ModelByName("top_level_model::nested_model"));
-  EXPECT_NE(
-      nullptr,
-      world->ModelByName("top_level_model::nested_model::nested_nested_model"));
-}
-
-/////////////////////////////////////////////////
-TEST(DOMWorld, NestedFrames)
-{
-  const std::string testFile =
-    sdf::testing::TestFile("sdf", "world_nested_frame.sdf");
-
-  // Load the SDF file
-  sdf::Root root;
-  auto errors = root.Load(testFile);
-  EXPECT_TRUE(errors.empty()) << errors;
-
-  // Get the first world
-  const sdf::World *world = root.WorldByIndex(0);
-  ASSERT_NE(nullptr, world);
-  EXPECT_EQ("world_nested_frame", world->Name());
-  EXPECT_EQ(1u, world->FrameCount());
-  EXPECT_NE(nullptr, world->FrameByIndex(0));
-  EXPECT_EQ(nullptr, world->FrameByIndex(1));
-  EXPECT_EQ(nullptr, world->FrameByIndex(2));
-
-  EXPECT_FALSE(world->FrameNameExists("top_level_model_frame"));
-  EXPECT_FALSE(world->FrameNameExists("nested_model_frame"));
-  EXPECT_FALSE(world->FrameNameExists("nested_model::nested_model_frame"));
-
-  EXPECT_TRUE(world->FrameNameExists("world_frame"));
-  EXPECT_TRUE(world->FrameNameExists("top_level_model::top_level_model_frame"));
-  EXPECT_TRUE(
-      world->FrameNameExists(
-          "top_level_model::nested_model::nested_model_frame"));
-
-  EXPECT_EQ(nullptr, world->FrameByName("top_level_model_frame"));
-  EXPECT_EQ(nullptr, world->FrameByName("nested_model_frame"));
-  EXPECT_EQ(nullptr, world->FrameByName("nested_model::nested_model_frame"));
-
-  EXPECT_NE(nullptr, world->FrameByName("world_frame"));
-  EXPECT_NE(
-      nullptr, world->FrameByName("top_level_model::top_level_model_frame"));
-  EXPECT_NE(
-      nullptr,
-      world->FrameByName("top_level_model::nested_model::nested_model_frame"));
-=======
 TEST(DOMWorld, LoadWorldWithDuplicateChildNames)
 {
   // Redirect sdfwarn output
@@ -354,5 +271,88 @@
     }
     EXPECT_TRUE(buffer.str().empty()) << buffer.str();
   }
->>>>>>> 251c354b
+}
+
+/////////////////////////////////////////////////
+TEST(DOMWorld, NestedModels)
+{
+  const std::string testFile =
+    sdf::testing::TestFile("sdf", "world_nested_model.sdf");
+
+  // Load the SDF file
+  sdf::Root root;
+  auto errors = root.Load(testFile);
+  EXPECT_TRUE(errors.empty()) << errors;
+
+  // Get the first world
+  const sdf::World *world = root.WorldByIndex(0);
+  ASSERT_NE(nullptr, world);
+  EXPECT_EQ("world_nested_model", world->Name());
+  EXPECT_EQ(1u, world->ModelCount());
+  EXPECT_NE(nullptr, world->ModelByIndex(0));
+  EXPECT_EQ(nullptr, world->ModelByIndex(1));
+  EXPECT_EQ(nullptr, world->ModelByIndex(2));
+
+  EXPECT_FALSE(world->ModelNameExists("nested_model"));
+  EXPECT_FALSE(world->ModelNameExists("nested_nested_model"));
+  EXPECT_FALSE(world->ModelNameExists("nested_model::nested_nested_model"));
+  EXPECT_FALSE(world->ModelNameExists("top_level_model::nested_nested_model"));
+
+  EXPECT_TRUE(world->ModelNameExists("top_level_model"));
+  EXPECT_TRUE(world->ModelNameExists("top_level_model::nested_model"));
+  EXPECT_TRUE(
+      world->ModelNameExists(
+          "top_level_model::nested_model::nested_nested_model"));
+
+  EXPECT_EQ(nullptr, world->ModelByName("nested_model"));
+  EXPECT_EQ(nullptr, world->ModelByName("nested_nested_model"));
+  EXPECT_EQ(nullptr, world->ModelByName("nested_model::nested_nested_model"));
+
+  EXPECT_NE(nullptr, world->ModelByName("top_level_model"));
+  EXPECT_NE(nullptr, world->ModelByName("top_level_model::nested_model"));
+  EXPECT_NE(
+      nullptr,
+      world->ModelByName("top_level_model::nested_model::nested_nested_model"));
+}
+
+/////////////////////////////////////////////////
+TEST(DOMWorld, NestedFrames)
+{
+  const std::string testFile =
+    sdf::testing::TestFile("sdf", "world_nested_frame.sdf");
+
+  // Load the SDF file
+  sdf::Root root;
+  auto errors = root.Load(testFile);
+  EXPECT_TRUE(errors.empty()) << errors;
+
+  // Get the first world
+  const sdf::World *world = root.WorldByIndex(0);
+  ASSERT_NE(nullptr, world);
+  EXPECT_EQ("world_nested_frame", world->Name());
+  EXPECT_EQ(1u, world->FrameCount());
+  EXPECT_NE(nullptr, world->FrameByIndex(0));
+  EXPECT_EQ(nullptr, world->FrameByIndex(1));
+  EXPECT_EQ(nullptr, world->FrameByIndex(2));
+
+  EXPECT_FALSE(world->FrameNameExists("top_level_model_frame"));
+  EXPECT_FALSE(world->FrameNameExists("nested_model_frame"));
+  EXPECT_FALSE(world->FrameNameExists("nested_model::nested_model_frame"));
+
+  EXPECT_TRUE(world->FrameNameExists("world_frame"));
+  EXPECT_TRUE(world->FrameNameExists("top_level_model::top_level_model_frame"));
+  EXPECT_TRUE(
+      world->FrameNameExists(
+          "top_level_model::nested_model::nested_model_frame"));
+
+  EXPECT_EQ(nullptr, world->FrameByName("top_level_model_frame"));
+  EXPECT_EQ(nullptr, world->FrameByName("nested_model_frame"));
+  EXPECT_EQ(nullptr, world->FrameByName("nested_model::nested_model_frame"));
+
+  EXPECT_NE(nullptr, world->FrameByName("world_frame"));
+  EXPECT_NE(
+      nullptr, world->FrameByName("top_level_model::top_level_model_frame"));
+  EXPECT_NE(
+      nullptr,
+      world->FrameByName("top_level_model::nested_model::nested_model_frame"));
 }