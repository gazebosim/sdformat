/*
 * Copyright 2022 Open Source Robotics Foundation
 *
 * Licensed under the Apache License, Version 2.0 (the "License");
 * you may not use this file except in compliance with the License.
 * You may obtain a copy of the License at
 *
 *     http://www.apache.org/licenses/LICENSE-2.0
 *
 * Unless required by applicable law or agreed to in writing, software
 * distributed under the License is distributed on an "AS IS" BASIS,
 * WITHOUT WARRANTIES OR CONDITIONS OF ANY KIND, either express or implied.
 * See the License for the specific language governing permissions and
 * limitations under the License.
 *
 */

#include <iostream>
#include <string>

#include <gtest/gtest.h>

#include "sdf/Element.hh"
#include "sdf/Error.hh"
#include "sdf/Exception.hh"
#include "sdf/Model.hh"
#include "sdf/Param.hh"
#include "sdf/Sensor.hh"
#include "sdf/parser.hh"
#include "sdf/Types.hh"
#include "sdf/World.hh"
#include "test_utils.hh"
#include "test_config.hh"

////////////////////////////////////////
// Test Param class for sdf::Errors outputs
TEST(ErrorOutput, ParamErrorOutput)
{
  std::stringstream buffer;
  sdf::testing::RedirectConsoleStream redir(
      sdf::Console::Instance()->GetMsgStream(), &buffer);

  #ifdef _WIN32
    sdf::Console::Instance()->SetQuiet(false);
    sdf::testing::ScopeExit revertSetQuiet(
      []
      {
        sdf::Console::Instance()->SetQuiet(true);
      });
  #endif

  sdf::Errors errors;
  ASSERT_NO_THROW(sdf::Param param1("key", "not_valid_type", "true", false,
      errors, "description"));
  ASSERT_GE(2u, errors.size());
  EXPECT_EQ(errors[0].Code(), sdf::ErrorCode::UNKNOWN_PARAMETER_TYPE);
  EXPECT_NE(std::string::npos,
      errors[0].Message().find(
      "Unknown parameter type[not_valid_type]"));
  EXPECT_EQ(errors[1].Code(), sdf::ErrorCode::PARAMETER_ERROR);
  EXPECT_NE(std::string::npos,
      errors[1].Message().find("Invalid parameter"));

  errors.clear();
  ASSERT_NO_THROW(sdf::Param param2("key", "not_valid_type", "true",
                                    false, "", "", errors, "description"));
  ASSERT_GE(2u, errors.size());
  EXPECT_EQ(errors[0].Code(), sdf::ErrorCode::UNKNOWN_PARAMETER_TYPE);
  EXPECT_NE(std::string::npos,
      errors[0].Message().find("Unknown parameter type[not_valid_type]"));
  EXPECT_EQ(errors[1].Code(), sdf::ErrorCode::PARAMETER_ERROR);
  EXPECT_NE(std::string::npos,
      errors[1].Message().find("Invalid parameter"));

  errors.clear();
  sdf::Param param3("key", "bool", "true", false, errors, "description");
  // Check no new errors were added
  ASSERT_EQ(errors.size(), 0u);
  param3.Set(4, errors);
  ASSERT_GE(errors.size(), 1u);
  EXPECT_EQ(errors[0].Code(), sdf::ErrorCode::PARAMETER_ERROR);
  EXPECT_NE(std::string::npos,
   errors[0].Message().find("Invalid boolean value"));

  errors.clear();
  gz::math::Pose3d pose;
  param3.Get<gz::math::Pose3d>(pose, errors);
  ASSERT_GE(errors.size(), 1u);
  EXPECT_EQ(errors[0].Code(), sdf::ErrorCode::PARAMETER_ERROR);
  EXPECT_NE(std::string::npos, errors[0].Message().find(
      "The value for //pose[@rotation_format='euler_rpy'] must have 6 "
      "values, but 1 were found instead in '1'."));

  errors.clear();
  param3.Update(errors);
  ASSERT_GE(errors.size(), 1u);
  EXPECT_EQ(errors[0].Code(), sdf::ErrorCode::PARAMETER_ERROR);
  EXPECT_NE(std::string::npos, errors[0].Message().find(
      "[updateFunc] is not set."));

  errors.clear();
  sdf::Param requiredParam("key", "int", "1", true, "2", "4", errors,
                           "description");
  // Check no new errors were added
  ASSERT_EQ(errors.size(), 0u);
  requiredParam.SetFromString("", errors);
  ASSERT_GE(errors.size(), 1u);
  EXPECT_EQ(errors[0].Code(), sdf::ErrorCode::PARAMETER_ERROR);
  EXPECT_NE(std::string::npos, errors[0].Message().find(
      "Empty string used when setting a required parameter. Key[key]"));
  EXPECT_FALSE(requiredParam.ValidateValue(errors));
  ASSERT_GE(errors.size(), 2u);
  EXPECT_EQ(errors[1].Code(), sdf::ErrorCode::PARAMETER_ERROR);
  EXPECT_NE(std::string::npos, errors[1].Message().find(
      "The value [1] is less than the minimum allowed value of [2] for "
      "key [key]"));

  errors.clear();
  // Adding a parent with @rotation_format to something invalid
  // will make reparse fail
  sdf::Param poseParam("", "pose", "1 2 3 0.4 0.5 0.6", false, "description");
  sdf::ElementPtr poseElem(new sdf::Element);
  poseElem->AddAttribute("rotation_format", "string", "invalid_format", false);
  EXPECT_FALSE(poseParam.SetParentElement(poseElem, errors));
  ASSERT_EQ(errors.size(), 2u);
  EXPECT_EQ(errors[0].Code(), sdf::ErrorCode::PARAMETER_ERROR);
  EXPECT_NE(std::string::npos, errors[0].Message().find(
      "Undefined attribute //pose[@rotation_format='invalid_format'], "
      "only 'euler_rpy' and 'quat_xyzw' is supported."));
  EXPECT_EQ(errors[1].Code(), sdf::ErrorCode::PARAMETER_ERROR);
#if !defined __ARM_ARCH
  EXPECT_NE(std::string::npos, errors[1].Message().find(
      "Failed to set value '1 2 3 0.40000000000000002 0.5 "
      "0.59999999999999987' to key [] for new parent element of name '',"
      " reverting to previous value '1 2 3 0.40000000000000002 0.5 "
      "0.59999999999999987'."));
#endif

  errors.clear();
  sdf::Param param4("key", "bool", "15", false, "a", "b", errors,
                    "description");
  ASSERT_EQ(errors.size(), 6u);
  EXPECT_EQ(errors[0].Code(), sdf::ErrorCode::PARAMETER_ERROR);
  EXPECT_NE(std::string::npos, errors[0].Message().find(
      "Invalid boolean value"));
  EXPECT_EQ(errors[1].Code(), sdf::ErrorCode::PARAMETER_ERROR);
  EXPECT_NE(std::string::npos, errors[1].Message().find(
      "Invalid parameter"));
  EXPECT_EQ(errors[2].Code(), sdf::ErrorCode::PARAMETER_ERROR);
  EXPECT_NE(std::string::npos, errors[2].Message().find(
      "Invalid boolean value"));
  EXPECT_EQ(errors[3].Code(), sdf::ErrorCode::PARAMETER_ERROR);
  EXPECT_NE(std::string::npos, errors[3].Message().find(
      "Invalid [min] parameter in SDFormat description of [key]"));
  EXPECT_EQ(errors[4].Code(), sdf::ErrorCode::PARAMETER_ERROR);
  EXPECT_NE(std::string::npos, errors[4].Message().find(
      "Invalid boolean value"));
  EXPECT_EQ(errors[5].Code(), sdf::ErrorCode::PARAMETER_ERROR);
  EXPECT_NE(std::string::npos, errors[5].Message().find(
      "Invalid [max] parameter in SDFormat description of [key]"));

  // Check nothing has been printed
  EXPECT_TRUE(buffer.str().empty()) << buffer.str();
}

////////////////////////////////////////
// Test Element class for sdf::Errors outputs
TEST(ErrorOutput, ElementErrorOutput)
{
  std::stringstream buffer;
  sdf::testing::RedirectConsoleStream redir(
      sdf::Console::Instance()->GetMsgStream(), &buffer);

  #ifdef _WIN32
    sdf::Console::Instance()->SetQuiet(false);
    sdf::testing::ScopeExit revertSetQuiet(
      []
      {
        sdf::Console::Instance()->SetQuiet(true);
      });
  #endif

  sdf::Errors errors;
  sdf::ElementPtr elem = std::make_shared<sdf::Element>();
  elem->SetName("testElement");

  elem->GetAny(errors, "test");
  ASSERT_EQ(errors.size(), 1u);
  EXPECT_EQ(errors[0].Code(), sdf::ErrorCode::ELEMENT_ERROR);
  EXPECT_NE(std::string::npos, errors[0].Message().find(
      "Unable to find value for key [test]"));

  errors.clear();
  elem->GetElement("missingElement", errors);
  ASSERT_EQ(errors.size(), 1u);
  EXPECT_NE(std::string::npos, errors[0].Message().find(
      "Missing element description for [missingElement]"));

  errors.clear();
  elem->AddAttribute(
      "invalidAttribute", "int", "invalidFormat", false, errors);
  ASSERT_EQ(errors.size(), 2u);
  EXPECT_NE(std::string::npos, errors[0].Message().find(
      "Invalid argument. Unable to set value [invalidFormat]"
      " for key[invalidAttribute]"));
  EXPECT_NE(std::string::npos, errors[1].Message().find(
      "Invalid parameter"));

  // Check nothing has been printed
  EXPECT_TRUE(buffer.str().empty()) << buffer.str();

  errors.clear();
  ASSERT_THROW(elem->AddValue("type", "value", true, "a", "b", errors),
               sdf::AssertionInternalError);
  ASSERT_EQ(errors.size(), 6u);

  EXPECT_NE(std::string::npos, errors[0].Message().find(
      "Unknown parameter type[type]"));
  EXPECT_NE(std::string::npos, errors[1].Message().find(
      "Invalid parameter"));
  EXPECT_NE(std::string::npos, errors[2].Message().find(
      "Unknown parameter type[type]"));
  EXPECT_NE(std::string::npos, errors[3].Message().find(
      "Invalid [min] parameter in SDFormat description of [testElement]"));
  EXPECT_NE(std::string::npos, errors[4].Message().find(
      "Unknown parameter type[type]"));
  EXPECT_NE(std::string::npos, errors[5].Message().find(
      "Invalid [max] parameter in SDFormat description of [testElement]"));
  errors.clear();
  buffer.str(std::string());

  elem->GetElement("nonExistentElement", errors);
  ASSERT_EQ(errors.size(), 1u);
  EXPECT_NE(std::string::npos, errors[0].Message().find(
      "Missing element description for [nonExistentElement]"));

<<<<<<< HEAD
  elem->RemoveChild(sdf::ElementPtr(), errors);
  ASSERT_EQ(errors.size(), 1u);
  EXPECT_NE(std::string::npos, errors[0].Message().find(
      "Cannot remove a nullptr child pointer"));
  errors.clear();

  elem->AddAttribute("key", "std::string", "test", true, errors, "");
  ASSERT_EQ(errors.size(), 0u);
  elem->Get<int>(errors, "key");
  ASSERT_EQ(errors.size(), 1u);
  EXPECT_NE(std::string::npos, errors[0].Message().find(
      "Invalid argument. Unable to set value [test] for key[key]."));
  errors.clear();

  elem->AddValue("int", "0", true, errors, "");
  ASSERT_EQ(errors.size(), 0u);
  elem->Get<sdf::Time>(errors, "");
  ASSERT_EQ(errors.size(), 1u);
  EXPECT_NE(std::string::npos, errors[0].Message().find(
      "Unknown error. Unable to set value [0 ] for key[testElement]"));

=======
>>>>>>> 88b87cf4
  // Check nothing has been printed
  EXPECT_TRUE(buffer.str().empty()) << buffer.str();

  // Check both RemoveChild methods behave in the same way
  ASSERT_THROW(elem->RemoveChild(sdf::ElementPtr()),
               sdf::AssertionInternalError);
  ASSERT_THROW(elem->RemoveChild(sdf::ElementPtr(), errors),
               sdf::AssertionInternalError);
}

////////////////////////////////////////
// Test PrintConfig class for sdf::Errors outputs
TEST(ErrorOutput, PrintConfigErrorOutput)
{
  std::stringstream buffer;
  sdf::testing::RedirectConsoleStream redir(
      sdf::Console::Instance()->GetMsgStream(), &buffer);

  #ifdef _WIN32
    sdf::Console::Instance()->SetQuiet(false);
    sdf::testing::ScopeExit revertSetQuiet(
      []
      {
        sdf::Console::Instance()->SetQuiet(true);
      });
  #endif

  sdf::Errors errors;
  sdf::PrintConfig printConfig;
  ASSERT_FALSE(printConfig.SetRotationSnapToDegrees(361, 300, errors));
  ASSERT_EQ(errors.size(), 1u);
  EXPECT_NE(std::string::npos, errors[0].Message().find(
      "Interval value to snap to must be larger than 0,"
      " and less than or equal to 360."));
  errors.clear();

  ASSERT_FALSE(printConfig.SetRotationSnapToDegrees(300, 300, errors));
  ASSERT_EQ(errors.size(), 1u);
  EXPECT_NE(std::string::npos, errors[0].Message().find(
      "Tolerance must be larger than 0, less than or equal to 360, "
      "and less than the provided interval."));
  // Check nothing has been printed
  EXPECT_TRUE(buffer.str().empty()) << buffer.str();
}

////////////////////////////////////////
// Test World class for sdf::Errors outputs
TEST(ErrorOutput, WorldErrorOutput)
{
  std::stringstream buffer;
  sdf::testing::RedirectConsoleStream redir(
    sdf::Console::Instance()->GetMsgStream(), &buffer);

  #ifdef _WIN32
    sdf::Console::Instance()->SetQuiet(false);
    sdf::testing::ScopeExit revertSetQuiet(
      []
      {
        sdf::Console::Instance()->SetQuiet(true);
      });
  #endif

  sdf::Errors errors;

  std::ostringstream stream;
  stream << "<?xml version=\"1.0\"?>"
         << "<sdf version='1.8'>"
         << "  <world name='test_world'>"
         << "    <model name='common_name'>"
         << "      <link name='a'>"
         << "      </link>"
         << "    </model>"
         << "    <model name='common_name'>"
         << "      <link name='a'>"
         << "      </link>"
         << "    </model>"
         << "    <frame name='common_name'/>"
         << "  </world>"
         << "</sdf>";

  sdf::SDFPtr sdfParsed(new sdf::SDF());
  sdf::init(sdfParsed);

  sdf::ParserConfig parserConfig;
  parserConfig.SetWarningsPolicy(sdf::EnforcementPolicy::ERR);
  sdf::readString(stream.str(), parserConfig, sdfParsed, errors);
  EXPECT_TRUE(errors.empty());

  sdf::World world;
  errors = world.Load(sdfParsed->Root()->GetElement("world"), parserConfig);
  ASSERT_EQ(errors.size(), 3u);
  EXPECT_NE(std::string::npos, errors[0].Message().find(
    "Non-unique name[common_name] detected 3 times in XML children of world"
    " with name[test_world]."));
  EXPECT_NE(std::string::npos, errors[1].Message().find(
    "model with name[common_name] already exists."));
  EXPECT_NE(std::string::npos, errors[2].Message().find(
    "Frame with name [common_name] in world with name [test_world] has a name"
    " collision, changing frame name to [common_name_frame]."));
  // Check nothing has been printed
  EXPECT_TRUE(buffer.str().empty()) << buffer.str();
}

////////////////////////////////////////
// Test Sensor class for sdf::Errors outputs
TEST(ErrorOutput, SensorErrorOutput)
{
  std::stringstream buffer;
  sdf::testing::RedirectConsoleStream redir(
    sdf::Console::Instance()->GetMsgStream(), &buffer);

  sdf::Errors errors;
  sdf::Sensor sensor;
  sensor.ToElement(errors);
  ASSERT_EQ(errors.size(), 2u);
  EXPECT_NE(std::string::npos, errors[0].Message().find(
    "Empty string used when setting a required parameter. Key[name]"));
  EXPECT_NE(std::string::npos, errors[1].Message().find(
    "Conversion of sensor type: [none] from SDF DOM to Element is not"
    " supported yet."));

  // Check nothing has been printed
  EXPECT_TRUE(buffer.str().empty()) << buffer.str();
}

////////////////////////////////////////
// Test Model class for sdf::Errors outputs
TEST(ErrorOutput, ModelErrorOutput)
{
  std::stringstream buffer;
  sdf::testing::RedirectConsoleStream redir(
      sdf::Console::Instance()->GetMsgStream(), &buffer);

  #ifdef _WIN32
    sdf::Console::Instance()->SetQuiet(false);
    sdf::testing::ScopeExit revertSetQuiet(
      []
      {
        sdf::Console::Instance()->SetQuiet(true);
      });
  #endif

  sdf::Errors errors;

  std::function findFileCb = [](const std::string &_uri)
  {
    return sdf::testing::TestFile("integration", "model", _uri);
  };

  std::ostringstream stream;
  stream << "<?xml version=\"1.0\"?>"
         << "<sdf version='1.8'>"
         << "  <model name='test_model'>"
         << "    <include>"
         << "      <uri>test_model</uri>"
         << "      <name>common_name</name>"
         << "    </include>"
         << "    <link name='common_name'/>"
         << "    <link name='common_name'/>"
         << "    <joint name='common_name' type='fixed'>"
         << "       <parent>world</parent>"
         << "       <child>child</child>"
         << "    </joint>"
         << "    <joint name='common_name' type='fixed'>"
         << "       <parent>world</parent>"
         << "       <child>child</child>"
         << "    </joint>"
         << "    <frame name='common_name'/>"
         << "    <frame name='common_name'/>"
         << "  </model>"
         << "</sdf>";

  sdf::SDFPtr sdfParsed(new sdf::SDF());
  sdf::init(sdfParsed);

  sdf::ParserConfig parserConfig;
  parserConfig.SetWarningsPolicy(sdf::EnforcementPolicy::ERR);
  parserConfig.SetFindCallback(findFileCb);
  sdf::readString(stream.str(), parserConfig, sdfParsed, errors);
  EXPECT_TRUE(errors.empty());

  {
    sdf::Model model;
    errors = model.Load(sdfParsed->Root()->GetElement("model"), parserConfig);
    ASSERT_EQ(errors.size(), 7u);
    EXPECT_EQ(errors[0].Code(), sdf::ErrorCode::WARNING);
    EXPECT_NE(std::string::npos, errors[0].Message().find(
        "Non-unique name[common_name] detected 7 times in XML children of model"
        " with name[test_model]."));
    EXPECT_EQ(errors[1].Code(), sdf::ErrorCode::DUPLICATE_NAME);
    EXPECT_NE(std::string::npos, errors[1].Message().find(
        "link with name[common_name] already exists."));
    EXPECT_EQ(errors[2].Code(), sdf::ErrorCode::DUPLICATE_NAME);
    EXPECT_NE(std::string::npos, errors[2].Message().find(
        "Link with name [common_name] in model with name [test_model] has a "
        "name collision. Please rename this link."));
    EXPECT_EQ(errors[3].Code(), sdf::ErrorCode::DUPLICATE_NAME);
    EXPECT_NE(std::string::npos, errors[3].Message().find(
        "joint with name[common_name] already exists."));
    EXPECT_EQ(errors[4].Code(), sdf::ErrorCode::DUPLICATE_NAME);
    EXPECT_NE(std::string::npos, errors[4].Message().find(
        "Joint with name [common_name] in model with name [test_model] has a "
        "name collision. Please rename this joint."));
    EXPECT_EQ(errors[5].Code(), sdf::ErrorCode::DUPLICATE_NAME);
    EXPECT_NE(std::string::npos, errors[5].Message().find(
        "frame with name[common_name] already exists."));
    EXPECT_EQ(errors[6].Code(), sdf::ErrorCode::DUPLICATE_NAME);
    EXPECT_NE(std::string::npos, errors[6].Message().find(
        "Frame with name [common_name] in model with name [test_model] has a "
        "name collision. Please rename this frame."));
    errors.clear();
  }

  {
    sdf::Model model;
    // Check warnings are still printed when the policy is not set to error.
    parserConfig.SetWarningsPolicy(sdf::EnforcementPolicy::WARN);
    errors = model.Load(sdfParsed->Root()->GetElement("model"), parserConfig);
    ASSERT_EQ(errors.size(), 6u);
    EXPECT_EQ(errors[0].Code(), sdf::ErrorCode::DUPLICATE_NAME);
    EXPECT_NE(std::string::npos, errors[0].Message().find(
        "link with name[common_name] already exists."));
    EXPECT_EQ(errors[1].Code(), sdf::ErrorCode::DUPLICATE_NAME);
    EXPECT_NE(std::string::npos, errors[1].Message().find(
        "Link with name [common_name] in model with name [test_model] has a "
        "name collision. Please rename this link."));
    EXPECT_EQ(errors[2].Code(), sdf::ErrorCode::DUPLICATE_NAME);
    EXPECT_NE(std::string::npos, errors[2].Message().find(
        "joint with name[common_name] already exists."));
    EXPECT_EQ(errors[3].Code(), sdf::ErrorCode::DUPLICATE_NAME);
    EXPECT_NE(std::string::npos, errors[3].Message().find(
        "Joint with name [common_name] in model with name [test_model] has a "
        "name collision. Please rename this joint."));
    EXPECT_EQ(errors[4].Code(), sdf::ErrorCode::DUPLICATE_NAME);
    EXPECT_NE(std::string::npos, errors[4].Message().find(
        "frame with name[common_name] already exists."));
    EXPECT_EQ(errors[5].Code(), sdf::ErrorCode::DUPLICATE_NAME);
    EXPECT_NE(std::string::npos, errors[5].Message().find(
        "Frame with name [common_name] in model with name [test_model] has a "
        "name collision. Please rename this frame."));
    // Check printed warnings
    EXPECT_NE(std::string::npos, buffer.str().find(
        "Non-unique name[common_name] detected 7 times in XML children of model"
        " with name[test_model]."))
        << buffer.str();
    buffer.str("");
    buffer.clear();
    errors.clear();
  }

  {
    sdf::Model model;
    parserConfig.SetWarningsPolicy(sdf::EnforcementPolicy::ERR);
    // Set SDF version to someting lower than 1.7 for extra errors
    sdfParsed->Root()->GetElement("model")->SetOriginalVersion("1.6");
    errors = model.Load(sdfParsed->Root()->GetElement("model"), parserConfig);

    ASSERT_EQ(errors.size(), 7u);
    EXPECT_EQ(errors[0].Code(), sdf::ErrorCode::WARNING);
    EXPECT_NE(std::string::npos, errors[0].Message().find(
        "Non-unique name[common_name] detected 7 times in XML children of model"
        " with name[test_model]."));
    EXPECT_EQ(errors[1].Code(), sdf::ErrorCode::DUPLICATE_NAME);
    EXPECT_NE(std::string::npos, errors[1].Message().find(
        "link with name[common_name] already exists."));
    EXPECT_EQ(errors[2].Code(), sdf::ErrorCode::WARNING);
    EXPECT_NE(std::string::npos, errors[2].Message().find(
        "Link with name [common_name] in model with name [test_model] has a "
        "name collision, changing link name to [common_name_link]."));
    EXPECT_EQ(errors[3].Code(), sdf::ErrorCode::DUPLICATE_NAME);
    EXPECT_NE(std::string::npos, errors[3].Message().find(
        "joint with name[common_name] already exists."));
    EXPECT_EQ(errors[4].Code(), sdf::ErrorCode::WARNING);
    EXPECT_NE(std::string::npos, errors[4].Message().find(
        "Joint with name [common_name] in model with name [test_model] has a "
        "name collision, changing joint name to [common_name_joint]."));
    EXPECT_EQ(errors[5].Code(), sdf::ErrorCode::DUPLICATE_NAME);
    EXPECT_NE(std::string::npos, errors[5].Message().find(
        "frame with name[common_name] already exists."));
    EXPECT_EQ(errors[6].Code(), sdf::ErrorCode::WARNING);
    EXPECT_NE(std::string::npos, errors[6].Message().find(
        "Frame with name [common_name] in model with name [test_model] has a "
        "name collision, changing frame name to [common_name_frame]."));
    // Check nothing has been printed
    EXPECT_TRUE(buffer.str().empty()) << buffer.str();
    errors.clear();
  }

  {
    sdf::Model model;
    // Check warnings are still printed when the policy is not set to error.
    parserConfig.SetWarningsPolicy(sdf::EnforcementPolicy::WARN);
    errors = model.Load(sdfParsed->Root()->GetElement("model"), parserConfig);
    ASSERT_EQ(errors.size(), 3u);
    EXPECT_EQ(errors[0].Code(), sdf::ErrorCode::DUPLICATE_NAME);
    EXPECT_NE(std::string::npos, errors[0].Message().find(
        "link with name[common_name] already exists."));
    EXPECT_EQ(errors[1].Code(), sdf::ErrorCode::DUPLICATE_NAME);
    EXPECT_NE(std::string::npos, errors[1].Message().find(
        "joint with name[common_name] already exists."));
    EXPECT_EQ(errors[2].Code(), sdf::ErrorCode::DUPLICATE_NAME);
    EXPECT_NE(std::string::npos, errors[2].Message().find(
        "frame with name[common_name] already exists."));
    // Check printed warnings
    EXPECT_NE(std::string::npos, buffer.str().find(
        "Non-unique name[common_name] detected 7 times in XML children of model"
        " with name[test_model]."))
        << buffer.str();
    EXPECT_NE(std::string::npos, buffer.str().find(
        "Link with name [common_name] in model with name [test_model] has a "
        "name collision, changing link name to [common_name_link]."))
        << buffer.str();
    EXPECT_NE(std::string::npos, buffer.str().find(
        "Joint with name [common_name] in model with name [test_model] has a "
        "name collision, changing joint name to [common_name_joint]."))
        << buffer.str();
    EXPECT_NE(std::string::npos, buffer.str().find(
        "Frame with name [common_name] in model with name [test_model] has a "
        "name collision, changing frame name to [common_name_frame]."))
        << buffer.str();
  }
}<|MERGE_RESOLUTION|>--- conflicted
+++ resolved
@@ -234,7 +234,6 @@
   EXPECT_NE(std::string::npos, errors[0].Message().find(
       "Missing element description for [nonExistentElement]"));
 
-<<<<<<< HEAD
   elem->RemoveChild(sdf::ElementPtr(), errors);
   ASSERT_EQ(errors.size(), 1u);
   EXPECT_NE(std::string::npos, errors[0].Message().find(
@@ -256,8 +255,6 @@
   EXPECT_NE(std::string::npos, errors[0].Message().find(
       "Unknown error. Unable to set value [0 ] for key[testElement]"));
 
-=======
->>>>>>> 88b87cf4
   // Check nothing has been printed
   EXPECT_TRUE(buffer.str().empty()) << buffer.str();
 
