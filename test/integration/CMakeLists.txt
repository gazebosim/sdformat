--- conflicted
+++ resolved
@@ -6,11 +6,7 @@
   fixed_joint_reduction.cc
   joint_axis_frame.cc
   provide_feedback.cc
-<<<<<<< HEAD
-  cfm_damping_implicit_spring_damper.cc
   schema_test.cc
-=======
->>>>>>> 0029bebd
 )
 
 link_directories(${PROJECT_BINARY_DIR}/test)
