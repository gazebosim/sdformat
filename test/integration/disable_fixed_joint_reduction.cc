/*
 * Copyright 2013 Open Source Robotics Foundation
 *
 * Licensed under the Apache License, Version 2.0 (the "License");
 * you may not use this file except in compliance with the License.
 * You may obtain a copy of the License at
 *
 *     http://www.apache.org/licenses/LICENSE-2.0
 *
 * Unless required by applicable law or agreed to in writing, software
 * distributed under the License is distributed on an "AS IS" BASIS,
 * WITHOUT WARRANTIES OR CONDITIONS OF ANY KIND, either express or implied.
 * See the License for the specific language governing permissions and
 * limitations under the License.
 *
 */

#include <string>

#include <gtest/gtest.h>

#include "sdf/sdf.hh"

#include "test_config.h"

<<<<<<< HEAD
const std::string SDF_FIXED_JNT =
  sdf::testing::TestFile("integration", "fixed_joint_reduction.urdf");

const std::string SDF_FIXED_JNT_NO_LUMPING =
  sdf::testing::TestFile("integration", "fixed_joint_reduction_disabled.urdf");

=======
>>>>>>> f180b397
/////////////////////////////////////////////////
bool findJointInModel(const std::string &desired_joint_name, sdf::SDFPtr robot)
{
  bool found = false;
  sdf::ElementPtr model = robot->Root()->GetElement("model");
  for (sdf::ElementPtr joint = model->GetElement("joint"); joint;
       joint = joint->GetNextElement("joint"))
  {
    std::string jointName = joint->Get<std::string>("name");
    if (jointName == desired_joint_name)
    {
      found = true;
      break;
    }
  }

  return found;
}

/////////////////////////////////////////////////
TEST(SDFParser, DisableFixedJointReductionTest)
{
  const std::string sdfFixedJntFile = sdf::filesystem::append(
      PROJECT_SOURCE_PATH, "test", "integration", "fixed_joint_reduction.urdf");

  const std::string sdfFixedJntNoLumpingFile =
      sdf::filesystem::append(PROJECT_SOURCE_PATH, "test", "integration",
                              "fixed_joint_reduction_disabled.urdf");

  sdf::SDFPtr robot(new sdf::SDF());
  sdf::init(robot);
  ASSERT_TRUE(sdf::readFile(sdfFixedJntFile, robot));

  sdf::SDFPtr robot_disable_lumping(new sdf::SDF());
  sdf::init(robot_disable_lumping);
  ASSERT_TRUE(sdf::readFile(sdfFixedJntNoLumpingFile, robot_disable_lumping));

  ASSERT_FALSE(findJointInModel("joint12a", robot));
  ASSERT_FALSE(findJointInModel("joint23a", robot));

  ASSERT_TRUE(findJointInModel("joint12a", robot_disable_lumping));
  ASSERT_FALSE(findJointInModel("joint23a", robot_disable_lumping));
}<|MERGE_RESOLUTION|>--- conflicted
+++ resolved
@@ -23,15 +23,6 @@
 
 #include "test_config.h"
 
-<<<<<<< HEAD
-const std::string SDF_FIXED_JNT =
-  sdf::testing::TestFile("integration", "fixed_joint_reduction.urdf");
-
-const std::string SDF_FIXED_JNT_NO_LUMPING =
-  sdf::testing::TestFile("integration", "fixed_joint_reduction_disabled.urdf");
-
-=======
->>>>>>> f180b397
 /////////////////////////////////////////////////
 bool findJointInModel(const std::string &desired_joint_name, sdf::SDFPtr robot)
 {
@@ -54,12 +45,11 @@
 /////////////////////////////////////////////////
 TEST(SDFParser, DisableFixedJointReductionTest)
 {
-  const std::string sdfFixedJntFile = sdf::filesystem::append(
-      PROJECT_SOURCE_PATH, "test", "integration", "fixed_joint_reduction.urdf");
+  const std::string sdfFixedJntFile =
+      sdf::testing::TestFile("integration", "fixed_joint_reduction.urdf");
 
-  const std::string sdfFixedJntNoLumpingFile =
-      sdf::filesystem::append(PROJECT_SOURCE_PATH, "test", "integration",
-                              "fixed_joint_reduction_disabled.urdf");
+  const std::string sdfFixedJntNoLumpingFile = sdf::testing::TestFile(
+      "integration", "fixed_joint_reduction_disabled.urdf");
 
   sdf::SDFPtr robot(new sdf::SDF());
   sdf::init(robot);
