--- conflicted
+++ resolved
@@ -379,8 +379,6 @@
   sdf::Root root;
   auto errors = root.Load(urdfTestFile);
   EXPECT_TRUE(errors.empty()) << errors;
-<<<<<<< HEAD
-=======
 
   auto model = root.Model();
   ASSERT_NE(nullptr, model);
@@ -394,7 +392,7 @@
   ASSERT_NE(nullptr, link);
   auto massMatrix = link->Inertial().MassMatrix();
   EXPECT_DOUBLE_EQ(2.0, massMatrix.Mass());
-  EXPECT_EQ(2.0 * ignition::math::Matrix3d::Identity, massMatrix.Moi());
+  EXPECT_EQ(2.0 * gz::math::Matrix3d::Identity, massMatrix.Moi());
 
   EXPECT_EQ(0u, model->JointCount());
 
@@ -412,7 +410,6 @@
   sdf::Root root;
   auto errors = root.Load(urdfTestFile);
   EXPECT_TRUE(errors.empty()) << errors;
->>>>>>> 3bd64ee0
 
   auto model = root.Model();
   ASSERT_NE(nullptr, model);
