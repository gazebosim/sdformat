--- conflicted
+++ resolved
@@ -884,7 +884,6 @@
   }
 }
 
-<<<<<<< HEAD
 class InterfaceAPIMergeInclude : public InterfaceAPI
 {
 };
@@ -1222,7 +1221,8 @@
       EXPECT_EQ(Pose3d(1, 0, 0, 0, 0, 0), pose.Inverse());
     }
   }
-=======
+}
+
 /////////////////////////////////////////////////
 // Tests PrintConfig
 TEST_F(InterfaceAPI, TomlParserModelIncludePrintConfig)
@@ -1255,5 +1255,4 @@
   EXPECT_EQ(includeElem->ToString("", printConfig), expectedIncludeStr);
   printConfig.SetPreserveIncludes(true);
   EXPECT_EQ(includeElem->ToString("", printConfig), expectedIncludeStr);
->>>>>>> 5b5c1711
 }