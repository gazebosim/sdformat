/*
 * Copyright 2018 Open Source Robotics Foundation
 *
 * Licensed under the Apache License, Version 2.0 (the "License");
 * you may not use this file except in compliance with the License.
 * You may obtain a copy of the License at
 *
 *     http://www.apache.org/licenses/LICENSE-2.0
 *
 * Unless required by applicable law or agreed to in writing, software
 * distributed under the License is distributed on an "AS IS" BASIS,
 * WITHOUT WARRANTIES OR CONDITIONS OF ANY KIND, either express or implied.
 * See the License for the specific language governing permissions and
 * limitations under the License.
 *
 */

#include <string>
#include <gtest/gtest.h>

#include "sdf/Collision.hh"
#include "sdf/Element.hh"
#include "sdf/Error.hh"
#include "sdf/Frame.hh"
#include "sdf/Filesystem.hh"
#include "sdf/Joint.hh"
#include "sdf/Link.hh"
#include "sdf/Model.hh"
#include "sdf/Root.hh"
#include "sdf/Types.hh"
#include "test_config.h"

//////////////////////////////////////////////////
TEST(DOMCollision, NotACollision)
{
  // Create an Element that is not a collision
  sdf::ElementPtr element(new sdf::Element);
  element->SetName("world");
  sdf::Collision collision;
  sdf::Errors errors = collision.Load(element);
  ASSERT_FALSE(errors.empty());
  EXPECT_EQ(errors[0].Code(), sdf::ErrorCode::ELEMENT_INCORRECT_TYPE);
  EXPECT_TRUE(errors[0].Message().find("Attempting to load a Collision") !=
               std::string::npos);
}

//////////////////////////////////////////////////
TEST(DOMCollision, NoName)
{
  // Create a "collision" with no name
  sdf::ElementPtr element(new sdf::Element);
  element->SetName("collision");

  element->PrintValues("  ");
  sdf::Collision collision;
  sdf::Errors errors = collision.Load(element);
  ASSERT_FALSE(errors.empty());
  EXPECT_EQ(errors[0].Code(), sdf::ErrorCode::ATTRIBUTE_MISSING);
  EXPECT_TRUE(errors[0].Message().find("collision name is required") !=
               std::string::npos);
}

//////////////////////////////////////////////////
TEST(DOMCollision, DoublePendulum)
{
  const std::string testFile =
    sdf::filesystem::append(PROJECT_SOURCE_PATH, "test", "sdf",
        "double_pendulum.sdf");

  // Load the SDF file
  sdf::Root root;
  EXPECT_TRUE(root.Load(testFile).empty());

  const sdf::Model *model = root.ModelByIndex(0);
  ASSERT_TRUE(model != nullptr);

  const sdf::Link *baseLink = model->LinkByIndex(0);
  ASSERT_TRUE(baseLink != nullptr);

  const sdf::Collision *plateCol = baseLink->CollisionByIndex(0);
  ASSERT_TRUE(plateCol != nullptr);

<<<<<<< HEAD
  EXPECT_EQ(ignition::math::Pose3d(0, 0, 0.01, 0, 0, 0), plateCol->Pose());
=======
  EXPECT_EQ(ignition::math::Pose3d(0, 0, 0.01, 0, 0, 0), plateCol->RawPose());
>>>>>>> 9a706ebb
  EXPECT_EQ("", plateCol->PoseRelativeTo());

  const sdf::Collision *poleCol = baseLink->CollisionByIndex(1);
  ASSERT_TRUE(poleCol != nullptr);

<<<<<<< HEAD
  EXPECT_EQ(ignition::math::Pose3d(-0.275, 0, 1.1, 0, 0, 0), poleCol->Pose());
  EXPECT_EQ("", poleCol->PoseRelativeTo());
}

/////////////////////////////////////////////////
TEST(DOMCollision, LoadModelFramesRelativeToJoint)
{
  const std::string testFile =
    sdf::filesystem::append(PROJECT_SOURCE_PATH, "test", "sdf",
        "model_frame_relative_to_joint.sdf");

  // Load the SDF file
  sdf::Root root;
  EXPECT_TRUE(root.Load(testFile).empty());

  using Pose = ignition::math::Pose3d;

  // Get the first model
  const sdf::Model *model = root.ModelByIndex(0);
  ASSERT_NE(nullptr, model);
  EXPECT_EQ("model_frame_relative_to_joint", model->Name());
  EXPECT_EQ(2u, model->LinkCount());
  EXPECT_NE(nullptr, model->LinkByIndex(0));
  EXPECT_NE(nullptr, model->LinkByIndex(1));
  EXPECT_EQ(nullptr, model->LinkByIndex(2));
  EXPECT_EQ(Pose(0, 0, 0, 0, 0, 0), model->Pose());
  EXPECT_EQ("", model->PoseRelativeTo());

  ASSERT_TRUE(model->LinkNameExists("P"));
  ASSERT_TRUE(model->LinkNameExists("C"));

  EXPECT_EQ(1u, model->JointCount());
  EXPECT_NE(nullptr, model->JointByIndex(0));
  EXPECT_EQ(nullptr, model->JointByIndex(1));

  ASSERT_TRUE(model->JointNameExists("J"));

  EXPECT_EQ(4u, model->FrameCount());
  EXPECT_NE(nullptr, model->FrameByIndex(0));
  EXPECT_NE(nullptr, model->FrameByIndex(1));
  EXPECT_NE(nullptr, model->FrameByIndex(2));
  EXPECT_NE(nullptr, model->FrameByIndex(3));
  EXPECT_EQ(nullptr, model->FrameByIndex(4));
  ASSERT_TRUE(model->FrameNameExists("F1"));
  ASSERT_TRUE(model->FrameNameExists("F2"));
  ASSERT_TRUE(model->FrameNameExists("F3"));
  ASSERT_TRUE(model->FrameNameExists("F4"));

  EXPECT_EQ("P", model->FrameByName("F1")->PoseRelativeTo());
  EXPECT_EQ("C", model->FrameByName("F2")->PoseRelativeTo());
  EXPECT_EQ("J", model->FrameByName("F3")->PoseRelativeTo());
  EXPECT_EQ("F3", model->FrameByName("F4")->PoseRelativeTo());

  // test Collision ResolvePose functions
  auto linkP = model->LinkByName("P");
  auto linkC = model->LinkByName("C");
  ASSERT_NE(nullptr, linkP);
  ASSERT_NE(nullptr, linkC);

  EXPECT_EQ(2u, linkP->CollisionCount());
  EXPECT_NE(nullptr, linkP->CollisionByIndex(0));
  EXPECT_NE(nullptr, linkP->CollisionByIndex(1));
  EXPECT_EQ(nullptr, linkP->CollisionByIndex(2));
  EXPECT_TRUE(linkP->CollisionNameExists("P1"));
  EXPECT_TRUE(linkP->CollisionNameExists("P2"));
  EXPECT_EQ(4u, linkC->CollisionCount());
  EXPECT_NE(nullptr, linkC->CollisionByIndex(0));
  EXPECT_NE(nullptr, linkC->CollisionByIndex(1));
  EXPECT_NE(nullptr, linkC->CollisionByIndex(2));
  EXPECT_NE(nullptr, linkC->CollisionByIndex(3));
  EXPECT_EQ(nullptr, linkC->CollisionByIndex(4));
  EXPECT_TRUE(linkC->CollisionNameExists("P"));
  EXPECT_TRUE(linkC->CollisionNameExists("J"));
  EXPECT_TRUE(linkC->CollisionNameExists("F3"));
  EXPECT_TRUE(linkC->CollisionNameExists("F4"));

  EXPECT_TRUE(linkP->CollisionByName("P1")->PoseRelativeTo().empty());
  EXPECT_TRUE(linkP->CollisionByName("P2")->PoseRelativeTo().empty());
  EXPECT_EQ("P", linkC->CollisionByName("P")->PoseRelativeTo());
  EXPECT_EQ("J", linkC->CollisionByName("J")->PoseRelativeTo());
  EXPECT_EQ("F3", linkC->CollisionByName("F3")->PoseRelativeTo());
  EXPECT_EQ("F4", linkC->CollisionByName("F4")->PoseRelativeTo());

  EXPECT_EQ(Pose(0, 0, 10, 0, 0, 0), linkP->CollisionByName("P1")->Pose());
  EXPECT_EQ(Pose(0, 0, 11, 0, 0, 0), linkP->CollisionByName("P2")->Pose());
  EXPECT_EQ(Pose(0, 0, 12, 0, 0, 0), linkC->CollisionByName("P")->Pose());
  EXPECT_EQ(Pose(0, 0, 13, 0, 0, 0), linkC->CollisionByName("J")->Pose());
  EXPECT_EQ(Pose(0, 0, 14, 0, 0, 0), linkC->CollisionByName("F3")->Pose());
  EXPECT_EQ(Pose(0, 0, 15, 0, 0, 0), linkC->CollisionByName("F4")->Pose());

  // Test resolvePose for each frame with its relative_to value.
  // Numbers should match the raw pose value in the model file.
  Pose pose;
  EXPECT_TRUE(linkP->CollisionByName("P1")->ResolvePose("P", pose).empty());
  EXPECT_EQ(Pose(0, 0, 10, 0, 0, 0), pose);
  EXPECT_TRUE(linkP->CollisionByName("P2")->ResolvePose("P", pose).empty());
  EXPECT_EQ(Pose(0, 0, 11, 0, 0, 0), pose);
  EXPECT_TRUE(linkC->CollisionByName("P")->ResolvePose("P", pose).empty());
  EXPECT_EQ(Pose(0, 0, 12, 0, 0, 0), pose);
  EXPECT_TRUE(linkC->CollisionByName("J")->ResolvePose("J", pose).empty());
  EXPECT_EQ(Pose(0, 0, 13, 0, 0, 0), pose);
  EXPECT_TRUE(linkC->CollisionByName("F3")->ResolvePose("F3", pose).empty());
  EXPECT_EQ(Pose(0, 0, 14, 0, 0, 0), pose);
  EXPECT_TRUE(linkC->CollisionByName("F4")->ResolvePose("F4", pose).empty());
  EXPECT_EQ(Pose(0, 0, 15, 0, 0, 0), pose);

  // Resolve Collision poses to model frame.
  EXPECT_TRUE(
      model->LinkByName("P")->ResolvePose(pose).empty());
  EXPECT_EQ(Pose(1, 0, 0, 0, 0, 0), pose);
  EXPECT_TRUE(
      linkP->CollisionByName("P1")->ResolvePose("__model__", pose).empty());
  EXPECT_EQ(Pose(1, 0, 10, 0, 0, 0), pose);
  EXPECT_TRUE(
      linkP->CollisionByName("P2")->ResolvePose("__model__", pose).empty());
  EXPECT_EQ(Pose(1, 0, 11, 0, 0, 0), pose);
  EXPECT_TRUE(
      linkC->CollisionByName("P")->ResolvePose("__model__", pose).empty());
  EXPECT_EQ(Pose(1, 0, 12, 0, 0, 0), pose);

  EXPECT_TRUE(
      model->JointByName("J")->ResolvePose("__model__", pose).empty());
  EXPECT_EQ(Pose(2, 3, 0, 0, 0, 0), pose);
  EXPECT_TRUE(
      linkC->CollisionByName("J")->ResolvePose("__model__", pose).empty());
  EXPECT_EQ(Pose(2, 3, 13, 0, 0, 0), pose);

  EXPECT_TRUE(
      model->FrameByName("F3")->ResolvePose(pose).empty());
  EXPECT_EQ(Pose(2, 3, 3, 0, IGN_PI/2, 0), pose);
  EXPECT_TRUE(
      linkC->CollisionByName("F3")->ResolvePose("__model__", pose).empty());
  EXPECT_EQ(Pose(16, 3, 3, 0, IGN_PI/2, 0), pose);

  EXPECT_TRUE(
      model->FrameByName("F4")->ResolvePose(pose).empty());
  EXPECT_EQ(Pose(6, 3, 3, 0, 0, 0), pose);
  EXPECT_TRUE(
      linkC->CollisionByName("F4")->ResolvePose("__model__", pose).empty());
  EXPECT_EQ(Pose(6, 3, 18, 0, 0, 0), pose);

  // Resolve Collision poses relative to the parent link with both API's.
  EXPECT_TRUE(linkP->CollisionByName("P1")->ResolvePose("P", pose).empty());
  EXPECT_EQ(Pose(0, 0, 10, 0, 0, 0), pose);
  EXPECT_TRUE(linkP->CollisionByName("P1")->ResolvePose(pose).empty());
  EXPECT_EQ(Pose(0, 0, 10, 0, 0, 0), pose);

  EXPECT_TRUE(linkP->CollisionByName("P2")->ResolvePose("P", pose).empty());
  EXPECT_EQ(Pose(0, 0, 11, 0, 0, 0), pose);
  EXPECT_TRUE(linkP->CollisionByName("P2")->ResolvePose(pose).empty());
  EXPECT_EQ(Pose(0, 0, 11, 0, 0, 0), pose);

  EXPECT_TRUE(linkC->CollisionByName("P")->ResolvePose("C", pose).empty());
  EXPECT_EQ(Pose(-12, 0, -1, 0, -IGN_PI/2, 0), pose);
  EXPECT_TRUE(linkC->CollisionByName("P")->ResolvePose(pose).empty());
  EXPECT_EQ(Pose(-12, 0, -1, 0, -IGN_PI/2, 0), pose);

  EXPECT_TRUE(linkC->CollisionByName("J")->ResolvePose("C", pose).empty());
  EXPECT_EQ(Pose(-13, 3, 0, 0, -IGN_PI/2, 0), pose);
  EXPECT_TRUE(linkC->CollisionByName("J")->ResolvePose(pose).empty());
  EXPECT_EQ(Pose(-13, 3, 0, 0, -IGN_PI/2, 0), pose);

  EXPECT_TRUE(linkC->CollisionByName("F3")->ResolvePose("C", pose).empty());
  EXPECT_EQ(Pose(-3, 3, 14, 0, 0, 0), pose);
  EXPECT_TRUE(linkC->CollisionByName("F3")->ResolvePose(pose).empty());
  EXPECT_EQ(Pose(-3, 3, 14, 0, 0, 0), pose);

  EXPECT_TRUE(linkC->CollisionByName("F4")->ResolvePose("C", pose).empty());
  EXPECT_EQ(Pose(-18, 3, 4, 0, -IGN_PI/2, 0), pose);
  EXPECT_TRUE(linkC->CollisionByName("F4")->ResolvePose(pose).empty());
  EXPECT_EQ(Pose(-18, 3, 4, 0, -IGN_PI/2, 0), pose);
}
=======
  EXPECT_EQ(ignition::math::Pose3d(-0.275, 0, 1.1, 0, 0, 0),
            poleCol->RawPose());
  EXPECT_EQ("", poleCol->PoseRelativeTo());
}
>>>>>>> 9a706ebb
<|MERGE_RESOLUTION|>--- conflicted
+++ resolved
@@ -80,18 +80,14 @@
   const sdf::Collision *plateCol = baseLink->CollisionByIndex(0);
   ASSERT_TRUE(plateCol != nullptr);
 
-<<<<<<< HEAD
-  EXPECT_EQ(ignition::math::Pose3d(0, 0, 0.01, 0, 0, 0), plateCol->Pose());
-=======
   EXPECT_EQ(ignition::math::Pose3d(0, 0, 0.01, 0, 0, 0), plateCol->RawPose());
->>>>>>> 9a706ebb
   EXPECT_EQ("", plateCol->PoseRelativeTo());
 
   const sdf::Collision *poleCol = baseLink->CollisionByIndex(1);
   ASSERT_TRUE(poleCol != nullptr);
 
-<<<<<<< HEAD
-  EXPECT_EQ(ignition::math::Pose3d(-0.275, 0, 1.1, 0, 0, 0), poleCol->Pose());
+  EXPECT_EQ(ignition::math::Pose3d(-0.275, 0, 1.1, 0, 0, 0),
+            poleCol->RawPose());
   EXPECT_EQ("", poleCol->PoseRelativeTo());
 }
 
@@ -116,7 +112,7 @@
   EXPECT_NE(nullptr, model->LinkByIndex(0));
   EXPECT_NE(nullptr, model->LinkByIndex(1));
   EXPECT_EQ(nullptr, model->LinkByIndex(2));
-  EXPECT_EQ(Pose(0, 0, 0, 0, 0, 0), model->Pose());
+  EXPECT_EQ(Pose(0, 0, 0, 0, 0, 0), model->RawPose());
   EXPECT_EQ("", model->PoseRelativeTo());
 
   ASSERT_TRUE(model->LinkNameExists("P"));
@@ -174,12 +170,12 @@
   EXPECT_EQ("F3", linkC->CollisionByName("F3")->PoseRelativeTo());
   EXPECT_EQ("F4", linkC->CollisionByName("F4")->PoseRelativeTo());
 
-  EXPECT_EQ(Pose(0, 0, 10, 0, 0, 0), linkP->CollisionByName("P1")->Pose());
-  EXPECT_EQ(Pose(0, 0, 11, 0, 0, 0), linkP->CollisionByName("P2")->Pose());
-  EXPECT_EQ(Pose(0, 0, 12, 0, 0, 0), linkC->CollisionByName("P")->Pose());
-  EXPECT_EQ(Pose(0, 0, 13, 0, 0, 0), linkC->CollisionByName("J")->Pose());
-  EXPECT_EQ(Pose(0, 0, 14, 0, 0, 0), linkC->CollisionByName("F3")->Pose());
-  EXPECT_EQ(Pose(0, 0, 15, 0, 0, 0), linkC->CollisionByName("F4")->Pose());
+  EXPECT_EQ(Pose(0, 0, 10, 0, 0, 0), linkP->CollisionByName("P1")->RawPose());
+  EXPECT_EQ(Pose(0, 0, 11, 0, 0, 0), linkP->CollisionByName("P2")->RawPose());
+  EXPECT_EQ(Pose(0, 0, 12, 0, 0, 0), linkC->CollisionByName("P")->RawPose());
+  EXPECT_EQ(Pose(0, 0, 13, 0, 0, 0), linkC->CollisionByName("J")->RawPose());
+  EXPECT_EQ(Pose(0, 0, 14, 0, 0, 0), linkC->CollisionByName("F3")->RawPose());
+  EXPECT_EQ(Pose(0, 0, 15, 0, 0, 0), linkC->CollisionByName("F4")->RawPose());
 
   // Test resolvePose for each frame with its relative_to value.
   // Numbers should match the raw pose value in the model file.
@@ -263,9 +259,3 @@
   EXPECT_TRUE(linkC->CollisionByName("F4")->ResolvePose(pose).empty());
   EXPECT_EQ(Pose(-18, 3, 4, 0, -IGN_PI/2, 0), pose);
 }
-=======
-  EXPECT_EQ(ignition::math::Pose3d(-0.275, 0, 1.1, 0, 0, 0),
-            poleCol->RawPose());
-  EXPECT_EQ("", poleCol->PoseRelativeTo());
-}
->>>>>>> 9a706ebb
