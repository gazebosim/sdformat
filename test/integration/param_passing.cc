--- conflicted
+++ resolved
@@ -76,13 +76,9 @@
   errors = root.Load(testFile);
   PrintErrors(errors);
   EXPECT_FALSE(errors.empty());
-<<<<<<< HEAD
   ASSERT_EQ(errors.size(), 23u);
-=======
-  ASSERT_EQ(errors.size(), 19u);
 
   int i = -1;
->>>>>>> 116dcd40
   // missing element_id attribute
   EXPECT_EQ(errors[++i].Code(), sdf::ErrorCode::ATTRIBUTE_MISSING);
   // element does not exist in included model
@@ -92,42 +88,6 @@
   // for add action, parent of specified element does not exist
   EXPECT_EQ(errors[++i].Code(), sdf::ErrorCode::ELEMENT_MISSING);
   // missing name after double colons
-<<<<<<< HEAD
-  EXPECT_EQ(errors[4].Code(), sdf::ErrorCode::ATTRIBUTE_INVALID);
-  // missing action attribute
-  EXPECT_EQ(errors[5].Code(), sdf::ErrorCode::ATTRIBUTE_MISSING);
-  // incorrect schema (missing required attributes; in children of element_id)
-  EXPECT_EQ(errors[6].Code(), sdf::ErrorCode::ATTRIBUTE_MISSING);
-  EXPECT_EQ(errors[7].Code(), sdf::ErrorCode::ELEMENT_INVALID);
-  // not defined sdf element (in children of where element_id is defined)
-  EXPECT_EQ(errors[8].Code(), sdf::ErrorCode::ELEMENT_INVALID);
-  // not defined sdf element (where element_id is defined)
-  EXPECT_EQ(errors[9].Code(), sdf::ErrorCode::ELEMENT_INVALID);
-  // missing 'name' attribute where element_id is with action="add"
-  EXPECT_EQ(errors[10].Code(), sdf::ErrorCode::ATTRIBUTE_MISSING);
-  // 'name' attribute is empty (where element_id is with action="add")
-  EXPECT_EQ(errors[11].Code(), sdf::ErrorCode::ATTRIBUTE_INVALID);
-  // incorrect schema (missing required attributes; where element_id defined)
-  EXPECT_EQ(errors[12].Code(), sdf::ErrorCode::ATTRIBUTE_MISSING);
-  EXPECT_EQ(errors[13].Code(), sdf::ErrorCode::ELEMENT_INVALID);
-  // invalid action
-  EXPECT_EQ(errors[14].Code(), sdf::ErrorCode::ATTRIBUTE_INVALID);
-  // invalid child action
-  EXPECT_EQ(errors[15].Code(), sdf::ErrorCode::ATTRIBUTE_INVALID);
-  // child element does not exist
-  EXPECT_EQ(errors[16].Code(), sdf::ErrorCode::ELEMENT_MISSING);
-  // child <box> (child of <geometry>) does not exist
-  EXPECT_EQ(errors[17].Code(), sdf::ErrorCode::ELEMENT_MISSING);
-  // child element (w/ name attribute) does not exist
-  EXPECT_EQ(errors[18].Code(), sdf::ErrorCode::ELEMENT_MISSING);
-  // child element does not exist (replace action)
-  EXPECT_EQ(errors[19].Code(), sdf::ErrorCode::ELEMENT_MISSING);
-  // missing 'name' attribute (replace action)
-  EXPECT_EQ(errors[20].Code(), sdf::ErrorCode::ATTRIBUTE_MISSING);
-  // incorrect schema (missing required attributes; where element_id defined)
-  EXPECT_EQ(errors[21].Code(), sdf::ErrorCode::ATTRIBUTE_MISSING);
-  EXPECT_EQ(errors[22].Code(), sdf::ErrorCode::ELEMENT_INVALID);
-=======
   EXPECT_EQ(errors[++i].Code(), sdf::ErrorCode::ATTRIBUTE_INVALID);
   // missing action attribute
   EXPECT_EQ(errors[++i].Code(), sdf::ErrorCode::ATTRIBUTE_MISSING);
@@ -155,7 +115,13 @@
   EXPECT_EQ(errors[++i].Code(), sdf::ErrorCode::ELEMENT_MISSING);
   // child element (w/ name attribute) does not exist
   EXPECT_EQ(errors[++i].Code(), sdf::ErrorCode::ELEMENT_MISSING);
->>>>>>> 116dcd40
+  // child element does not exist (replace action)
+  EXPECT_EQ(errors[++i].Code(), sdf::ErrorCode::ELEMENT_MISSING);
+  // missing 'name' attribute (replace action)
+  EXPECT_EQ(errors[++i].Code(), sdf::ErrorCode::ATTRIBUTE_MISSING);
+  // incorrect schema (missing required attributes; where element_id defined)
+  EXPECT_EQ(errors[++i].Code(), sdf::ErrorCode::ATTRIBUTE_MISSING);
+  EXPECT_EQ(errors[++i].Code(), sdf::ErrorCode::ELEMENT_INVALID);
 }
 
 /////////////////////////////////////////////////
