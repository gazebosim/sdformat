<?xml version="1.0" ?>
<sdf version="1.7"
     xmlns:experimental="http://sdformat.org/schemas/experimental">
  <world name="world_custom_model">
    <model name="robot">
      <include>
        <uri>robot</uri>

        <experimental:params>
          <visual element_id="chassis::lidar_visual" action="remove"/>
          <sensor element_id="chassis::lidar" action="remove"/>
          <sensor element_id="chassis::camera" action="remove">
            <always_on/>
            <visualize/>
          </sensor>

          <visual element_id="chassis" name="camera_visual" action="add">
            <pose>-1.06 0 0 0 0 3.14</pose>
            <geometry>
              <box>
                <size>0.1 0.1 0.1</size>
              </box>
            </geometry>
          </visual>

          <link element_id="" name="new_link" action="add">
            <pose>0 0 0 0 0 0</pose>
            <sensor type="camera" name="camera_sensor">
              <camera>
                <horizontal_fov>1.047</horizontal_fov>
                <image>
                  <width>320</width>
                  <height>240</height>
                </image>
                <clip>
                  <near>0.1</near>
                  <far>100</far>
                </clip>
              </camera>
              <always_on>1</always_on>
              <update_rate>30</update_rate>
              <visualize>true</visualize>
            </sensor>
          </link>

          <visual element_id="nested_links::link1::link2" name="new_visual" action="add">
            <geometry>
              <box>
                <size>0.1 0.1 0.1</size>
              </box>
            </geometry>
          </visual>

          <visual element_id="top::camera_visual">
            <transparency action="add">0.5</transparency>
            <plugin name="some_visual_plugin" filename="/path/to/plugin" action="add"/>
<<<<<<< HEAD
=======
            <plugin name="some_visual_plugin" filename="/path/to/plugin" action="add"/>
>>>>>>> 5996ec6a

            <material action="remove">
              <specular/>
              <lighting/>
            </material>

            <geometry action="replace">
              <sphere>
                <radius>0.05</radius>
              </sphere>
            </geometry>

            <material action="modify">
<<<<<<< HEAD
              <ambient>0 0 1 1</ambient>
              <diffuse/>
            </material>
          </visual>

          <link element_id="top">
            <link name="nested_link" action="add">
              <visual name="visual">
                <geometry>
                  <cylinder>
                    <radius>1</radius>
                    <length>1.2</length>
                  </cylinder>
                </geometry>
              </visual>
            </link>

            <collision name="camera_collision" action="remove"/>

            <visual name="top_visual" action="remove">
              <transparency/>
              <cast_shadows/>
              <plugin/>
              <plugin name="top_plugin3"/>
            </visual>

            <collision name="top_collision" action="replace">
              <geometry>
                <sphere>
                  <radius>0.65</radius>
                </sphere>
              </geometry>
            </collision>

            <visual name="top_visual" action="modify" custom:test="foo">
              <geometry>
                <box>
                  <size custom:test="bar">1 0.5 0.5</size>
                </box>
              </geometry>
            </visual>

          </link>

          <!-- attribute test get's stripped during replace -->
          <collision element_id="right_wheel::collision" test="hello" name="right_wheel_collision" action="replace">
            <geometry>
              <cylinder>
                <radius>0.2</radius>
                <length>0.3</length>
              </cylinder>
            </geometry>
          </collision>

          <!-- attribute custom:test does not get stripped -->
          <collision element_id="left_wheel::collision" custom:test="hello" name="left_wheel_collision" action="replace">
            <geometry>
              <cylinder>
                <radius>0.2</radius>
                <length>0.3</length>
              </cylinder>
            </geometry>
          </collision>

          <visual element_id="top::top_visual">
            <material action="replace">
=======
>>>>>>> 5996ec6a
              <ambient>0 0 1 1</ambient>
              <diffuse>0 0 1 1</diffuse>
            </material>
          </visual>

<<<<<<< HEAD
          <sensor element_id="top::camera" name="cam" action="modify" custom:test="hello">
            <pose relative_to="__model__">0.1 0.2 0.3 0 0 0</pose>
            <topic>top/cam</topic>
            <update_rate>20</update_rate>

            <camera name="top_camera">
              <image>
                <width>1280</width>
              </image>
              <clip custom:test="foo">
                <far>50</far>
                <near>0.05</near>
              </clip>
              <horizontal_fov/>
            </camera>
          </sensor>

          <!-- <sensor element_id="chassis::camera" action="modify">
            <pose relative_to=""/>
          </sensor> -->

          <link element_id="caster" action="modify">
            <pose relative_to="right_wheel"/>
            <inertial>
              <mass>0.5</mass>
              <inertia>
                <ixx>0.05</ixx>
                <iyy>0.05</iyy>
                <izz>0.05</izz>
              </inertia>
            </inertial>
            <visual name="visual">
              <geometry>
                <sphere>
                  <radius>0.8</radius>
                </sphere>
              </geometry>
              <material>
                <specular>1 1 1 1</specular>
              </material>
            </visual>
            <collision name="collision">
              <geometry>
                <sphere>
                  <radius>0.8</radius>
                </sphere>
              </geometry>
            </collision>
          </link>
=======
          <plugin element_id="top::camera_visual" name="some_visual_plugin" filename="/path/to/plugin" action="add"/>

          <link element_id="top">
            <link name="nested_link" action="add">
              <visual name="visual">
                <geometry>
                  <cylinder>
                    <radius>1</radius>
                    <length>1.2</length>
                  </cylinder>
                </geometry>
              </visual>
            </link>

            <collision name="camera_collision" action="remove"/>

            <visual name="top_visual" action="remove">
              <transparency/>
              <cast_shadows/>
              <plugin/>
              <plugin name="top_plugin3"/>
            </visual>

            <collision name="top_collision" action="replace">
              <geometry>
                <sphere>
                  <radius>0.65</radius>
                </sphere>
              </geometry>
            </collision>

          </link>

          <!-- attribute test get's stripped during replace -->
          <collision element_id="right_wheel::collision" test="hello" name="right_wheel_collision" action="replace">
            <geometry>
              <cylinder>
                <radius>0.2</radius>
                <length>0.3</length>
              </cylinder>
            </geometry>
          </collision>

          <!-- attribute custom:test does not get stripped -->
          <collision element_id="left_wheel::collision" custom:test="hello" name="left_wheel_collision" action="replace">
            <geometry>
              <cylinder>
                <radius>0.2</radius>
                <length>0.3</length>
              </cylinder>
            </geometry>
          </collision>

          <visual element_id="top::top_visual">
            <material action="replace">
              <ambient>0 0 1 1</ambient>
              <diffuse>0 0 1 1</diffuse>
            </material>
          </visual>

>>>>>>> 5996ec6a
        </experimental:params>

      </include>
    </model>
  </world>
</sdf><|MERGE_RESOLUTION|>--- conflicted
+++ resolved
@@ -54,10 +54,7 @@
           <visual element_id="top::camera_visual">
             <transparency action="add">0.5</transparency>
             <plugin name="some_visual_plugin" filename="/path/to/plugin" action="add"/>
-<<<<<<< HEAD
-=======
             <plugin name="some_visual_plugin" filename="/path/to/plugin" action="add"/>
->>>>>>> 5996ec6a
 
             <material action="remove">
               <specular/>
@@ -71,11 +68,12 @@
             </geometry>
 
             <material action="modify">
-<<<<<<< HEAD
               <ambient>0 0 1 1</ambient>
               <diffuse/>
             </material>
           </visual>
+
+          <plugin element_id="top::camera_visual" name="some_visual_plugin" filename="/path/to/plugin" action="add"/>
 
           <link element_id="top">
             <link name="nested_link" action="add">
@@ -138,14 +136,11 @@
 
           <visual element_id="top::top_visual">
             <material action="replace">
-=======
->>>>>>> 5996ec6a
               <ambient>0 0 1 1</ambient>
               <diffuse>0 0 1 1</diffuse>
             </material>
           </visual>
 
-<<<<<<< HEAD
           <sensor element_id="top::camera" name="cam" action="modify" custom:test="hello">
             <pose relative_to="__model__">0.1 0.2 0.3 0 0 0</pose>
             <topic>top/cam</topic>
@@ -195,68 +190,6 @@
               </geometry>
             </collision>
           </link>
-=======
-          <plugin element_id="top::camera_visual" name="some_visual_plugin" filename="/path/to/plugin" action="add"/>
-
-          <link element_id="top">
-            <link name="nested_link" action="add">
-              <visual name="visual">
-                <geometry>
-                  <cylinder>
-                    <radius>1</radius>
-                    <length>1.2</length>
-                  </cylinder>
-                </geometry>
-              </visual>
-            </link>
-
-            <collision name="camera_collision" action="remove"/>
-
-            <visual name="top_visual" action="remove">
-              <transparency/>
-              <cast_shadows/>
-              <plugin/>
-              <plugin name="top_plugin3"/>
-            </visual>
-
-            <collision name="top_collision" action="replace">
-              <geometry>
-                <sphere>
-                  <radius>0.65</radius>
-                </sphere>
-              </geometry>
-            </collision>
-
-          </link>
-
-          <!-- attribute test get's stripped during replace -->
-          <collision element_id="right_wheel::collision" test="hello" name="right_wheel_collision" action="replace">
-            <geometry>
-              <cylinder>
-                <radius>0.2</radius>
-                <length>0.3</length>
-              </cylinder>
-            </geometry>
-          </collision>
-
-          <!-- attribute custom:test does not get stripped -->
-          <collision element_id="left_wheel::collision" custom:test="hello" name="left_wheel_collision" action="replace">
-            <geometry>
-              <cylinder>
-                <radius>0.2</radius>
-                <length>0.3</length>
-              </cylinder>
-            </geometry>
-          </collision>
-
-          <visual element_id="top::top_visual">
-            <material action="replace">
-              <ambient>0 0 1 1</ambient>
-              <diffuse>0 0 1 1</diffuse>
-            </material>
-          </visual>
-
->>>>>>> 5996ec6a
         </experimental:params>
 
       </include>
