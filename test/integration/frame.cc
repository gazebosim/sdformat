/*
 * Copyright 2015 Open Source Robotics Foundation
 *
 * Licensed under the Apache License, Version 2.0 (the "License");
 * you may not use this file except in compliance with the License.
 * You may obtain a copy of the License at
 *
 *     http://www.apache.org/licenses/LICENSE-2.0
 *
 * Unless required by applicable law or agreed to in writing, software
 * distributed under the License is distributed on an "AS IS" BASIS,
 * WITHOUT WARRANTIES OR CONDITIONS OF ANY KIND, either express or implied.
 * See the License for the specific language governing permissions and
 * limitations under the License.
 *
 */

#include <sstream>
#include <string>

#include <gtest/gtest.h>

#include "sdf/Element.hh"
#include "sdf/Frame.hh"
#include "sdf/Filesystem.hh"
#include "sdf/Joint.hh"
#include "sdf/Link.hh"
#include "sdf/Model.hh"
#include "sdf/Root.hh"
#include "sdf/SDFImpl.hh"
#include "sdf/World.hh"
#include "sdf/parser.hh"
#include "sdf/sdf_config.h"

#include "test_config.h"

////////////////////////////////////////
// Test parsing a model element that has a frame element
TEST(Frame, ModelFrame)
{
  std::ostringstream stream;
  std::string version = SDF_VERSION;
  stream
    << "<sdf version='" << version << "'>"
    << "<world name='default'>"
    << "  <model name='my_model'>"
    << "    <frame name='mframe'>"
    << "      <pose relative_to='/world'>1 1 0 0 0 0</pose>"
    << "    </frame>"
    << "    <pose relative_to='mframe'>1 0 0 0 0 0</pose>"
    << "    <link name='link'/>"
    << "  </model>"
    << "</world>"
    << "</sdf>";

  sdf::SDFPtr sdfParsed(new sdf::SDF());
  sdf::init(sdfParsed);
  ASSERT_TRUE(sdf::readString(stream.str(), sdfParsed));

  // Verify correct parsing

  // world
  ASSERT_TRUE(sdfParsed->Root()->HasElement("world"));
  sdf::ElementPtr worldElem = sdfParsed->Root()->GetElement("world");
  ASSERT_NE(worldElem, nullptr);

  // model
  ASSERT_TRUE(worldElem->HasElement("model"));
  sdf::ElementPtr modelElem = worldElem->GetElement("model");
  ASSERT_TRUE(modelElem);
  EXPECT_TRUE(modelElem->HasAttribute("name"));
  EXPECT_EQ(modelElem->Get<std::string>("name"), "my_model");

  // model frame
  EXPECT_TRUE(modelElem->HasElement("frame"));
  sdf::ElementPtr frameElem = modelElem->GetElement("frame");
  EXPECT_TRUE(frameElem->HasAttribute("name"));
  EXPECT_EQ(frameElem->Get<std::string>("name"), "mframe");

  // model frame pose
  EXPECT_TRUE(frameElem->HasElement("pose"));
  sdf::ElementPtr poseElem = frameElem->GetElement("pose");
  EXPECT_TRUE(poseElem->HasAttribute("relative_to"));
  EXPECT_EQ(poseElem->Get<std::string>("relative_to"), "/world");
  EXPECT_EQ(poseElem->Get<gz::math::Pose3d>(),
            gz::math::Pose3d(1, 1, 0, 0, 0, 0));

  // model pose
  EXPECT_TRUE(modelElem->HasElement("pose"));
  sdf::ElementPtr modelPoseElem = modelElem->GetElement("pose");
  EXPECT_TRUE(modelPoseElem->HasAttribute("relative_to"));
  EXPECT_EQ(modelPoseElem->Get<std::string>("relative_to"), "mframe");
  EXPECT_EQ(modelPoseElem->Get<gz::math::Pose3d>(),
            gz::math::Pose3d(1, 0, 0, 0, 0, 0));

  // link
  EXPECT_TRUE(modelElem->HasElement("link"));
  sdf::ElementPtr linkElem = modelElem->GetElement("link");
  EXPECT_TRUE(linkElem->HasAttribute("name"));
  EXPECT_EQ(linkElem->Get<std::string>("name"), "link");
}

////////////////////////////////////////
// Test parsing a model element with an empty frame element
TEST(Frame, FrameDefaultPose)
{
  std::ostringstream stream;
  std::string version = SDF_VERSION;
  stream
    << "<sdf version='" << version << "'>"
    << "<model name='my_model'>"
    << "  <frame name='mframe'/>"
    << "  <link name='link'/>"
    << "</model>"
    << "</sdf>";

  sdf::SDFPtr sdfParsed(new sdf::SDF());
  sdf::init(sdfParsed);
  ASSERT_TRUE(sdf::readString(stream.str(), sdfParsed));

  // Verify correct parsing

  // model
  EXPECT_TRUE(sdfParsed->Root()->HasElement("model"));
  sdf::ElementPtr modelElem = sdfParsed->Root()->GetElement("model");
  EXPECT_TRUE(modelElem->HasAttribute("name"));
  EXPECT_EQ(modelElem->Get<std::string>("name"), "my_model");

  // model frame
  EXPECT_TRUE(modelElem->HasElement("frame"));
  sdf::ElementPtr frameElem = modelElem->GetElement("frame");
  EXPECT_TRUE(frameElem->HasAttribute("name"));
  EXPECT_EQ(frameElem->Get<std::string>("name"), "mframe");

  // model frame pose
  EXPECT_TRUE(!frameElem->HasElement("pose"));
  sdf::ElementPtr poseElem = frameElem->GetElement("pose");
  EXPECT_TRUE(poseElem->HasAttribute("relative_to"));
  EXPECT_EQ(poseElem->Get<std::string>("relative_to"), "");
  EXPECT_EQ(poseElem->Get<gz::math::Pose3d>(),
            gz::math::Pose3d(0, 0, 0, 0, 0, 0));

  // link
  EXPECT_TRUE(modelElem->HasElement("link"));
  sdf::ElementPtr linkElem = modelElem->GetElement("link");
  EXPECT_TRUE(linkElem->HasAttribute("name"));
  EXPECT_EQ(linkElem->Get<std::string>("name"), "link");
}

////////////////////////////////////////
// Test parsing a model element with no frames - for backward compatibility
TEST(Frame, NoFrame)
{
  std::ostringstream stream;
  std::string version = SDF_VERSION;
  stream
    << "<sdf version='" << version << "'>"
    << "<model name='my_model'>"
    << "  <link name='link'/>"
    << "</model>"
    << "</sdf>";

  sdf::SDFPtr sdfParsed(new sdf::SDF());
  sdf::init(sdfParsed);
  ASSERT_TRUE(sdf::readString(stream.str(), sdfParsed));

  // Verify correct parsing

  // model
  EXPECT_TRUE(sdfParsed->Root()->HasElement("model"));
  sdf::ElementPtr modelElem = sdfParsed->Root()->GetElement("model");
  EXPECT_TRUE(modelElem->HasAttribute("name"));
  EXPECT_EQ(modelElem->Get<std::string>("name"), "my_model");

  {
    // model frame
    EXPECT_TRUE(!modelElem->HasElement("frame"));
    sdf::ElementPtr frameElem = modelElem->GetElement("frame");
    EXPECT_TRUE(frameElem->HasAttribute("name"));
    EXPECT_EQ(frameElem->Get<std::string>("name"), "");

    // model frame pose
    EXPECT_TRUE(!frameElem->HasElement("pose"));
    sdf::ElementPtr poseElem = frameElem->GetElement("pose");
    EXPECT_TRUE(poseElem->HasAttribute("relative_to"));
    EXPECT_EQ(poseElem->Get<std::string>("relative_to"), "");
    EXPECT_EQ(poseElem->Get<gz::math::Pose3d>(),
              gz::math::Pose3d(0, 0, 0, 0, 0, 0));
  }

  // link
  EXPECT_TRUE(modelElem->HasElement("link"));
  sdf::ElementPtr linkElem = modelElem->GetElement("link");
  EXPECT_TRUE(linkElem->HasAttribute("name"));
  EXPECT_EQ(linkElem->Get<std::string>("name"), "link");

  {
    // link pose
    EXPECT_TRUE(!linkElem->HasElement("pose"));
    sdf::ElementPtr poseElem = linkElem->GetElement("pose");
    EXPECT_TRUE(poseElem->HasAttribute("relative_to"));
    EXPECT_EQ(poseElem->Get<std::string>("relative_to"), "");
    EXPECT_EQ(poseElem->Get<gz::math::Pose3d>(),
              gz::math::Pose3d(0, 0, 0, 0, 0, 0));
  }
}

////////////////////////////////////////
// Test parsing nested model states
TEST(Frame, StateFrame)
{
  std::ostringstream sdfStr;
  sdfStr << "<sdf version ='" << SDF_VERSION << "'>"
    << "<world name='default'>"
    << "<state world_name='default'>"
    << "<model name='my_model'>"
    << "  <frame name='mframe'>"
    << "    <pose relative_to='/world'>1 0 2 0 0 0</pose>"
    << "  </frame>"
    << "  <pose relative_to='mframe'>3 3 9 0 0 0</pose>"
    << "  <link name='my_link'>"
    << "    <pose relative_to='lframe'>111 3 0 0 0 0</pose>"
    << "  </link>"
    << "</model>"
    << "<light name='my_light'>"
    << "    <pose relative_to='lframe'>99 0 22 0 0 0</pose>"
    << "</light>"
    << "</state>"
    << "</world>"
    << "</sdf>";

  sdf::SDFPtr sdfParsed(new sdf::SDF());
  sdf::init(sdfParsed);
  ASSERT_TRUE(sdf::readString(sdfStr.str(), sdfParsed));

  // load the state sdf
  EXPECT_TRUE(sdfParsed->Root()->HasElement("world"));
  sdf::ElementPtr worldElem = sdfParsed->Root()->GetElement("world");
  EXPECT_TRUE(worldElem->HasElement("state"));
  sdf::ElementPtr stateElem = worldElem->GetElement("state");

  EXPECT_TRUE(stateElem->HasElement("model"));
  sdf::ElementPtr modelStateElem = stateElem->GetElement("model");

  // model
  EXPECT_TRUE(modelStateElem->HasAttribute("name"));
  EXPECT_EQ(modelStateElem->Get<std::string>("name"), "my_model");

  {
    // model frame
    EXPECT_TRUE(modelStateElem->HasElement("frame"));
    sdf::ElementPtr frameElem = modelStateElem->GetElement("frame");
    EXPECT_TRUE(frameElem->HasAttribute("name"));
    EXPECT_EQ(frameElem->Get<std::string>("name"), "mframe");

    // model frame pose
    EXPECT_TRUE(frameElem->HasElement("pose"));
    sdf::ElementPtr poseElem = frameElem->GetElement("pose");
    EXPECT_TRUE(poseElem->HasAttribute("relative_to"));
    EXPECT_EQ(poseElem->Get<std::string>("relative_to"), "/world");
    EXPECT_EQ(poseElem->Get<gz::math::Pose3d>(),
              gz::math::Pose3d(1, 0, 2, 0, 0, 0));

    // model pose
    EXPECT_TRUE(modelStateElem->HasElement("pose"));
    sdf::ElementPtr modelPoseElem = modelStateElem->GetElement("pose");
    EXPECT_TRUE(modelPoseElem->HasAttribute("relative_to"));
    EXPECT_EQ(modelPoseElem->Get<std::string>("relative_to"), "mframe");
    EXPECT_EQ(modelPoseElem->Get<gz::math::Pose3d>(),
              gz::math::Pose3d(3, 3, 9, 0, 0, 0));
  }

  // link
  EXPECT_TRUE(modelStateElem->HasElement("link"));
  sdf::ElementPtr linkStateElem = modelStateElem->GetElement("link");
  EXPECT_TRUE(linkStateElem->HasAttribute("name"));
  EXPECT_EQ(linkStateElem->Get<std::string>("name"), "my_link");

  {
    // link pose
    EXPECT_TRUE(linkStateElem->HasElement("pose"));
    sdf::ElementPtr linkPoseElem = linkStateElem->GetElement("pose");
    EXPECT_TRUE(linkPoseElem->HasAttribute("relative_to"));
    EXPECT_EQ(linkPoseElem->Get<std::string>("relative_to"), "lframe");
    EXPECT_EQ(linkPoseElem->Get<gz::math::Pose3d>(),
              gz::math::Pose3d(111, 3, 0, 0, 0, 0));
  }

  EXPECT_TRUE(stateElem->HasElement("light"));
  sdf::ElementPtr lightStateElem = stateElem->GetElement("light");

  // light
  EXPECT_TRUE(lightStateElem->HasAttribute("name"));
  EXPECT_EQ(lightStateElem->Get<std::string>("name"), "my_light");

  {
    // light pose
    EXPECT_TRUE(lightStateElem->HasElement("pose"));
    sdf::ElementPtr lightPoseElem = lightStateElem->GetElement("pose");
    EXPECT_TRUE(lightPoseElem->HasAttribute("relative_to"));
    EXPECT_EQ(lightPoseElem->Get<std::string>("relative_to"), "lframe");
    EXPECT_EQ(lightPoseElem->Get<gz::math::Pose3d>(),
              gz::math::Pose3d(99, 0, 22, 0, 0, 0));
  }
}

////////////////////////////////////////
// Test parsing a include element that has a pose element
TEST(Frame, IncludeRelativeTo)
{
  const std::string MODEL_PATH =
    sdf::testing::TestFile("integration", "model", "box");

  std::ostringstream stream;
  std::string version = SDF_VERSION;
  stream
    << "<sdf version='" << version << "'>"
    << "<world name='default'>"
    << "<include>"
    << "  <name>my_model</name>"
    << "  <pose relative_to='/world'>5 -2 1 0 0 0</pose>"
    << "  <uri>" + MODEL_PATH +"</uri>"
    << "</include>"
    << "</world>"
    << "</sdf>";


  sdf::SDFPtr sdfParsed(new sdf::SDF());
  sdf::init(sdfParsed);
  ASSERT_TRUE(sdf::readString(stream.str(), sdfParsed));

  // Verify correct parsing

  // model
  EXPECT_TRUE(sdfParsed->Root()->HasElement("world"));
  sdf::ElementPtr worldElem = sdfParsed->Root()->GetElement("world");

  EXPECT_TRUE(worldElem->HasElement("model"));
  sdf::ElementPtr modelElem = worldElem->GetElement("model");
  EXPECT_TRUE(modelElem->HasAttribute("name"));
  EXPECT_EQ(modelElem->Get<std::string>("name"), "my_model");

  // model pose
  EXPECT_TRUE(modelElem->HasElement("pose"));
  sdf::ElementPtr modelPoseElem = modelElem->GetElement("pose");
  EXPECT_TRUE(modelPoseElem->HasAttribute("relative_to"));
  EXPECT_EQ(modelPoseElem->Get<std::string>("relative_to"), "/world");
  EXPECT_EQ(modelPoseElem->Get<gz::math::Pose3d>(),
            gz::math::Pose3d(5, -2, 1, 0, 0, 0));
}

////////////////////////////////////////
// Test parsing an include element that has a pose element that may not have a
// value or a relative_to attribute
TEST(Frame, IncludeRelativeToEmptyPose)
{
  const std::string MODEL_PATH =
    sdf::testing::TestFile("integration", "model", "box");

  std::ostringstream stream;
  std::string version = SDF_VERSION;
  stream
    << "<sdf version='" << version << "'>"
    << "<world name='default'>"
    << "<include>"
    << "  <name>my_model</name>"
    << "  <pose relative_to='/world'/>"
    << "  <uri>" + MODEL_PATH +"</uri>"
    << "</include>"
    << "<include>"
    << "  <name>my_model2</name>"
    << "  <pose />"
    << "  <uri>" + MODEL_PATH +"</uri>"
    << "</include>"
    << "</world>"
    << "</sdf>";


  sdf::SDFPtr sdfParsed(new sdf::SDF());
  sdf::init(sdfParsed);
  ASSERT_TRUE(sdf::readString(stream.str(), sdfParsed));

  // Verify correct parsing

  // model
  EXPECT_TRUE(sdfParsed->Root()->HasElement("world"));
  sdf::ElementPtr worldElem = sdfParsed->Root()->GetElement("world");

  EXPECT_TRUE(worldElem->HasElement("model"));
  sdf::ElementPtr modelElem = worldElem->GetElement("model");
  EXPECT_TRUE(modelElem->HasAttribute("name"));
  EXPECT_EQ(modelElem->Get<std::string>("name"), "my_model");

  // model pose
  {
    EXPECT_TRUE(modelElem->HasElement("pose"));
    sdf::ElementPtr modelPoseElem = modelElem->GetElement("pose");
    EXPECT_TRUE(modelPoseElem->HasAttribute("relative_to"));
    EXPECT_EQ(modelPoseElem->Get<std::string>("relative_to"), "/world");
    EXPECT_EQ(modelPoseElem->Get<gz::math::Pose3d>(),
        gz::math::Pose3d::Zero);
  }
  // Check next model
  modelElem = modelElem->GetNextElement("model");
  ASSERT_NE(nullptr, modelElem);
  EXPECT_TRUE(modelElem->HasAttribute("name"));
  EXPECT_EQ(modelElem->Get<std::string>("name"), "my_model2");

  // model pose
  {
    EXPECT_TRUE(modelElem->HasElement("pose"));
    sdf::ElementPtr modelPoseElem = modelElem->GetElement("pose");
    EXPECT_TRUE(modelPoseElem->HasAttribute("relative_to"));
    EXPECT_FALSE(modelPoseElem->GetAttribute("relative_to")->GetSet());
    EXPECT_EQ(modelPoseElem->Get<gz::math::Pose3d>(),
        gz::math::Pose3d::Zero);
  }
}

/////////////////////////////////////////////////
TEST(DOMFrame, LoadModelFramesAttachedTo)
{
  const std::string testFile =
    sdf::testing::TestFile("sdf", "model_frame_attached_to.sdf");

  // Load the SDF file
  sdf::Root root;
  EXPECT_TRUE(root.Load(testFile).empty());

  // Get the first model
  const sdf::Model *model = root.Model();
  ASSERT_NE(nullptr, model);
  EXPECT_EQ("model_frame_attached_to", model->Name());
  EXPECT_EQ(1u, model->LinkCount());
  EXPECT_NE(nullptr, model->LinkByIndex(0));
  EXPECT_EQ(nullptr, model->LinkByIndex(1));
  EXPECT_EQ(gz::math::Pose3d(0, 0, 0, 0, 0, 0), model->RawPose());
  EXPECT_EQ("", model->PoseRelativeTo());

  EXPECT_TRUE(model->LinkNameExists("L"));

  EXPECT_TRUE(model->CanonicalLinkName().empty());

  EXPECT_EQ(0u, model->JointCount());
  EXPECT_EQ(nullptr, model->JointByIndex(0));

  EXPECT_EQ(5u, model->FrameCount());
  EXPECT_NE(nullptr, model->FrameByIndex(0));
  EXPECT_NE(nullptr, model->FrameByIndex(1));
  EXPECT_NE(nullptr, model->FrameByIndex(2));
  EXPECT_NE(nullptr, model->FrameByIndex(3));
  EXPECT_NE(nullptr, model->FrameByIndex(4));
  EXPECT_EQ(nullptr, model->FrameByIndex(5));
  ASSERT_TRUE(model->FrameNameExists("F000"));
  ASSERT_TRUE(model->FrameNameExists("F00"));
  ASSERT_TRUE(model->FrameNameExists("F0"));
  ASSERT_TRUE(model->FrameNameExists("F1"));
  ASSERT_TRUE(model->FrameNameExists("F2"));

  EXPECT_EQ("__model__", model->FrameByName("F000")->AttachedTo());
  EXPECT_TRUE(model->FrameByName("F00")->AttachedTo().empty());
  EXPECT_TRUE(model->FrameByName("F0")->AttachedTo().empty());
  EXPECT_EQ("L", model->FrameByName("F1")->AttachedTo());
  EXPECT_EQ("F1", model->FrameByName("F2")->AttachedTo());

  EXPECT_TRUE(model->FrameByName("F000")->PoseRelativeTo().empty());
  EXPECT_TRUE(model->FrameByName("F00")->PoseRelativeTo().empty());
  EXPECT_TRUE(model->FrameByName("F0")->PoseRelativeTo().empty());
  EXPECT_TRUE(model->FrameByName("F1")->PoseRelativeTo().empty());
  EXPECT_TRUE(model->FrameByName("F2")->PoseRelativeTo().empty());

  std::string body;
  EXPECT_TRUE(model->FrameByName("F000")->ResolveAttachedToBody(body).empty());
  EXPECT_EQ("L", body);
  EXPECT_TRUE(model->FrameByName("F00")->ResolveAttachedToBody(body).empty());
  EXPECT_EQ("L", body);
  EXPECT_TRUE(model->FrameByName("F0")->ResolveAttachedToBody(body).empty());
  EXPECT_EQ("L", body);
  EXPECT_TRUE(model->FrameByName("F1")->ResolveAttachedToBody(body).empty());
  EXPECT_EQ("L", body);
  EXPECT_TRUE(model->FrameByName("F2")->ResolveAttachedToBody(body).empty());
  EXPECT_EQ("L", body);
}

/////////////////////////////////////////////////
TEST(DOMFrame, LoadModelFramesInvalidAttachedTo)
{
  const std::string testFile =
    sdf::testing::TestFile("sdf",
        "model_frame_invalid_attached_to.sdf");

  // Load the SDF file
  sdf::Root root;
  auto errors = root.Load(testFile);
  for (auto e : errors)
    std::cout << e << std::endl;
  EXPECT_FALSE(errors.empty());
  ASSERT_EQ(10u, errors.size());
  EXPECT_EQ(errors[0].Code(), sdf::ErrorCode::FRAME_ATTACHED_TO_INVALID);
  EXPECT_NE(std::string::npos,
    errors[0].Message().find(
      "attached_to name[A] specified by frame with name[F3] does not match a "
      "nested model, link, joint, or frame name in model"));
  EXPECT_EQ(errors[1].Code(), sdf::ErrorCode::FRAME_ATTACHED_TO_CYCLE);
  EXPECT_NE(std::string::npos,
    errors[1].Message().find(
      "attached_to name[F4] is identical to frame name[F4], "
      "causing a graph cycle"));
  // errors[2]
  // errors[3]
  // errors[4]
  EXPECT_EQ(errors[5].Code(), sdf::ErrorCode::FRAME_ATTACHED_TO_INVALID);
  EXPECT_NE(std::string::npos,
    errors[5].Message().find(
      "attached_to name[A] specified by frame with name[F3] does not match a "
      "nested model, link, joint, or frame name in model"));
  EXPECT_EQ(errors[6].Code(), sdf::ErrorCode::POSE_RELATIVE_TO_CYCLE);
  EXPECT_NE(std::string::npos,
    errors[6].Message().find(
      "relative_to name[F4] is identical to frame name[F4], "
      "causing a graph cycle"));
  // errors[7]
  // errors[8]
  EXPECT_EQ(errors[9].Code(), sdf::ErrorCode::POSE_RELATIVE_TO_CYCLE);
  EXPECT_NE(std::string::npos,
    errors[9].Message().find(
      "PoseRelativeToGraph cycle detected, "
      "already visited vertex [model_frame_invalid_attached_to::F4]"));

  // Try loading sdf::Model object
  sdf::SDFPtr sdfParsed(new sdf::SDF());
  sdf::init(sdfParsed);
  ASSERT_TRUE(sdf::readFile(testFile, sdfParsed));

  auto rootElem = sdfParsed->Root();
  ASSERT_NE(nullptr, rootElem);
  ASSERT_TRUE(rootElem->HasElement("model"));
  auto modelElem = rootElem->GetElement("model");
  ASSERT_NE(nullptr, modelElem);

  // there are no errors when loading an sdf::Model directly since it doesn't
  // build graphs
  sdf::Model model;
  auto modelLoadErrors = model.Load(modelElem);
  EXPECT_EQ(0u, modelLoadErrors.size()) << modelLoadErrors;

  errors = model.ValidateGraphs();
  ASSERT_EQ(2u, errors.size()) << errors;
  EXPECT_EQ(errors[0].Code(), sdf::ErrorCode::FRAME_ATTACHED_TO_GRAPH_ERROR);
  EXPECT_NE(std::string::npos,
    errors[0].Message().find(
      "FrameAttachedToGraph error: scope does not point to a valid graph"));
  EXPECT_EQ(errors[1].Code(), sdf::ErrorCode::POSE_RELATIVE_TO_GRAPH_ERROR);
  EXPECT_NE(std::string::npos,
    errors[1].Message().find(
      "PoseRelativeToGraph error: scope does not point to a valid graph"));
}

/////////////////////////////////////////////////
TEST(DOMFrame, LoadModelFramesAttachedToJoint)
{
  const std::string testFile =
    sdf::testing::TestFile("sdf",
        "model_frame_attached_to_joint.sdf");

  // Load the SDF file
  sdf::Root root;
  EXPECT_TRUE(root.Load(testFile).empty());

  // Get the first model
  const sdf::Model *model = root.Model();
  ASSERT_NE(nullptr, model);
  EXPECT_EQ("model_frame_attached_to_joint", model->Name());
  EXPECT_EQ(2u, model->LinkCount());
  EXPECT_NE(nullptr, model->LinkByIndex(0));
  EXPECT_NE(nullptr, model->LinkByIndex(1));
  EXPECT_EQ(nullptr, model->LinkByIndex(2));
  EXPECT_EQ(gz::math::Pose3d(0, 0, 0, 0, 0, 0), model->RawPose());
  EXPECT_EQ("", model->PoseRelativeTo());

  EXPECT_TRUE(model->LinkNameExists("P"));
  EXPECT_TRUE(model->LinkNameExists("C"));

  EXPECT_TRUE(model->CanonicalLinkName().empty());

  EXPECT_EQ(1u, model->JointCount());
  EXPECT_NE(nullptr, model->JointByIndex(0));
  EXPECT_EQ(nullptr, model->JointByIndex(1));

  EXPECT_TRUE(model->JointNameExists("J"));

  EXPECT_EQ(4u, model->FrameCount());
  EXPECT_NE(nullptr, model->FrameByIndex(0));
  EXPECT_NE(nullptr, model->FrameByIndex(1));
  EXPECT_NE(nullptr, model->FrameByIndex(2));
  EXPECT_NE(nullptr, model->FrameByIndex(3));
  EXPECT_EQ(nullptr, model->FrameByIndex(4));
  ASSERT_TRUE(model->FrameNameExists("F1"));
  ASSERT_TRUE(model->FrameNameExists("F2"));
  ASSERT_TRUE(model->FrameNameExists("F3"));
  ASSERT_TRUE(model->FrameNameExists("F4"));

  EXPECT_EQ("P", model->FrameByName("F1")->AttachedTo());
  EXPECT_EQ("C", model->FrameByName("F2")->AttachedTo());
  EXPECT_EQ("J", model->FrameByName("F3")->AttachedTo());
  EXPECT_EQ("F3", model->FrameByName("F4")->AttachedTo());

  EXPECT_TRUE(model->FrameByName("F1")->PoseRelativeTo().empty());
  EXPECT_TRUE(model->FrameByName("F2")->PoseRelativeTo().empty());
  EXPECT_TRUE(model->FrameByName("F3")->PoseRelativeTo().empty());
  EXPECT_TRUE(model->FrameByName("F4")->PoseRelativeTo().empty());

  std::string body;
  EXPECT_TRUE(model->FrameByName("F1")->ResolveAttachedToBody(body).empty());
  EXPECT_EQ("P", body);
  EXPECT_TRUE(model->FrameByName("F2")->ResolveAttachedToBody(body).empty());
  EXPECT_EQ("C", body);
  EXPECT_TRUE(model->FrameByName("F3")->ResolveAttachedToBody(body).empty());
  EXPECT_EQ("C", body);
  EXPECT_TRUE(model->FrameByName("F4")->ResolveAttachedToBody(body).empty());
  EXPECT_EQ("C", body);
}

/////////////////////////////////////////////////
TEST(DOMFrame, LoadModelFramesAttachedToNestedModel)
{
  const std::string testFile =
    sdf::testing::TestFile("sdf",
        "model_frame_attached_to_nested_model.sdf");

  // Load the SDF file
  sdf::Root root;
  sdf::Errors errors = root.Load(testFile);
  EXPECT_TRUE(errors.empty()) << errors;

  // Get the first model
  const sdf::Model *model = root.Model();
  ASSERT_NE(nullptr, model);
  EXPECT_EQ("model_frame_attached_to_nested_model", model->Name());
  EXPECT_EQ(1u, model->LinkCount());
  EXPECT_NE(nullptr, model->LinkByIndex(0));
  EXPECT_EQ(nullptr, model->LinkByIndex(1));

  EXPECT_TRUE(model->LinkNameExists("link"));

  EXPECT_TRUE(model->CanonicalLinkName().empty());

  EXPECT_EQ(0u, model->JointCount());
  EXPECT_EQ(nullptr, model->JointByIndex(0));

  EXPECT_EQ(1u, model->ModelCount());
  EXPECT_NE(nullptr, model->ModelByIndex(0));
  EXPECT_EQ(nullptr, model->ModelByIndex(1));

  EXPECT_TRUE(model->ModelNameExists("nested_model"));

  EXPECT_EQ(2u, model->FrameCount());
  EXPECT_NE(nullptr, model->FrameByIndex(0));
  EXPECT_NE(nullptr, model->FrameByIndex(1));
  EXPECT_EQ(nullptr, model->FrameByIndex(2));
  ASSERT_TRUE(model->FrameNameExists("F1"));
  ASSERT_TRUE(model->FrameNameExists("F2"));

  EXPECT_EQ("nested_model", model->FrameByName("F1")->AttachedTo());
  EXPECT_EQ("F1", model->FrameByName("F2")->AttachedTo());

  std::string body;
  EXPECT_TRUE(model->FrameByName("F1")->ResolveAttachedToBody(body).empty());
  EXPECT_EQ("nested_model::nested_link", body);
  EXPECT_TRUE(model->FrameByName("F2")->ResolveAttachedToBody(body).empty());
  EXPECT_EQ("nested_model::nested_link", body);
}

/////////////////////////////////////////////////
TEST(DOMFrame, LoadWorldFramesAttachedTo)
{
  const std::string testFile =
    sdf::testing::TestFile("sdf",
        "world_frame_attached_to.sdf");

  // Load the SDF file
  sdf::Root root;
  EXPECT_TRUE(root.Load(testFile).empty());

  // Get the first world
  const sdf::World *world = root.WorldByIndex(0);
  ASSERT_NE(nullptr, world);
  EXPECT_EQ("world_frame_attached_to", world->Name());
  EXPECT_EQ(1u, world->ModelCount());
  EXPECT_NE(nullptr, world->ModelByIndex(0));
  EXPECT_EQ(nullptr, world->ModelByIndex(1));

  EXPECT_TRUE(world->ModelNameExists("M1"));

  const sdf::Model *model = world->ModelByIndex(0);
  ASSERT_NE(nullptr, model);
  EXPECT_EQ("M1", model->Name());
  EXPECT_EQ(1u, model->LinkCount());
  EXPECT_NE(nullptr, model->LinkByIndex(0));
  EXPECT_EQ(nullptr, model->LinkByIndex(1));
  EXPECT_EQ(1u, model->FrameCount());
  EXPECT_NE(nullptr, model->FrameByIndex(0));
  EXPECT_EQ(nullptr, model->FrameByIndex(1));
  ASSERT_TRUE(model->LinkNameExists("L"));
  ASSERT_TRUE(model->FrameNameExists("F0"));
  EXPECT_EQ("L", model->FrameByName("F0")->AttachedTo());

  EXPECT_EQ(5u, world->FrameCount());
  EXPECT_NE(nullptr, world->FrameByIndex(0));
  EXPECT_NE(nullptr, world->FrameByIndex(1));
  EXPECT_NE(nullptr, world->FrameByIndex(2));
  EXPECT_NE(nullptr, world->FrameByIndex(3));
  EXPECT_NE(nullptr, world->FrameByIndex(4));
  EXPECT_EQ(nullptr, world->FrameByIndex(5));
  ASSERT_TRUE(world->FrameNameExists("world_frame"));
  ASSERT_TRUE(world->FrameNameExists("F00"));
  ASSERT_TRUE(world->FrameNameExists("F0"));
  ASSERT_TRUE(world->FrameNameExists("F1"));
  ASSERT_TRUE(world->FrameNameExists("F2"));

  EXPECT_TRUE(world->FrameByName("world_frame")->AttachedTo().empty());
  EXPECT_TRUE(world->FrameByName("F0")->AttachedTo().empty());
  EXPECT_EQ("world", world->FrameByName("F00")->AttachedTo());
  EXPECT_EQ("F0", world->FrameByName("F1")->AttachedTo());
  EXPECT_EQ("M1", world->FrameByName("F2")->AttachedTo());

  EXPECT_TRUE(world->FrameByName("world_frame")->PoseRelativeTo().empty());
  EXPECT_TRUE(world->FrameByName("F00")->PoseRelativeTo().empty());
  EXPECT_TRUE(world->FrameByName("F0")->PoseRelativeTo().empty());
  EXPECT_TRUE(world->FrameByName("F1")->PoseRelativeTo().empty());
  EXPECT_TRUE(world->FrameByName("F2")->PoseRelativeTo().empty());

  std::string body;
  EXPECT_TRUE(
    world->FrameByName("world_frame")->ResolveAttachedToBody(body).empty());
  EXPECT_EQ("world", body);
  EXPECT_TRUE(world->FrameByName("F00")->ResolveAttachedToBody(body).empty());
  EXPECT_EQ("world", body);
  EXPECT_TRUE(world->FrameByName("F0")->ResolveAttachedToBody(body).empty());
  EXPECT_EQ("world", body);
  EXPECT_TRUE(world->FrameByName("F1")->ResolveAttachedToBody(body).empty());
  EXPECT_EQ("world", body);
  EXPECT_TRUE(world->FrameByName("F2")->ResolveAttachedToBody(body).empty());
  EXPECT_EQ("M1::L", body);
}

/////////////////////////////////////////////////
TEST(DOMFrame, LoadWorldFramesInvalidAttachedTo)
{
  const std::string testFile =
    sdf::testing::TestFile("sdf",
        "world_frame_invalid_attached_to.sdf");

  // Load the SDF file
  sdf::Root root;
  auto errors = root.Load(testFile);
  for (auto e : errors)
    std::cout << e << std::endl;
  EXPECT_FALSE(errors.empty());
  ASSERT_EQ(11u, errors.size());
  EXPECT_EQ(errors[0].Code(), sdf::ErrorCode::FRAME_ATTACHED_TO_INVALID);
  EXPECT_NE(std::string::npos,
    errors[0].Message().find(
      "attached_to name[A] specified by frame with name[F] does not match a "
      "model or frame name in world"));
  EXPECT_EQ(errors[1].Code(), sdf::ErrorCode::FRAME_ATTACHED_TO_CYCLE);
  EXPECT_NE(std::string::npos,
    errors[1].Message().find(
      "attached_to name[self_cycle] is identical to frame name[self_cycle], "
      "causing a graph cycle"));
  // errors[2]
  // errors[3]
  // errors[4]
  EXPECT_EQ(errors[5].Code(), sdf::ErrorCode::FRAME_ATTACHED_TO_INVALID);
  EXPECT_NE(std::string::npos,
    errors[5].Message().find(
      "attached_to name[A] specified by frame with name[F] does not match a "
      "model or frame name in world"));
  EXPECT_EQ(errors[6].Code(), sdf::ErrorCode::POSE_RELATIVE_TO_CYCLE);
  EXPECT_NE(std::string::npos,
    errors[6].Message().find(
      "relative_to name[self_cycle] is identical to frame name[self_cycle], "
      "causing a graph cycle"));
  // errors[7]
  // errors[8]
  EXPECT_EQ(errors[9].Code(), sdf::ErrorCode::POSE_RELATIVE_TO_CYCLE);
  EXPECT_NE(std::string::npos,
    errors[9].Message().find(
      "PoseRelativeToGraph cycle detected, "
      "already visited vertex [self_cycle]"));
  EXPECT_EQ(errors[10].Code(), sdf::ErrorCode::ELEMENT_INVALID);
  EXPECT_NE(std::string::npos,
    errors[10].Message().find(
      "Failed to load a world"));

  // Try loading sdf::World object
  sdf::SDFPtr sdfParsed(new sdf::SDF());
  sdf::init(sdfParsed);
  ASSERT_TRUE(sdf::readFile(testFile, sdfParsed));

  auto rootElem = sdfParsed->Root();
  ASSERT_NE(nullptr, rootElem);
  ASSERT_TRUE(rootElem->HasElement("world"));
  auto worldElem = rootElem->GetElement("world");
  ASSERT_NE(nullptr, worldElem);

  // there are no errors when loading an sdf::World directly since it doesn't
  // build graphs
  sdf::World world;
  auto worldLoadErrors = world.Load(worldElem);
  EXPECT_EQ(0u, worldLoadErrors.size()) << worldLoadErrors;

  errors = world.ValidateGraphs();
  ASSERT_EQ(2u, errors.size()) << errors;
  EXPECT_EQ(errors[0].Code(), sdf::ErrorCode::FRAME_ATTACHED_TO_GRAPH_ERROR);
  EXPECT_NE(std::string::npos,
    errors[0].Message().find(
      "FrameAttachedToGraph error: scope does not point to a valid graph"));
  EXPECT_EQ(errors[1].Code(), sdf::ErrorCode::POSE_RELATIVE_TO_GRAPH_ERROR);
  EXPECT_NE(std::string::npos,
    errors[1].Message().find(
      "PoseRelativeToGraph error: scope does not point to a valid graph"));
}

/////////////////////////////////////////////////
TEST(DOMFrame, LoadModelFramesRelativeTo)
{
  const std::string testFile =
    sdf::testing::TestFile("sdf",
        "model_frame_relative_to.sdf");

  // Load the SDF file
  sdf::Root root;
  EXPECT_TRUE(root.Load(testFile).empty());

  using Pose = gz::math::Pose3d;

  // Get the first model
  const sdf::Model *model = root.Model();
  ASSERT_NE(nullptr, model);
  EXPECT_EQ("model_frame_relative_to", model->Name());
  EXPECT_EQ(1u, model->LinkCount());
  EXPECT_NE(nullptr, model->LinkByIndex(0));
  EXPECT_EQ(nullptr, model->LinkByIndex(1));
  EXPECT_EQ(Pose(0, 0, 0, 0, 0, 0), model->RawPose());
  EXPECT_EQ("", model->PoseRelativeTo());

  EXPECT_TRUE(model->LinkNameExists("L"));

  EXPECT_TRUE(model->CanonicalLinkName().empty());

  EXPECT_EQ(0u, model->JointCount());
  EXPECT_EQ(nullptr, model->JointByIndex(0));

  EXPECT_EQ(5u, model->FrameCount());
  EXPECT_NE(nullptr, model->FrameByIndex(0));
  EXPECT_NE(nullptr, model->FrameByIndex(1));
  EXPECT_NE(nullptr, model->FrameByIndex(2));
  EXPECT_NE(nullptr, model->FrameByIndex(3));
  EXPECT_NE(nullptr, model->FrameByIndex(4));
  EXPECT_EQ(nullptr, model->FrameByIndex(5));
  ASSERT_TRUE(model->FrameNameExists("F0"));
  ASSERT_TRUE(model->FrameNameExists("F1"));
  ASSERT_TRUE(model->FrameNameExists("F2"));
  ASSERT_TRUE(model->FrameNameExists("F3"));
  ASSERT_TRUE(model->FrameNameExists("F4"));

  EXPECT_TRUE(model->FrameByName("F0")->AttachedTo().empty());
  EXPECT_EQ("L", model->FrameByName("F1")->AttachedTo());
  EXPECT_EQ("L", model->FrameByName("F2")->AttachedTo());
  EXPECT_TRUE(model->FrameByName("F3")->AttachedTo().empty());
  EXPECT_TRUE(model->FrameByName("F4")->AttachedTo().empty());

  EXPECT_TRUE(model->FrameByName("F0")->PoseRelativeTo().empty());
  EXPECT_TRUE(model->FrameByName("F1")->PoseRelativeTo().empty());
  EXPECT_TRUE(model->FrameByName("F2")->PoseRelativeTo().empty());
  EXPECT_EQ("L", model->FrameByName("F3")->PoseRelativeTo());
  EXPECT_EQ("F3", model->FrameByName("F4")->PoseRelativeTo());

  EXPECT_EQ(Pose(0, 1, 0, 0, 0, 0), model->FrameByName("F0")->RawPose());
  EXPECT_EQ(Pose(0, 0, 1, 0, 0, 0), model->FrameByName("F1")->RawPose());
  EXPECT_EQ(Pose(0, 0, 2, 0, 0, 0), model->FrameByName("F2")->RawPose());
  EXPECT_EQ(Pose(0, 0, 3, 0, 0, 0), model->FrameByName("F3")->RawPose());
  EXPECT_EQ(Pose::Zero, model->FrameByName("F4")->RawPose());

  Pose pose;

  // Test resolvePose for each frame with its relative_to value.
  // Numbers should match the raw pose value in the model file.
  EXPECT_TRUE(
    model->FrameByName("F0")->
      SemanticPose().Resolve(pose, "__model__").empty());
  EXPECT_EQ(Pose(0, 1, 0, 0, 0, 0), pose);
  EXPECT_TRUE(
    model->FrameByName("F0")->
      SemanticPose().Resolve(pose).empty());
  EXPECT_EQ(Pose(0, 1, 0, 0, 0, 0), pose);
  EXPECT_TRUE(
    model->FrameByName("F1")->
      SemanticPose().Resolve(pose, "L").empty());
  EXPECT_EQ(Pose(0, 0, 1, 0, 0, 0), pose);
  EXPECT_TRUE(
    model->FrameByName("F2")->
      SemanticPose().Resolve(pose, "L").empty());
  EXPECT_EQ(Pose(0, 0, 2, 0, 0, 0), pose);
  EXPECT_TRUE(
    model->FrameByName("F3")->
      SemanticPose().Resolve(pose, "L").empty());
  EXPECT_EQ(Pose(0, 0, 3, 0, 0, 0), pose);
  EXPECT_TRUE(
    model->FrameByName("F4")->
      SemanticPose().Resolve(pose, "F3").empty());
  EXPECT_EQ(Pose::Zero, pose);

  //// Test ResolvePose for each Frame relative to the model frame.
  EXPECT_TRUE(
    model->FrameByName("F0")->
      SemanticPose().Resolve(pose, "__model__").empty());
  EXPECT_EQ(Pose(0, 1, 0, 0, 0, 0), pose);
  EXPECT_TRUE(
    model->FrameByName("F0")->
      SemanticPose().Resolve(pose).empty());
  EXPECT_EQ(Pose(0, 1, 0, 0, 0, 0), pose);
  EXPECT_TRUE(
    model->FrameByName("F1")->
      SemanticPose().Resolve(pose, "__model__").empty());
  EXPECT_EQ(Pose(1, 0, 1, 0, 0, 0), pose);
  EXPECT_TRUE(
    model->FrameByName("F1")->
      SemanticPose().Resolve(pose).empty());
  EXPECT_EQ(Pose(1, 0, 1, 0, 0, 0), pose);
  EXPECT_TRUE(
    model->FrameByName("F2")->
      SemanticPose().Resolve(pose, "__model__").empty());
  EXPECT_EQ(Pose(1, 0, 2, 0, 0, 0), pose);
  EXPECT_TRUE(
    model->FrameByName("F2")->
      SemanticPose().Resolve(pose).empty());
  EXPECT_EQ(Pose(1, 0, 2, 0, 0, 0), pose);
  EXPECT_TRUE(
    model->FrameByName("F3")->
      SemanticPose().Resolve(pose, "__model__").empty());
  EXPECT_EQ(Pose(1, 0, 3, 0, 0, 0), pose);
  EXPECT_TRUE(
    model->FrameByName("F3")->
      SemanticPose().Resolve(pose).empty());
  EXPECT_EQ(Pose(1, 0, 3, 0, 0, 0), pose);
  EXPECT_TRUE(
    model->FrameByName("F4")->
      SemanticPose().Resolve(pose, "__model__").empty());
  EXPECT_EQ(Pose(1, 0, 3, 0, 0, 0), pose);
  EXPECT_TRUE(
    model->FrameByName("F4")->
      SemanticPose().Resolve(pose).empty());
  EXPECT_EQ(Pose(1, 0, 3, 0, 0, 0), pose);
}

/////////////////////////////////////////////////
TEST(DOMFrame, LoadModelFramesInvalidRelativeTo)
{
  const std::string testFile =
    sdf::testing::TestFile("sdf",
        "model_invalid_frame_relative_to.sdf");

  // Load the SDF file
  sdf::Root root;
  auto errors = root.Load(testFile);
  for (auto e : errors)
    std::cout << e << std::endl;
  EXPECT_FALSE(errors.empty());
  EXPECT_EQ(5u, errors.size());
  EXPECT_EQ(errors[0].Code(), sdf::ErrorCode::POSE_RELATIVE_TO_INVALID);
  EXPECT_NE(std::string::npos,
    errors[0].Message().find(
      "relative_to name[A] specified by frame with name[F] does not match a "
      "nested model, link, joint, or frame name in model"));
  EXPECT_EQ(errors[1].Code(), sdf::ErrorCode::POSE_RELATIVE_TO_CYCLE);
  EXPECT_NE(std::string::npos,
    errors[1].Message().find(
      "relative_to name[cycle] is identical to frame name[cycle], "
      "causing a graph cycle"));
  // errors[2]
  // errors[3]
}

/////////////////////////////////////////////////
TEST(DOMFrame, LoadModelFramesRelativeToJoint)
{
  const std::string testFile =
    sdf::testing::TestFile("sdf",
        "model_frame_relative_to_joint.sdf");

  // Load the SDF file
  sdf::Root root;
  EXPECT_TRUE(root.Load(testFile).empty());

  using Pose = gz::math::Pose3d;

  // Get the first model
  const sdf::Model *model = root.Model();
  ASSERT_NE(nullptr, model);
  EXPECT_EQ("model_frame_relative_to_joint", model->Name());
  EXPECT_EQ(2u, model->LinkCount());
  EXPECT_NE(nullptr, model->LinkByIndex(0));
  EXPECT_NE(nullptr, model->LinkByIndex(1));
  EXPECT_EQ(nullptr, model->LinkByIndex(2));
  EXPECT_EQ(Pose(0, 0, 0, 0, 0, 0), model->RawPose());
  EXPECT_EQ("", model->PoseRelativeTo());

  ASSERT_TRUE(model->LinkNameExists("P"));
  ASSERT_TRUE(model->LinkNameExists("C"));

  EXPECT_EQ(Pose(1, 0, 0, 0, 0, 0), model->LinkByName("P")->RawPose());
  EXPECT_EQ(Pose(2, 0, 0, 0, IGN_PI/2, 0), model->LinkByName("C")->RawPose());

  EXPECT_TRUE(model->CanonicalLinkName().empty());

  EXPECT_EQ(1u, model->JointCount());
  EXPECT_NE(nullptr, model->JointByIndex(0));
  EXPECT_EQ(nullptr, model->JointByIndex(1));

  ASSERT_TRUE(model->JointNameExists("J"));
  EXPECT_EQ(Pose(0, 3, 0, 0, -IGN_PI/2, 0), model->JointByName("J")->RawPose());

  EXPECT_EQ(4u, model->FrameCount());
  EXPECT_NE(nullptr, model->FrameByIndex(0));
  EXPECT_NE(nullptr, model->FrameByIndex(1));
  EXPECT_NE(nullptr, model->FrameByIndex(2));
  EXPECT_NE(nullptr, model->FrameByIndex(3));
  EXPECT_EQ(nullptr, model->FrameByIndex(4));
  ASSERT_TRUE(model->FrameNameExists("F1"));
  ASSERT_TRUE(model->FrameNameExists("F2"));
  ASSERT_TRUE(model->FrameNameExists("F3"));
  ASSERT_TRUE(model->FrameNameExists("F4"));

  EXPECT_TRUE(model->FrameByName("F1")->AttachedTo().empty());
  EXPECT_TRUE(model->FrameByName("F2")->AttachedTo().empty());
  EXPECT_TRUE(model->FrameByName("F3")->AttachedTo().empty());
  EXPECT_TRUE(model->FrameByName("F4")->AttachedTo().empty());

  EXPECT_EQ("P", model->FrameByName("F1")->PoseRelativeTo());
  EXPECT_EQ("C", model->FrameByName("F2")->PoseRelativeTo());
  EXPECT_EQ("J", model->FrameByName("F3")->PoseRelativeTo());
  EXPECT_EQ("F3", model->FrameByName("F4")->PoseRelativeTo());

  EXPECT_EQ(Pose(0, 0, 1, 0, 0, 0), model->FrameByName("F1")->RawPose());
  EXPECT_EQ(Pose(0, 0, 2, 0, 0, 0), model->FrameByName("F2")->RawPose());
  EXPECT_EQ(Pose(0, 0, 3, 0, IGN_PI/2, 0), model->FrameByName("F3")->RawPose());
  EXPECT_EQ(Pose(0, 0, 4, 0, -IGN_PI/2, 0),
            model->FrameByName("F4")->RawPose());

  // Test ResolvePose for each Frame.
  Pose pose;
  EXPECT_TRUE(
    model->LinkByName("P")->
      SemanticPose().Resolve(pose, "__model__").empty());
  EXPECT_EQ(Pose(1, 0, 0, 0, 0, 0), pose);
  EXPECT_TRUE(
    model->FrameByName("F1")->
      SemanticPose().Resolve(pose, "__model__").empty());
  EXPECT_EQ(Pose(1, 0, 1, 0, 0, 0), pose);

  EXPECT_TRUE(
    model->LinkByName("C")->
      SemanticPose().Resolve(pose, "__model__").empty());
  EXPECT_EQ(Pose(2, 0, 0, 0, IGN_PI/2, 0), pose);
  EXPECT_TRUE(
    model->FrameByName("F2")->
      SemanticPose().Resolve(pose, "__model__").empty());
  EXPECT_EQ(Pose(4, 0, 0, 0, IGN_PI/2, 0), pose);

  EXPECT_TRUE(
    model->JointByName("J")->
      SemanticPose().Resolve(pose, "__model__").empty());
  EXPECT_EQ(Pose(2, 3, 0, 0, 0, 0), pose);
  EXPECT_TRUE(
    model->FrameByName("F3")->
      SemanticPose().Resolve(pose, "__model__").empty());
  EXPECT_EQ(Pose(2, 3, 3, 0, IGN_PI/2, 0), pose);
  EXPECT_TRUE(
    model->FrameByName("F4")->
      SemanticPose().Resolve(pose, "__model__").empty());
  EXPECT_EQ(Pose(6, 3, 3, 0, 0, 0), pose);
  // test other API
  EXPECT_TRUE(model->FrameByName("F1")->SemanticPose().Resolve(pose).empty());
  EXPECT_EQ(Pose(1, 0, 1, 0, 0, 0), pose);
  EXPECT_TRUE(model->FrameByName("F2")->SemanticPose().Resolve(pose).empty());
  EXPECT_EQ(Pose(4, 0, 0, 0, IGN_PI/2, 0), pose);
  EXPECT_TRUE(model->FrameByName("F3")->SemanticPose().Resolve(pose).empty());
  EXPECT_EQ(Pose(2, 3, 3, 0, IGN_PI/2, 0), pose);
  EXPECT_TRUE(model->FrameByName("F4")->SemanticPose().Resolve(pose).empty());
  EXPECT_EQ(Pose(6, 3, 3, 0, 0, 0), pose);

  // Test resolvePose for each frame with its relative_to value.
  // Numbers should match the raw pose value in the model file.
  EXPECT_TRUE(
    model->LinkByName("P")->SemanticPose().Resolve(pose, "__model__").empty());
  EXPECT_EQ(Pose(1, 0, 0, 0, 0, 0), pose);
  EXPECT_TRUE(
    model->LinkByName("C")->SemanticPose().Resolve(pose, "__model__").empty());
  EXPECT_EQ(Pose(2, 0, 0, 0, IGN_PI/2, 0), pose);
  EXPECT_TRUE(
    model->JointByName("J")->SemanticPose().Resolve(pose, "C").empty());
  EXPECT_EQ(Pose(0, 3, 0, 0, -IGN_PI/2, 0), pose);

  EXPECT_TRUE(
    model->FrameByName("F1")->SemanticPose().Resolve(pose, "P").empty());
  EXPECT_EQ(Pose(0, 0, 1, 0, 0, 0), pose);
  EXPECT_TRUE(
    model->FrameByName("F2")->SemanticPose().Resolve(pose, "C").empty());
  EXPECT_EQ(Pose(0, 0, 2, 0, 0, 0), pose);
  EXPECT_TRUE(
    model->FrameByName("F3")->SemanticPose().Resolve(pose, "J").empty());
  EXPECT_EQ(Pose(0, 0, 3, 0, IGN_PI/2, 0), pose);
  EXPECT_TRUE(
    model->FrameByName("F4")->SemanticPose().Resolve(pose, "F3").empty());
  EXPECT_EQ(Pose(0, 0, 4, 0, -IGN_PI/2, 0), pose);
}

/////////////////////////////////////////////////
TEST(DOMFrame, LoadWorldFramesRelativeTo)
{
  const std::string testFile =
    sdf::testing::TestFile("sdf",
        "world_frame_relative_to.sdf");

  // Load the SDF file
  sdf::Root root;
  EXPECT_TRUE(root.Load(testFile).empty());

  // Get the first world
  const sdf::World *world = root.WorldByIndex(0);
  ASSERT_NE(nullptr, world);
  EXPECT_EQ("world_frame_relative_to", world->Name());
  EXPECT_EQ(4u, world->ModelCount());
  EXPECT_NE(nullptr, world->ModelByIndex(0));
  EXPECT_NE(nullptr, world->ModelByIndex(1));
  EXPECT_NE(nullptr, world->ModelByIndex(2));
  EXPECT_NE(nullptr, world->ModelByIndex(3));
  EXPECT_EQ(nullptr, world->ModelByIndex(4));

  ASSERT_TRUE(world->ModelNameExists("M1"));
  ASSERT_TRUE(world->ModelNameExists("M2"));
  ASSERT_TRUE(world->ModelNameExists("M3"));
  ASSERT_TRUE(world->ModelNameExists("M4"));

  const sdf::Model *model = world->ModelByName("M1");
  ASSERT_NE(nullptr, model);
  EXPECT_EQ(1u, model->LinkCount());
  EXPECT_NE(nullptr, model->LinkByIndex(0));
  EXPECT_EQ(nullptr, model->LinkByIndex(1));
  EXPECT_EQ(1u, model->FrameCount());
  EXPECT_NE(nullptr, model->FrameByIndex(0));
  EXPECT_EQ(nullptr, model->FrameByIndex(1));
  ASSERT_TRUE(model->LinkNameExists("L"));
  ASSERT_TRUE(model->FrameNameExists("F0"));
  EXPECT_EQ("L", model->FrameByName("F0")->PoseRelativeTo());

  EXPECT_TRUE(world->ModelByName("M1")->PoseRelativeTo().empty());
  EXPECT_TRUE(world->ModelByName("M2")->PoseRelativeTo().empty());
  EXPECT_EQ("M2", world->ModelByName("M3")->PoseRelativeTo());
  EXPECT_EQ("F1", world->ModelByName("M4")->PoseRelativeTo());

  EXPECT_EQ(5u, world->FrameCount());
  EXPECT_NE(nullptr, world->FrameByIndex(0));
  EXPECT_NE(nullptr, world->FrameByIndex(1));
  EXPECT_NE(nullptr, world->FrameByIndex(2));
  EXPECT_NE(nullptr, world->FrameByIndex(3));
  EXPECT_NE(nullptr, world->FrameByIndex(4));
  EXPECT_EQ(nullptr, world->FrameByIndex(5));
  ASSERT_TRUE(world->FrameNameExists("world_frame"));
  ASSERT_TRUE(world->FrameNameExists("F0"));
  ASSERT_TRUE(world->FrameNameExists("F1"));
  ASSERT_TRUE(world->FrameNameExists("F1a"));
  ASSERT_TRUE(world->FrameNameExists("F2"));

  EXPECT_TRUE(world->FrameByName("world_frame")->PoseRelativeTo().empty());
  EXPECT_TRUE(world->FrameByName("F0")->PoseRelativeTo().empty());
  EXPECT_EQ("F0", world->FrameByName("F1")->PoseRelativeTo());
  EXPECT_EQ("world", world->FrameByName("F1a")->PoseRelativeTo());
  EXPECT_EQ("M1", world->FrameByName("F2")->PoseRelativeTo());

  EXPECT_TRUE(world->FrameByName("world_frame")->AttachedTo().empty());
  EXPECT_TRUE(world->FrameByName("F0")->AttachedTo().empty());
  EXPECT_TRUE(world->FrameByName("F1")->AttachedTo().empty());
  EXPECT_EQ("F1", world->FrameByName("F1a")->AttachedTo());
  EXPECT_TRUE(world->FrameByName("F2")->AttachedTo().empty());

  using Pose = gz::math::Pose3d;
  Pose pose;
  EXPECT_TRUE(
    world->FrameByName("world_frame")->
      SemanticPose().Resolve(pose, "world").empty());
  EXPECT_EQ(Pose(0, 0, 0, 0, 0, 0), pose);
  EXPECT_TRUE(
    world->FrameByName("F0")->
      SemanticPose().Resolve(pose, "world").empty());
  EXPECT_EQ(Pose(1, 0, 0, 0, 0, 0), pose);
  EXPECT_TRUE(
    world->FrameByName("F1")->
      SemanticPose().Resolve(pose, "world").empty());
  EXPECT_EQ(Pose(3, 0, 0, 0, 0, 0), pose);
  EXPECT_TRUE(
    world->FrameByName("F1a")->
      SemanticPose().Resolve(pose, "world").empty());
  EXPECT_EQ(Pose(4, 0, 0, 0, 0, 0), pose);
  EXPECT_TRUE(
    world->FrameByName("F2")->
      SemanticPose().Resolve(pose, "world").empty());
  EXPECT_EQ(Pose(3, 0, 0, 0, 0, 0), pose);
}

/////////////////////////////////////////////////
TEST(DOMFrame, LoadWorldFramesInvalidRelativeTo)
{
  const std::string testFile =
    sdf::testing::TestFile("sdf",
        "world_frame_invalid_relative_to.sdf");

  // Load the SDF file
  sdf::Root root;
  auto errors = root.Load(testFile);
  for (auto e : errors)
    std::cout << e << std::endl;
  EXPECT_FALSE(errors.empty());
  EXPECT_EQ(15u, errors.size());
  EXPECT_EQ(errors[0].Code(), sdf::ErrorCode::POSE_RELATIVE_TO_INVALID);
  EXPECT_NE(std::string::npos,
    errors[0].Message().find(
      "relative_to name[A] specified by model with name[M] does not match a "
      "model or frame name in world"));
  EXPECT_EQ(errors[1].Code(), sdf::ErrorCode::POSE_RELATIVE_TO_CYCLE);
  EXPECT_NE(std::string::npos,
    errors[1].Message().find(
      "relative_to name[cycle] is identical to model name[cycle], "
      "causing a graph cycle"));
}

////////////////////////////////////////
TEST(DOMFrame, WorldIncludeModel)
{
  const std::string MODEL_PATH =
    sdf::testing::TestFile("integration", "model", "box");

  std::ostringstream stream;
  std::string version = SDF_VERSION;
  stream
    << "<sdf version='" << version << "'>"
    << "<world name='default'>"
    << "<frame name='F1'>"
    << "  <pose>1 0 0 0 0 0</pose>"
    << "</frame>"
    << "<include>"
    << "  <name>M1</name>"
    << "  <pose />"
    << "  <uri>" + MODEL_PATH +"</uri>"
    << "</include>"
    << "<include>"
    << "  <name>M2</name>"
    << "  <pose relative_to='F1'/>"
    << "  <uri>" + MODEL_PATH +"</uri>"
    << "</include>"
    << "<include>"
    << "  <pose relative_to='F1'>0 1 0 0 0 0</pose>"
    << "  <uri>" + MODEL_PATH +"</uri>"
    << "</include>"
    << "</world>"
    << "</sdf>";


  sdf::Root root;
  sdf::Errors errors = root.LoadSdfString(stream.str());
  EXPECT_TRUE(errors.empty()) << errors[0].Message();

  gz::math::Pose3d expectedPoses[] = {
    {0, 0, 0, 0, 0, 0},
    {1, 0, 0, 0, 0, 0},
    {1, 1, 0, 0, 0, 0},
  };
  // Get the first model
  const sdf::World *world = root.WorldByIndex(0);
  ASSERT_NE(nullptr, world);
  ASSERT_EQ(3u, world->ModelCount());

  for (std::size_t i = 0; i < 3; ++i)
  {
    const sdf::Model *model = world->ModelByIndex(i);
    ASSERT_NE(nullptr, model);
    gz::math::Pose3d modelPose;
    sdf::Errors resolveErrors = model->SemanticPose().Resolve(modelPose);
    EXPECT_TRUE(resolveErrors.empty()) << resolveErrors;
    EXPECT_EQ(expectedPoses[i], modelPose);
  }
}

////////////////////////////////////////
// Test parsing a include element that has a pose element and includes a
// submodel
TEST(Frame, IncludeFrameWithSubmodel)
{
  const std::string MODEL_PATH =
    sdf::filesystem::append(PROJECT_SOURCE_PATH, "test", "integration",
                            "model", "box_with_submodel");

  std::ostringstream stream;
  std::string version = SDF_VERSION;
  stream
    << "<sdf version='" << version << "'>"
    << "<world name='default'>"
    << "<model name='top_level_model'>"
    << "  <include>"
    << "    <static>false</static>"
    << "    <pose>5 5 0 0 0 0</pose>"
    << "    <uri>" + MODEL_PATH +"</uri>"
    << "  </include>"
    << "</model>"
    << "</world>"
    << "</sdf>";

  sdf::Root root;
  sdf::Errors errors = root.LoadSdfString(stream.str());
  EXPECT_TRUE(errors.empty()) << errors[0].Message();

  const sdf::World *world = root.WorldByIndex(0);
  ASSERT_NE(nullptr, world);
  ASSERT_EQ(1u, world->ModelCount());

  /* top level model: using include will merge top_level_model and box_with_submodel into:
   *  <model name='top_level_model'>
   *   <link name='box_with_submodel::link'>
   *     <pose frame=''>5 5 0 0 -0 0</pose>  <<-- pose has been translated
   *   </link>
   *   <model name='box_with_submodel::submodel_box_with_submodel'>
   *   ...
   *   </model>
   * </model>
  */
  const sdf::Model *model = world->ModelByIndex(0);
  ASSERT_NE(nullptr, model);
  EXPECT_EQ(model->Name(), "top_level_model");

  const sdf::Link *link0 = model->LinkByName("box_with_submodel::link");
  ASSERT_NE(nullptr, link0);
  EXPECT_EQ(link0->Name(), "link");

<<<<<<< HEAD
  ignition::math::Pose3d linkPose;
  sdf::Errors resolveErrors = model->SemanticPose().Resolve(linkPose,
      "top_level_model::box_with_submodel::link");
  EXPECT_TRUE(resolveErrors.empty()) << resolveErrors[0].Message();
  EXPECT_EQ(linkPose.Inverse(),
            ignition::math::Pose3d(5, 5, 0, 0, 0, 0));
=======
  gz::math::Pose3d linkPose;
  sdf::Errors resolveErrors = link0->SemanticPose().Resolve(linkPose);
  EXPECT_TRUE(resolveErrors.empty()) << resolveErrors[0].Message();
  EXPECT_EQ(linkPose,
            gz::math::Pose3d(5, 5, 0, 0, 0, 0));
>>>>>>> 686476b2
  /* submodel: pose from parent is translated to model. links are the same
   * ...
   *   <model name='box_with_submodel::submodel_box_with_submodel'>
   *     <link name='submodel_link'>
   *       <pose frame=''>0 0 0 0 -0 0</pose>
   *     </link>
   *     <pose frame=''>5 5 0 0 -0 0</pose>
   *   </model>
   */
  const sdf::Model *submodel = model->ModelByName(
      "box_with_submodel::submodel_of_box_with_submodel");
  ASSERT_NE(nullptr, submodel);
  EXPECT_EQ(submodel->Name(),
            "submodel_of_box_with_submodel");

<<<<<<< HEAD
  ignition::math::Pose3d submodelPose;
  resolveErrors = model->SemanticPose().Resolve(submodelPose,
      "top_level_model::box_with_submodel");
  EXPECT_TRUE(resolveErrors.empty()) << resolveErrors[0].Message();
  EXPECT_EQ(submodelPose.Inverse(),
            ignition::math::Pose3d(5, 5, 0, 0, 0, 0));
=======
  gz::math::Pose3d submodelPose;
  resolveErrors = submodel->SemanticPose().Resolve(submodelPose);
  EXPECT_TRUE(resolveErrors.empty()) << resolveErrors[0].Message();
  EXPECT_EQ(submodelPose,
            gz::math::Pose3d(5, 5, 0, 0, 0, 0));
>>>>>>> 686476b2
}<|MERGE_RESOLUTION|>--- conflicted
+++ resolved
@@ -1343,20 +1343,12 @@
   ASSERT_NE(nullptr, link0);
   EXPECT_EQ(link0->Name(), "link");
 
-<<<<<<< HEAD
-  ignition::math::Pose3d linkPose;
+  gz::math::Pose3d linkPose;
   sdf::Errors resolveErrors = model->SemanticPose().Resolve(linkPose,
       "top_level_model::box_with_submodel::link");
   EXPECT_TRUE(resolveErrors.empty()) << resolveErrors[0].Message();
   EXPECT_EQ(linkPose.Inverse(),
-            ignition::math::Pose3d(5, 5, 0, 0, 0, 0));
-=======
-  gz::math::Pose3d linkPose;
-  sdf::Errors resolveErrors = link0->SemanticPose().Resolve(linkPose);
-  EXPECT_TRUE(resolveErrors.empty()) << resolveErrors[0].Message();
-  EXPECT_EQ(linkPose,
             gz::math::Pose3d(5, 5, 0, 0, 0, 0));
->>>>>>> 686476b2
   /* submodel: pose from parent is translated to model. links are the same
    * ...
    *   <model name='box_with_submodel::submodel_box_with_submodel'>
@@ -1372,18 +1364,10 @@
   EXPECT_EQ(submodel->Name(),
             "submodel_of_box_with_submodel");
 
-<<<<<<< HEAD
-  ignition::math::Pose3d submodelPose;
+  gz::math::Pose3d submodelPose;
   resolveErrors = model->SemanticPose().Resolve(submodelPose,
       "top_level_model::box_with_submodel");
   EXPECT_TRUE(resolveErrors.empty()) << resolveErrors[0].Message();
   EXPECT_EQ(submodelPose.Inverse(),
-            ignition::math::Pose3d(5, 5, 0, 0, 0, 0));
-=======
-  gz::math::Pose3d submodelPose;
-  resolveErrors = submodel->SemanticPose().Resolve(submodelPose);
-  EXPECT_TRUE(resolveErrors.empty()) << resolveErrors[0].Message();
-  EXPECT_EQ(submodelPose,
             gz::math::Pose3d(5, 5, 0, 0, 0, 0));
->>>>>>> 686476b2
 }