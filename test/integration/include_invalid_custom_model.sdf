--- conflicted
+++ resolved
@@ -50,9 +50,14 @@
           <!-- not defined sdf element -->
           <test element_id="chassis" name="new_elem" action="add"/>
 
-<<<<<<< HEAD
-          <!-- missing attribute requirements -->
-          <plugin element_id="some_plugin" action="add"/>
+          <!-- missing 'name' attribute -->
+          <plugin element_id="chassis" action="add"/>
+
+          <!-- 'name' attribute is empty -->
+          <plugin element_id="chassis" name="" action="add"/>
+
+          <!-- incorrect schema (missing required 'filename' attribute) -->
+          <plugin element_id="chassis" name="some_plugin" action="add"/>
 
           <!-- invalid action -->
           <link element_id="top" action="test"/>
@@ -70,22 +75,10 @@
             </geometry>
           </collision>
 
-
           <link element_id="top">
             <!-- child element (w/ name attribute) does not exist -->
             <collision name="collision" action="remove"/>
           </link>
-
-=======
-          <!-- missing 'name' attribute -->
-          <plugin element_id="chassis" action="add"/>
-
-          <!-- 'name' attribute is empty -->
-          <plugin element_id="chassis" name="" action="add"/>
-
-          <!-- incorrect schema (missing required 'filename' attribute) -->
-          <plugin element_id="chassis" name="some_plugin" action="add"/>
->>>>>>> a7df1c7f
         </experimental:params>
       </include>
     </model>
