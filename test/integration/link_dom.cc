/*
 * Copyright 2018 Open Source Robotics Foundation
 *
 * Licensed under the Apache License, Version 2.0 (the "License");
 * you may not use this file except in compliance with the License.
 * You may obtain a copy of the License at
 *
 *     http://www.apache.org/licenses/LICENSE-2.0
 *
 * Unless required by applicable law or agreed to in writing, software
 * distributed under the License is distributed on an "AS IS" BASIS,
 * WITHOUT WARRANTIES OR CONDITIONS OF ANY KIND, either express or implied.
 * See the License for the specific language governing permissions and
 * limitations under the License.
 *
 */

#include <string>
#include <gtest/gtest.h>

#include <ignition/math/Pose3.hh>
#include "sdf/AirPressure.hh"
#include "sdf/Altimeter.hh"
#include "sdf/Camera.hh"
#include "sdf/Collision.hh"
#include "sdf/Element.hh"
#include "sdf/Error.hh"
#include "sdf/Filesystem.hh"
#include "sdf/Imu.hh"
#include "sdf/Link.hh"
#include "sdf/Magnetometer.hh"
#include "sdf/Model.hh"
#include "sdf/parser.hh"
#include "sdf/Lidar.hh"
#include "sdf/Root.hh"
#include "sdf/Sensor.hh"
#include "sdf/Types.hh"
#include "sdf/Visual.hh"
#include "sdf/World.hh"
#include "test_config.h"

//////////////////////////////////////////////////
TEST(DOMLink, NotALink)
{
  // Create an Element that is not a link
  sdf::ElementPtr element(new sdf::Element);
  element->SetName("world");
  sdf::Link link;
  sdf::Errors errors = link.Load(element);
  ASSERT_FALSE(errors.empty());
  EXPECT_EQ(sdf::ErrorCode::ELEMENT_INCORRECT_TYPE, errors[0].Code());
  EXPECT_TRUE(errors[0].Message().find("Attempting to load a Link") !=
               std::string::npos);
}

//////////////////////////////////////////////////
TEST(DOMLink, NoName)
{
  // Create a "link" with no name
  sdf::ElementPtr element(new sdf::Element);
  element->SetName("link");

  sdf::Link link;
  sdf::Errors errors = link.Load(element);
  ASSERT_FALSE(errors.empty());
  EXPECT_EQ(sdf::ErrorCode::ATTRIBUTE_MISSING, errors[0].Code());
  EXPECT_TRUE(errors[0].Message().find("link name is required") !=
               std::string::npos);
}

//////////////////////////////////////////////////
TEST(DOMLink, LoadVisualCollision)
{
  const std::string testFile =
    sdf::filesystem::append(PROJECT_SOURCE_PATH, "test", "sdf",
        "empty.sdf");

  // Load the SDF file
  sdf::Root root;
  EXPECT_TRUE(root.Load(testFile).empty());

  // Get the first world
  const sdf::World *world = root.WorldByIndex(0);
  ASSERT_NE(nullptr, world);
  EXPECT_EQ("default", world->Name());

  // Get the first model
  const sdf::Model *model = world->ModelByIndex(0);
  ASSERT_NE(nullptr, model);
  EXPECT_EQ("ground_plane", model->Name());

  // Get the first link
  const sdf::Link *link = model->LinkByIndex(0);
  ASSERT_NE(nullptr, link);
  EXPECT_EQ("link", link->Name());

  // Get the first visual
  EXPECT_EQ(1u, link->VisualCount());
  EXPECT_TRUE(link->VisualNameExists("visual"));
  EXPECT_FALSE(link->VisualNameExists("visuals"));
  const sdf::Visual *visual = link->VisualByIndex(0);
  ASSERT_NE(nullptr, visual);
  EXPECT_EQ("visual", visual->Name());

  // Get the first collision
  EXPECT_EQ(1u, link->CollisionCount());
  EXPECT_TRUE(link->CollisionNameExists("collision"));
  EXPECT_FALSE(link->CollisionNameExists("collisions"));
  const sdf::Collision *collision = link->CollisionByIndex(0);
  ASSERT_NE(nullptr, collision);
  EXPECT_EQ("collision", collision->Name());
}

//////////////////////////////////////////////////
TEST(DOMLink, InertialDoublePendulum)
{
  const std::string testFile =
    sdf::filesystem::append(PROJECT_SOURCE_PATH, "test", "sdf",
        "double_pendulum.sdf");

  // Load the SDF file
  sdf::Root root;
  EXPECT_TRUE(root.Load(testFile).empty());

  const sdf::Model *model = root.ModelByIndex(0);
  ASSERT_NE(nullptr, model);

  const sdf::Link *baseLink = model->LinkByIndex(0);
  ASSERT_NE(nullptr, baseLink);
<<<<<<< HEAD
  EXPECT_EQ(ignition::math::Pose3d::Zero, baseLink->Pose());
=======
  EXPECT_EQ(ignition::math::Pose3d::Zero, baseLink->RawPose());
>>>>>>> 9a706ebb
  EXPECT_EQ("", baseLink->PoseRelativeTo());

  const ignition::math::Inertiald inertial = baseLink->Inertial();
  EXPECT_DOUBLE_EQ(100.0, inertial.MassMatrix().Mass());
  EXPECT_DOUBLE_EQ(1.0, inertial.MassMatrix().DiagonalMoments().X());
  EXPECT_DOUBLE_EQ(1.0, inertial.MassMatrix().DiagonalMoments().Y());
  EXPECT_DOUBLE_EQ(1.0, inertial.MassMatrix().DiagonalMoments().Z());
  EXPECT_DOUBLE_EQ(0.0, inertial.MassMatrix().OffDiagonalMoments().X());
  EXPECT_DOUBLE_EQ(0.0, inertial.MassMatrix().OffDiagonalMoments().Y());
  EXPECT_DOUBLE_EQ(0.0, inertial.MassMatrix().OffDiagonalMoments().Z());

  const sdf::Link *upperLink = model->LinkByIndex(1);
  ASSERT_NE(nullptr, upperLink);
  EXPECT_EQ(ignition::math::Pose3d(0, 0, 2.1, -1.5708, 0, 0),
<<<<<<< HEAD
      upperLink->Pose());
=======
      upperLink->RawPose());
>>>>>>> 9a706ebb
  EXPECT_EQ("", upperLink->PoseRelativeTo());
  EXPECT_TRUE(upperLink->EnableWind());

  const ignition::math::Inertiald inertialUpper = upperLink->Inertial();
  EXPECT_DOUBLE_EQ(1.0, inertialUpper.MassMatrix().Mass());
  EXPECT_DOUBLE_EQ(1.0, inertialUpper.MassMatrix().DiagonalMoments().X());
  EXPECT_DOUBLE_EQ(1.0, inertialUpper.MassMatrix().DiagonalMoments().Y());
  EXPECT_DOUBLE_EQ(1.0, inertialUpper.MassMatrix().DiagonalMoments().Z());
  EXPECT_DOUBLE_EQ(0.0, inertialUpper.MassMatrix().OffDiagonalMoments().X());
  EXPECT_DOUBLE_EQ(0.0, inertialUpper.MassMatrix().OffDiagonalMoments().Y());
  EXPECT_DOUBLE_EQ(0.0, inertialUpper.MassMatrix().OffDiagonalMoments().Z());
  EXPECT_DOUBLE_EQ(0.0, inertialUpper.Pose().Pos().X());
  EXPECT_DOUBLE_EQ(0.0, inertialUpper.Pose().Pos().Y());
  EXPECT_DOUBLE_EQ(0.5, inertialUpper.Pose().Pos().Z());
  EXPECT_TRUE(inertial.MassMatrix().IsValid());

  const sdf::Link *lowerLink = model->LinkByIndex(2);
  ASSERT_TRUE(lowerLink != nullptr);
  EXPECT_EQ(ignition::math::Pose3d(0.25, 1.0, 2.1, -2, 0, 0),
<<<<<<< HEAD
      lowerLink->Pose());
=======
      lowerLink->RawPose());
>>>>>>> 9a706ebb
  EXPECT_EQ("", lowerLink->PoseRelativeTo());
}

//////////////////////////////////////////////////
TEST(DOMLink, InertialComplete)
{
  const std::string testFile =
    sdf::filesystem::append(PROJECT_SOURCE_PATH, "test", "sdf",
        "inertial_complete.sdf");

  // Load the SDF file
  sdf::Root root;
  EXPECT_TRUE(root.Load(testFile).empty());

  const sdf::Model *model = root.ModelByIndex(0);
  ASSERT_NE(nullptr, model);

  const sdf::Link *link = model->LinkByIndex(0);
  ASSERT_NE(nullptr, link);

  const ignition::math::Inertiald inertial = link->Inertial();
  EXPECT_DOUBLE_EQ(17.982, inertial.MassMatrix().Mass());
  EXPECT_DOUBLE_EQ(0.125569, inertial.MassMatrix().DiagonalMoments().X());
  EXPECT_DOUBLE_EQ(0.0972062, inertial.MassMatrix().DiagonalMoments().Y());
  EXPECT_DOUBLE_EQ(0.117937, inertial.MassMatrix().DiagonalMoments().Z());
  EXPECT_DOUBLE_EQ(0.0008, inertial.MassMatrix().OffDiagonalMoments().X());
  EXPECT_DOUBLE_EQ(-0.000499757,
      inertial.MassMatrix().OffDiagonalMoments().Y());
  EXPECT_DOUBLE_EQ(-0.0005, inertial.MassMatrix().OffDiagonalMoments().Z());
  EXPECT_DOUBLE_EQ(0.01, inertial.Pose().Pos().X());
  EXPECT_DOUBLE_EQ(0.0, inertial.Pose().Pos().Y());
  EXPECT_DOUBLE_EQ(0.02, inertial.Pose().Pos().Z());
  EXPECT_TRUE(inertial.MassMatrix().IsValid());
}

//////////////////////////////////////////////////
TEST(DOMLink, InertialInvalid)
{
  const std::string testFile =
    sdf::filesystem::append(PROJECT_SOURCE_PATH, "test", "sdf",
        "inertial_invalid.sdf");

  // Load the SDF file
  sdf::Root root;
  auto errors = root.Load(testFile);
  EXPECT_FALSE(errors.empty());
  ASSERT_EQ(2u, errors.size());
  EXPECT_EQ(errors[0].Code(), sdf::ErrorCode::LINK_INERTIA_INVALID);
  EXPECT_EQ(errors[0].Message(), "A link named link has invalid inertia.");
  EXPECT_EQ(errors[1].Code(), sdf::ErrorCode::ELEMENT_INVALID);
  EXPECT_EQ(errors[1].Message(), "A model must have at least one link.");

  const sdf::Model *model = root.ModelByIndex(0);
  ASSERT_EQ(nullptr, model);
}

//////////////////////////////////////////////////
TEST(DOMLink, Sensors)
{
  const std::string testFile =
    sdf::filesystem::append(PROJECT_SOURCE_PATH, "test", "sdf",
        "sensors.sdf");

  // Load the SDF file
  sdf::Root root;
  auto errors = root.Load(testFile);
  for (auto e : errors)
    std::cout << e << std::endl;
  EXPECT_TRUE(errors.empty());

  // Get the first model
  const sdf::Model *model = root.ModelByIndex(0);
  ASSERT_NE(nullptr, model);
  EXPECT_EQ("model", model->Name());

  // Get the first link
  const sdf::Link *link = model->LinkByIndex(0);
  ASSERT_NE(nullptr, link);
  EXPECT_EQ("link", link->Name());
  EXPECT_EQ(22u, link->SensorCount());

  // Get the altimeter sensor
  const sdf::Sensor *altimeterSensor = link->SensorByIndex(0);
  ASSERT_NE(nullptr, altimeterSensor);
  EXPECT_EQ("altimeter_sensor", altimeterSensor->Name());
  EXPECT_EQ(sdf::SensorType::ALTIMETER, altimeterSensor->Type());
  EXPECT_EQ(ignition::math::Pose3d::Zero, altimeterSensor->RawPose());
  const sdf::Altimeter *altSensor = altimeterSensor->AltimeterSensor();
  ASSERT_NE(nullptr, altSensor);
  EXPECT_DOUBLE_EQ(0.1, altSensor->VerticalPositionNoise().Mean());
  EXPECT_DOUBLE_EQ(0.2, altSensor->VerticalPositionNoise().StdDev());
  EXPECT_DOUBLE_EQ(2.3, altSensor->VerticalVelocityNoise().Mean());
  EXPECT_DOUBLE_EQ(4.5, altSensor->VerticalVelocityNoise().StdDev());

  // Get the camera sensor
  EXPECT_TRUE(link->SensorNameExists("camera_sensor"));
  EXPECT_FALSE(link->SensorNameExists("bad_camera_sensor"));
  const sdf::Sensor *cameraSensor = link->SensorByName("camera_sensor");
  ASSERT_NE(nullptr, cameraSensor);
  EXPECT_EQ("camera_sensor", cameraSensor->Name());
  EXPECT_EQ(sdf::SensorType::CAMERA, cameraSensor->Type());
  EXPECT_EQ(ignition::math::Pose3d(1, 2, 3, 0, 0, 0), cameraSensor->RawPose());
  const sdf::Camera *camSensor = cameraSensor->CameraSensor();
  ASSERT_NE(nullptr, camSensor);
  EXPECT_EQ("my_camera", camSensor->Name());
  EXPECT_EQ(ignition::math::Pose3d(0.1, 0.2, 0.3, 0, 0, 0),
            camSensor->RawPose());
  EXPECT_DOUBLE_EQ(0.75, camSensor->HorizontalFov().Radian());
  EXPECT_EQ(640u, camSensor->ImageWidth());
  EXPECT_EQ(480u, camSensor->ImageHeight());
  EXPECT_EQ(sdf::PixelFormatType::RGB_INT8, camSensor->PixelFormat());
  EXPECT_DOUBLE_EQ(0.2, camSensor->NearClip());
  EXPECT_DOUBLE_EQ(12.3, camSensor->FarClip());
  EXPECT_TRUE(camSensor->SaveFrames());
  EXPECT_EQ("/tmp/cam", camSensor->SaveFramesPath());
  EXPECT_DOUBLE_EQ(0.5, camSensor->ImageNoise().Mean());
  EXPECT_DOUBLE_EQ(0.1, camSensor->ImageNoise().StdDev());
  EXPECT_DOUBLE_EQ(0.1, camSensor->DistortionK1());
  EXPECT_DOUBLE_EQ(0.2, camSensor->DistortionK2());
  EXPECT_DOUBLE_EQ(0.3, camSensor->DistortionK3());
  EXPECT_DOUBLE_EQ(0.4, camSensor->DistortionP1());
  EXPECT_DOUBLE_EQ(0.5, camSensor->DistortionP2());
  EXPECT_EQ(ignition::math::Vector2d(0.2, 0.4), camSensor->DistortionCenter());
  EXPECT_EQ("custom", camSensor->LensType());
  EXPECT_FALSE(camSensor->LensScaleToHfov());
  EXPECT_DOUBLE_EQ(1.1, camSensor->LensC1());
  EXPECT_DOUBLE_EQ(2.2, camSensor->LensC2());
  EXPECT_DOUBLE_EQ(3.3, camSensor->LensC3());
  EXPECT_DOUBLE_EQ(1.2, camSensor->LensFocalLength());
  EXPECT_EQ("sin", camSensor->LensFunction());
  EXPECT_DOUBLE_EQ(0.7505, camSensor->LensCutoffAngle().Radian());
  EXPECT_EQ(128, camSensor->LensEnvironmentTextureSize());
  EXPECT_DOUBLE_EQ(280, camSensor->LensIntrinsicsFx());
  EXPECT_DOUBLE_EQ(281, camSensor->LensIntrinsicsFy());
  EXPECT_DOUBLE_EQ(162, camSensor->LensIntrinsicsCx());
  EXPECT_DOUBLE_EQ(124, camSensor->LensIntrinsicsCy());
  EXPECT_DOUBLE_EQ(1.2, camSensor->LensIntrinsicsSkew());

  // Get the contact sensor
  const sdf::Sensor *contactSensor = link->SensorByName("contact_sensor");
  ASSERT_NE(nullptr, contactSensor);
  EXPECT_EQ("contact_sensor", contactSensor->Name());
  EXPECT_EQ(sdf::SensorType::CONTACT, contactSensor->Type());
  EXPECT_EQ(ignition::math::Pose3d(4, 5, 6, 0, 0, 0), contactSensor->RawPose());

  // Get the depth sensor
  const sdf::Sensor *depthSensor = link->SensorByName("depth_sensor");
  ASSERT_NE(nullptr, depthSensor);
  EXPECT_EQ("depth_sensor", depthSensor->Name());
  EXPECT_EQ(sdf::SensorType::DEPTH_CAMERA, depthSensor->Type());
  EXPECT_EQ(ignition::math::Pose3d(7, 8, 9, 0, 0, 0), depthSensor->RawPose());
  const sdf::Camera *depthCamSensor = depthSensor->CameraSensor();
  ASSERT_NE(nullptr, depthCamSensor);
  EXPECT_EQ("my_depth_camera", depthCamSensor->Name());

  // Get the rgbd sensor
  const sdf::Sensor *rgbdSensor = link->SensorByName("rgbd_sensor");
  ASSERT_NE(nullptr, rgbdSensor);
  EXPECT_EQ("rgbd_sensor", rgbdSensor->Name());
  EXPECT_EQ(sdf::SensorType::RGBD_CAMERA, rgbdSensor->Type());
  EXPECT_EQ(ignition::math::Pose3d(37, 38, 39, 0, 0, 0), rgbdSensor->RawPose());
  const sdf::Camera *rgbdCamSensor = rgbdSensor->CameraSensor();
  ASSERT_NE(nullptr, rgbdCamSensor);
  EXPECT_EQ("my_rgbd_camera", rgbdCamSensor->Name());

  // Get the thermal sensor
  const sdf::Sensor *thermalSensor = link->SensorByName("thermal_sensor");
  ASSERT_NE(nullptr, thermalSensor);
  EXPECT_EQ("thermal_sensor", thermalSensor->Name());
  EXPECT_EQ(sdf::SensorType::THERMAL_CAMERA, thermalSensor->Type());
  EXPECT_EQ(ignition::math::Pose3d(37, 38, 39, 0, 0, 0),
            thermalSensor->RawPose());
  const sdf::Camera *thermalCamSensor = thermalSensor->CameraSensor();
  ASSERT_NE(nullptr, thermalCamSensor);
  EXPECT_EQ("my_thermal_camera", thermalCamSensor->Name());

  // Get the force_torque sensor
  const sdf::Sensor *forceTorqueSensor =
    link->SensorByName("force_torque_sensor");
  ASSERT_NE(nullptr, forceTorqueSensor);
  EXPECT_EQ("force_torque_sensor", forceTorqueSensor->Name());
  EXPECT_EQ(sdf::SensorType::FORCE_TORQUE, forceTorqueSensor->Type());
  EXPECT_EQ(ignition::math::Pose3d(10, 11, 12, 0, 0, 0),
      forceTorqueSensor->RawPose());

  // Get the gps sensor
  const sdf::Sensor *gpsSensor = link->SensorByName("gps_sensor");
  ASSERT_NE(nullptr, gpsSensor);
  EXPECT_EQ("gps_sensor", gpsSensor->Name());
  EXPECT_EQ(sdf::SensorType::GPS, gpsSensor->Type());
  EXPECT_EQ(ignition::math::Pose3d(13, 14, 15, 0, 0, 0), gpsSensor->RawPose());

  // Get the gpu_ray sensor
  const sdf::Sensor *gpuRaySensor = link->SensorByName("gpu_ray_sensor");
  ASSERT_NE(nullptr, gpuRaySensor);
  EXPECT_EQ("gpu_ray_sensor", gpuRaySensor->Name());
  EXPECT_EQ(sdf::SensorType::GPU_LIDAR, gpuRaySensor->Type());
  EXPECT_EQ(ignition::math::Pose3d(1, 2, 3, 0, 0, 0), gpuRaySensor->RawPose());
  const sdf::Lidar *gpuRay = gpuRaySensor->LidarSensor();
  ASSERT_NE(nullptr, gpuRay);

  // Get the gpu_lidar sensor
  const sdf::Sensor *gpuLidarSensor = link->SensorByName("gpu_lidar_sensor");
  ASSERT_NE(nullptr, gpuLidarSensor);
  EXPECT_EQ("gpu_lidar_sensor", gpuLidarSensor->Name());
  EXPECT_EQ(sdf::SensorType::GPU_LIDAR, gpuLidarSensor->Type());
  EXPECT_EQ(ignition::math::Pose3d(1, 2, 3, 0, 0, 0),
            gpuLidarSensor->RawPose());
  const sdf::Lidar *gpuLidar = gpuLidarSensor->LidarSensor();
  ASSERT_NE(nullptr, gpuLidar);

  // Get the imu sensor
  const sdf::Sensor *imuSensor = link->SensorByName("imu_sensor");
  ASSERT_NE(nullptr, imuSensor);
  EXPECT_EQ("imu_sensor", imuSensor->Name());
  EXPECT_EQ(sdf::SensorType::IMU, imuSensor->Type());
  EXPECT_EQ(ignition::math::Pose3d(4, 5, 6, 0, 0, 0), imuSensor->RawPose());
  const sdf::Imu *imuSensorObj = imuSensor->ImuSensor();
  ASSERT_NE(nullptr, imuSensorObj);

  EXPECT_DOUBLE_EQ(0.0, imuSensorObj->LinearAccelerationXNoise().Mean());
  EXPECT_DOUBLE_EQ(0.1, imuSensorObj->LinearAccelerationXNoise().StdDev());
  EXPECT_DOUBLE_EQ(0.2,
      imuSensorObj->LinearAccelerationXNoise().DynamicBiasStdDev());
  EXPECT_DOUBLE_EQ(1.0,
      imuSensorObj->LinearAccelerationXNoise().DynamicBiasCorrelationTime());

  EXPECT_DOUBLE_EQ(1.0, imuSensorObj->LinearAccelerationYNoise().Mean());
  EXPECT_DOUBLE_EQ(1.1, imuSensorObj->LinearAccelerationYNoise().StdDev());
  EXPECT_DOUBLE_EQ(1.2,
      imuSensorObj->LinearAccelerationYNoise().DynamicBiasStdDev());
  EXPECT_DOUBLE_EQ(2.0,
      imuSensorObj->LinearAccelerationYNoise().DynamicBiasCorrelationTime());

  EXPECT_DOUBLE_EQ(2.0, imuSensorObj->LinearAccelerationZNoise().Mean());
  EXPECT_DOUBLE_EQ(2.1, imuSensorObj->LinearAccelerationZNoise().StdDev());
  EXPECT_DOUBLE_EQ(2.2,
      imuSensorObj->LinearAccelerationZNoise().DynamicBiasStdDev());
  EXPECT_DOUBLE_EQ(3.0,
      imuSensorObj->LinearAccelerationZNoise().DynamicBiasCorrelationTime());

  EXPECT_DOUBLE_EQ(3.0, imuSensorObj->AngularVelocityXNoise().Mean());
  EXPECT_DOUBLE_EQ(3.1, imuSensorObj->AngularVelocityXNoise().StdDev());
  EXPECT_DOUBLE_EQ(4.2,
      imuSensorObj->AngularVelocityXNoise().DynamicBiasStdDev());
  EXPECT_DOUBLE_EQ(4.0,
      imuSensorObj->AngularVelocityXNoise().DynamicBiasCorrelationTime());

  EXPECT_DOUBLE_EQ(4.0, imuSensorObj->AngularVelocityYNoise().Mean());
  EXPECT_DOUBLE_EQ(4.1, imuSensorObj->AngularVelocityYNoise().StdDev());
  EXPECT_DOUBLE_EQ(5.2,
      imuSensorObj->AngularVelocityYNoise().DynamicBiasStdDev());
  EXPECT_DOUBLE_EQ(5.0,
      imuSensorObj->AngularVelocityYNoise().DynamicBiasCorrelationTime());


  EXPECT_DOUBLE_EQ(5.0, imuSensorObj->AngularVelocityZNoise().Mean());
  EXPECT_DOUBLE_EQ(5.1, imuSensorObj->AngularVelocityZNoise().StdDev());
  EXPECT_DOUBLE_EQ(6.2,
      imuSensorObj->AngularVelocityZNoise().DynamicBiasStdDev());
  EXPECT_DOUBLE_EQ(6.0,
      imuSensorObj->AngularVelocityZNoise().DynamicBiasCorrelationTime());


  EXPECT_EQ("ENU", imuSensorObj->Localization());
  EXPECT_EQ("linka", imuSensorObj->CustomRpyParentFrame());
  EXPECT_EQ(ignition::math::Vector3d::UnitY, imuSensorObj->CustomRpy());
  EXPECT_EQ("linkb", imuSensorObj->GravityDirXParentFrame());
  EXPECT_EQ(ignition::math::Vector3d::UnitZ, imuSensorObj->GravityDirX());

  // Get the logical camera sensor
  const sdf::Sensor *logicalCameraSensor =
    link->SensorByName("logical_camera_sensor");
  ASSERT_NE(nullptr, logicalCameraSensor);
  EXPECT_EQ("logical_camera_sensor", logicalCameraSensor->Name());
  EXPECT_EQ(sdf::SensorType::LOGICAL_CAMERA, logicalCameraSensor->Type());
  EXPECT_EQ(ignition::math::Pose3d(7, 8, 9, 0, 0, 0),
      logicalCameraSensor->RawPose());

  // Get the magnetometer sensor
  const sdf::Sensor *magnetometerSensor =
    link->SensorByName("magnetometer_sensor");
  ASSERT_NE(nullptr, magnetometerSensor);
  EXPECT_EQ("magnetometer_sensor", magnetometerSensor->Name());
  EXPECT_EQ(sdf::SensorType::MAGNETOMETER, magnetometerSensor->Type());
  EXPECT_EQ(ignition::math::Pose3d(10, 11, 12, 0, 0, 0),
      magnetometerSensor->RawPose());
  const sdf::Magnetometer *magSensor = magnetometerSensor->MagnetometerSensor();
  ASSERT_NE(nullptr, magSensor);
  EXPECT_DOUBLE_EQ(0.1, magSensor->XNoise().Mean());
  EXPECT_DOUBLE_EQ(0.2, magSensor->XNoise().StdDev());
  EXPECT_DOUBLE_EQ(1.2, magSensor->YNoise().Mean());
  EXPECT_DOUBLE_EQ(2.3, magSensor->YNoise().StdDev());
  EXPECT_DOUBLE_EQ(3.4, magSensor->ZNoise().Mean());
  EXPECT_DOUBLE_EQ(5.6, magSensor->ZNoise().StdDev());

  // Get the multicamera sensor
  const sdf::Sensor *multicameraSensor =
    link->SensorByName("multicamera_sensor");
  ASSERT_NE(nullptr, multicameraSensor);
  EXPECT_EQ("multicamera_sensor", multicameraSensor->Name());
  EXPECT_EQ(sdf::SensorType::MULTICAMERA, multicameraSensor->Type());
  EXPECT_EQ(ignition::math::Pose3d(13, 14, 15, 0, 0, 0),
      multicameraSensor->RawPose());

  // Get the ray sensor
  const sdf::Sensor *raySensor = link->SensorByName("ray_sensor");
  ASSERT_NE(nullptr, raySensor);
  EXPECT_EQ("ray_sensor", raySensor->Name());
  EXPECT_EQ(sdf::SensorType::LIDAR, raySensor->Type());
  EXPECT_EQ(ignition::math::Pose3d(1, 2, 3, 0, 0, 0), raySensor->RawPose());
  const sdf::Lidar *ray = raySensor->LidarSensor();
  ASSERT_NE(nullptr, ray);
  EXPECT_EQ(320u, ray->HorizontalScanSamples());
  EXPECT_DOUBLE_EQ(0.9, ray->HorizontalScanResolution());
  EXPECT_DOUBLE_EQ(1.75, *(ray->HorizontalScanMinAngle()));
  EXPECT_DOUBLE_EQ(2.94, *(ray->HorizontalScanMaxAngle()));
  EXPECT_EQ(240u, ray->VerticalScanSamples());
  EXPECT_DOUBLE_EQ(0.8, ray->VerticalScanResolution());
  EXPECT_DOUBLE_EQ(2.75, *(ray->VerticalScanMinAngle()));
  EXPECT_DOUBLE_EQ(3.94, *(ray->VerticalScanMaxAngle()));
  EXPECT_DOUBLE_EQ(1.23, ray->RangeMin());
  EXPECT_DOUBLE_EQ(4.56, ray->RangeMax());
  EXPECT_DOUBLE_EQ(7.89, ray->RangeResolution());
  EXPECT_DOUBLE_EQ(0.98, ray->LidarNoise().Mean());
  EXPECT_DOUBLE_EQ(0.76, ray->LidarNoise().StdDev());

  // Get the lidar sensor
  const sdf::Sensor *lidarSensor = link->SensorByName("lidar_sensor");
  ASSERT_NE(nullptr, lidarSensor);
  EXPECT_EQ("lidar_sensor", lidarSensor->Name());
  EXPECT_EQ(sdf::SensorType::LIDAR, lidarSensor->Type());
  EXPECT_EQ(ignition::math::Pose3d(1, 2, 3, 0, 0, 0), lidarSensor->RawPose());
  const sdf::Lidar *lidar = lidarSensor->LidarSensor();
  ASSERT_NE(nullptr, lidar);
  EXPECT_EQ(320u, lidar->HorizontalScanSamples());
  EXPECT_DOUBLE_EQ(0.9, lidar->HorizontalScanResolution());
  EXPECT_DOUBLE_EQ(1.75, *(lidar->HorizontalScanMinAngle()));
  EXPECT_DOUBLE_EQ(2.94, *(lidar->HorizontalScanMaxAngle()));
  EXPECT_EQ(240u, lidar->VerticalScanSamples());
  EXPECT_DOUBLE_EQ(0.8, lidar->VerticalScanResolution());
  EXPECT_DOUBLE_EQ(2.75, *(lidar->VerticalScanMinAngle()));
  EXPECT_DOUBLE_EQ(3.94, *(lidar->VerticalScanMaxAngle()));
  EXPECT_DOUBLE_EQ(1.23, lidar->RangeMin());
  EXPECT_DOUBLE_EQ(4.56, lidar->RangeMax());
  EXPECT_DOUBLE_EQ(7.89, lidar->RangeResolution());
  EXPECT_DOUBLE_EQ(0.98, lidar->LidarNoise().Mean());
  EXPECT_DOUBLE_EQ(0.76, lidar->LidarNoise().StdDev());

  // Get the rfid sensor
  const sdf::Sensor *rfidSensor = link->SensorByName("rfid_sensor");
  ASSERT_NE(nullptr, rfidSensor);
  EXPECT_EQ("rfid_sensor", rfidSensor->Name());
  EXPECT_EQ(sdf::SensorType::RFID, rfidSensor->Type());
  EXPECT_EQ(ignition::math::Pose3d(4, 5, 6, 0, 0, 0), rfidSensor->RawPose());

  // Get the rfid tag
  const sdf::Sensor *rfidTag = link->SensorByName("rfid_tag");
  ASSERT_NE(nullptr, rfidTag);
  EXPECT_EQ("rfid_tag", rfidTag->Name());
  EXPECT_EQ(sdf::SensorType::RFIDTAG, rfidTag->Type());
  EXPECT_EQ(ignition::math::Pose3d(7, 8, 9, 0, 0, 0), rfidTag->RawPose());

  // Get the sonar sensor
  const sdf::Sensor *sonarSensor = link->SensorByName("sonar_sensor");
  ASSERT_NE(nullptr, sonarSensor);
  EXPECT_EQ("sonar_sensor", sonarSensor->Name());
  EXPECT_EQ(sdf::SensorType::SONAR, sonarSensor->Type());
  EXPECT_EQ(ignition::math::Pose3d(10, 11, 12, 0, 0, 0),
            sonarSensor->RawPose());

  // Get the wireless receiver
  const sdf::Sensor *wirelessReceiver = link->SensorByName("wireless_receiver");
  ASSERT_NE(nullptr, wirelessReceiver);
  EXPECT_EQ("wireless_receiver", wirelessReceiver->Name());
  EXPECT_EQ(sdf::SensorType::WIRELESS_RECEIVER, wirelessReceiver->Type());
  EXPECT_EQ(ignition::math::Pose3d(13, 14, 15, 0, 0, 0),
      wirelessReceiver->RawPose());

  // Get the wireless transmitter
  const sdf::Sensor *wirelessTransmitter =
    link->SensorByName("wireless_transmitter");
  ASSERT_NE(nullptr, wirelessTransmitter);
  EXPECT_EQ("wireless_transmitter", wirelessTransmitter->Name());
  EXPECT_EQ(sdf::SensorType::WIRELESS_TRANSMITTER, wirelessTransmitter->Type());
  EXPECT_EQ(ignition::math::Pose3d(1, 2, 3, 0, 0, 0),
      wirelessTransmitter->RawPose());

  // Get the air_pressure sensor
  const sdf::Sensor *airPressureSensor = link->SensorByName(
      "air_pressure_sensor");
  ASSERT_NE(nullptr, airPressureSensor);
  EXPECT_EQ("air_pressure_sensor", airPressureSensor->Name());
  EXPECT_EQ(sdf::SensorType::AIR_PRESSURE, airPressureSensor->Type());
  EXPECT_EQ(ignition::math::Pose3d(10, 20, 30, 0, 0, 0),
      airPressureSensor->RawPose());
  const sdf::AirPressure *airSensor = airPressureSensor->AirPressureSensor();
  ASSERT_NE(nullptr, airSensor);
  EXPECT_DOUBLE_EQ(3.4, airSensor->PressureNoise().Mean());
  EXPECT_DOUBLE_EQ(5.6, airSensor->PressureNoise().StdDev());
  EXPECT_DOUBLE_EQ(123.4, airSensor->ReferenceAltitude());
}

/////////////////////////////////////////////////
TEST(DOMLink, LoadLinkPoseRelativeTo)
{
  const std::string testFile =
    sdf::filesystem::append(PROJECT_SOURCE_PATH, "test", "sdf",
        "model_link_relative_to.sdf");

  // Load the SDF file
  sdf::Root root;
  EXPECT_TRUE(root.Load(testFile).empty());

  using Pose = ignition::math::Pose3d;

  // Get the first model
  const sdf::Model *model = root.ModelByIndex(0);
  ASSERT_NE(nullptr, model);
  EXPECT_EQ("model_link_relative_to", model->Name());
  EXPECT_EQ(3u, model->LinkCount());
  EXPECT_NE(nullptr, model->LinkByIndex(0));
  EXPECT_NE(nullptr, model->LinkByIndex(1));
  EXPECT_NE(nullptr, model->LinkByIndex(2));
  EXPECT_EQ(nullptr, model->LinkByIndex(3));
  EXPECT_EQ(Pose(0, 0, 0, 0, 0, 0), model->Pose());
  EXPECT_EQ("", model->PoseRelativeTo());

  ASSERT_TRUE(model->LinkNameExists("L1"));
  ASSERT_TRUE(model->LinkNameExists("L2"));
  ASSERT_TRUE(model->LinkNameExists("L3"));
  EXPECT_TRUE(model->LinkByName("L1")->PoseRelativeTo().empty());
  EXPECT_TRUE(model->LinkByName("L2")->PoseRelativeTo().empty());
  EXPECT_EQ("L1", model->LinkByName("L3")->PoseRelativeTo());

  EXPECT_EQ(Pose(1, 0, 0, 0, IGN_PI/2, 0), model->LinkByName("L1")->Pose());
  EXPECT_EQ(Pose(2, 0, 0, 0, 0, 0), model->LinkByName("L2")->Pose());
  EXPECT_EQ(Pose(3, 0, 0, 0, 0, 0), model->LinkByName("L3")->Pose());

  // Test ResolvePose to get each link pose in the model frame
  Pose pose;
  EXPECT_TRUE(model->LinkByName("L1")->ResolvePose("__model__", pose).empty());
  EXPECT_EQ(Pose(1, 0, 0, 0, IGN_PI/2, 0), pose);
  EXPECT_TRUE(model->LinkByName("L2")->ResolvePose("__model__", pose).empty());
  EXPECT_EQ(Pose(2, 0, 0, 0, 0, 0), pose);
  EXPECT_TRUE(model->LinkByName("L3")->ResolvePose("__model__", pose).empty());
  EXPECT_EQ(Pose(1, 0, -3, 0, IGN_PI/2, 0), pose);
  // test other API too
  EXPECT_TRUE(model->LinkByName("L1")->ResolvePose(pose).empty());
  EXPECT_EQ(Pose(1, 0, 0, 0, IGN_PI/2, 0), pose);
  EXPECT_TRUE(model->LinkByName("L2")->ResolvePose(pose).empty());
  EXPECT_EQ(Pose(2, 0, 0, 0, 0, 0), pose);
  EXPECT_TRUE(model->LinkByName("L3")->ResolvePose(pose).empty());
  EXPECT_EQ(Pose(1, 0, -3, 0, IGN_PI/2, 0), pose);

  // resolve pose of L1 relative to L3
  // should be inverse of L3's Pose()
  EXPECT_TRUE(model->LinkByName("L1")->ResolvePose("L3", pose).empty());
  EXPECT_EQ(Pose(-3, 0, 0, 0, 0, 0), pose);

  EXPECT_TRUE(model->CanonicalLinkName().empty());

  EXPECT_EQ(0u, model->JointCount());
  EXPECT_EQ(nullptr, model->JointByIndex(0));

  EXPECT_EQ(0u, model->FrameCount());
  EXPECT_EQ(nullptr, model->FrameByIndex(0));
}

/////////////////////////////////////////////////
TEST(DOMLink, LoadInvalidLinkPoseRelativeTo)
{
  const std::string testFile =
    sdf::filesystem::append(PROJECT_SOURCE_PATH, "test", "sdf",
        "model_invalid_link_relative_to.sdf");

  // Load the SDF file
  sdf::Root root;
  EXPECT_TRUE(root.Load(testFile).empty());

  // Get the first model
  const sdf::Model *model = root.ModelByIndex(0);
  ASSERT_NE(nullptr, model);
  EXPECT_EQ("model_invalid_link_relative_to", model->Name());
  EXPECT_EQ(2u, model->LinkCount());
  EXPECT_NE(nullptr, model->LinkByIndex(0));
  EXPECT_NE(nullptr, model->LinkByIndex(1));
  EXPECT_EQ(nullptr, model->LinkByIndex(2));
  EXPECT_EQ(ignition::math::Pose3d(0, 0, 0, 0, 0, 0), model->Pose());
  EXPECT_EQ("", model->PoseRelativeTo());

  ASSERT_TRUE(model->LinkNameExists("L"));
  ASSERT_TRUE(model->LinkNameExists("self_cycle"));
  EXPECT_EQ("A", model->LinkByName("L")->PoseRelativeTo());
  EXPECT_EQ("self_cycle", model->LinkByName("self_cycle")->PoseRelativeTo());

  EXPECT_TRUE(model->CanonicalLinkName().empty());

  EXPECT_EQ(0u, model->JointCount());
  EXPECT_EQ(nullptr, model->JointByIndex(0));

  EXPECT_EQ(0u, model->FrameCount());
  EXPECT_EQ(nullptr, model->FrameByIndex(0));
}<|MERGE_RESOLUTION|>--- conflicted
+++ resolved
@@ -127,11 +127,7 @@
 
   const sdf::Link *baseLink = model->LinkByIndex(0);
   ASSERT_NE(nullptr, baseLink);
-<<<<<<< HEAD
-  EXPECT_EQ(ignition::math::Pose3d::Zero, baseLink->Pose());
-=======
   EXPECT_EQ(ignition::math::Pose3d::Zero, baseLink->RawPose());
->>>>>>> 9a706ebb
   EXPECT_EQ("", baseLink->PoseRelativeTo());
 
   const ignition::math::Inertiald inertial = baseLink->Inertial();
@@ -146,11 +142,7 @@
   const sdf::Link *upperLink = model->LinkByIndex(1);
   ASSERT_NE(nullptr, upperLink);
   EXPECT_EQ(ignition::math::Pose3d(0, 0, 2.1, -1.5708, 0, 0),
-<<<<<<< HEAD
-      upperLink->Pose());
-=======
       upperLink->RawPose());
->>>>>>> 9a706ebb
   EXPECT_EQ("", upperLink->PoseRelativeTo());
   EXPECT_TRUE(upperLink->EnableWind());
 
@@ -170,11 +162,7 @@
   const sdf::Link *lowerLink = model->LinkByIndex(2);
   ASSERT_TRUE(lowerLink != nullptr);
   EXPECT_EQ(ignition::math::Pose3d(0.25, 1.0, 2.1, -2, 0, 0),
-<<<<<<< HEAD
-      lowerLink->Pose());
-=======
       lowerLink->RawPose());
->>>>>>> 9a706ebb
   EXPECT_EQ("", lowerLink->PoseRelativeTo());
 }
 
@@ -600,7 +588,7 @@
   EXPECT_NE(nullptr, model->LinkByIndex(1));
   EXPECT_NE(nullptr, model->LinkByIndex(2));
   EXPECT_EQ(nullptr, model->LinkByIndex(3));
-  EXPECT_EQ(Pose(0, 0, 0, 0, 0, 0), model->Pose());
+  EXPECT_EQ(Pose(0, 0, 0, 0, 0, 0), model->RawPose());
   EXPECT_EQ("", model->PoseRelativeTo());
 
   ASSERT_TRUE(model->LinkNameExists("L1"));
@@ -610,9 +598,9 @@
   EXPECT_TRUE(model->LinkByName("L2")->PoseRelativeTo().empty());
   EXPECT_EQ("L1", model->LinkByName("L3")->PoseRelativeTo());
 
-  EXPECT_EQ(Pose(1, 0, 0, 0, IGN_PI/2, 0), model->LinkByName("L1")->Pose());
-  EXPECT_EQ(Pose(2, 0, 0, 0, 0, 0), model->LinkByName("L2")->Pose());
-  EXPECT_EQ(Pose(3, 0, 0, 0, 0, 0), model->LinkByName("L3")->Pose());
+  EXPECT_EQ(Pose(1, 0, 0, 0, IGN_PI/2, 0), model->LinkByName("L1")->RawPose());
+  EXPECT_EQ(Pose(2, 0, 0, 0, 0, 0), model->LinkByName("L2")->RawPose());
+  EXPECT_EQ(Pose(3, 0, 0, 0, 0, 0), model->LinkByName("L3")->RawPose());
 
   // Test ResolvePose to get each link pose in the model frame
   Pose pose;
@@ -663,7 +651,7 @@
   EXPECT_NE(nullptr, model->LinkByIndex(0));
   EXPECT_NE(nullptr, model->LinkByIndex(1));
   EXPECT_EQ(nullptr, model->LinkByIndex(2));
-  EXPECT_EQ(ignition::math::Pose3d(0, 0, 0, 0, 0, 0), model->Pose());
+  EXPECT_EQ(ignition::math::Pose3d(0, 0, 0, 0, 0, 0), model->RawPose());
   EXPECT_EQ("", model->PoseRelativeTo());
 
   ASSERT_TRUE(model->LinkNameExists("L"));
