--- conflicted
+++ resolved
@@ -5,11 +5,7 @@
   CMAKE_POLICY(SET CMP0004 NEW)
 endif(COMMAND CMAKE_POLICY)
 
-<<<<<<< HEAD
 project (sdformat14 VERSION 14.0.0)
-=======
-project (sdformat13 VERSION 13.1.0)
->>>>>>> 7429ae99
 
 # The protocol version has nothing to do with the package version.
 # It represents the current version of SDFormat implemented by the software
@@ -166,7 +162,7 @@
   add_subdirectory(conf)
   add_subdirectory(doc)
   if (pybind11_FOUND AND NOT SKIP_PYBIND11)
-  	add_subdirectory(python)
+    add_subdirectory(python)
   endif()
 endif(BUILD_SDF)
 
