cmake_minimum_required(VERSION 3.12 FATAL_ERROR)

if(COMMAND CMAKE_POLICY)
  CMAKE_POLICY(SET CMP0003 NEW)
  CMAKE_POLICY(SET CMP0004 NEW)
endif(COMMAND CMAKE_POLICY)

<<<<<<< HEAD
project (sdformat14 VERSION 14.0.0)
=======
project (sdformat13 VERSION 13.6.0)
>>>>>>> f425694f

# The protocol version has nothing to do with the package version.
# It represents the current version of SDFormat implemented by the software
set (SDF_PROTOCOL_VERSION 1.11)

OPTION(SDFORMAT_DISABLE_CONSOLE_LOGFILE "Disable the sdformat console logfile" OFF)

# BUILD_SDF is preserved for backwards compatibility but can be removed on the main branch
set (BUILD_SDF ON CACHE INTERNAL "Build SDF" FORCE)

#################################################
# Find gz-cmake
find_package(gz-cmake3 REQUIRED)
set(GZ_CMAKE_VER ${gz-cmake3_VERSION_MAJOR})

########################################
option(SKIP_PYBIND11
      "Skip generating Python bindings via pybind11"
      OFF)

# Python interfaces vars
include(CMakeDependentOption)
cmake_dependent_option(USE_SYSTEM_PATHS_FOR_PYTHON_INSTALLATION
      "Install python modules in standard system paths in the system"
      OFF "NOT SKIP_PYBIND11" OFF)

cmake_dependent_option(USE_DIST_PACKAGES_FOR_PYTHON
      "Use dist-packages instead of site-package to install python modules"
      OFF "NOT SKIP_PYBIND11" OFF)

set(CMAKE_CXX_STANDARD 17)
set(CMAKE_CXX_STANDARD_REQUIRED ON)

if (BUILD_SDF)
  gz_configure_project(
    NO_PROJECT_PREFIX
    REPLACE_INCLUDE_PATH sdf
    VERSION_SUFFIX)

  #################################################
  # Find tinyxml2.
  gz_find_package(TINYXML2 REQUIRED)

  ################################################
  # Find urdfdom parser. Logic:
  #
  #  1. if USE_INTERNAL_URDF is unset, try to use system installation, fallback to internal copy
  #  2. if USE_INTERNAL_URDF is set to True, use the internal copy
  #  3. if USE_INTERNAL_URDF is set to False, force to search system installation, fail on error
  if (NOT DEFINED USE_INTERNAL_URDF OR NOT USE_INTERNAL_URDF)
    gz_find_package(GzURDFDOM VERSION 1.0 QUIET)
    if (NOT GzURDFDOM_FOUND)
      if (NOT DEFINED USE_INTERNAL_URDF)
        # fallback to internal urdf
        set(USE_INTERNAL_URDF ON)
      else()
        gz_build_error("Couldn't find the urdfdom >= 1.0 system installation")
      endif()
    endif()
  endif()

  if (USE_INTERNAL_URDF)
    message(STATUS "Using internal URDF")
  endif()

  #################################################
  # Find gz command line utility:
  find_program(GZ_PROGRAM gz)
  # Note that CLI files are installed regardless of whether the dependency is
  # available during build time
  set(GZ_TOOLS_VER 2)

  #################################################
  # Copied from catkin/cmake/empy.cmake
  include(GzPython)
  function(find_python_module module)
    # cribbed from http://www.cmake.org/pipermail/cmake/2011-January/041666.html
    string(TOUPPER ${module} module_upper)
    if(NOT PY_${module_upper})
      if(ARGC GREATER 1 AND ARGV1 STREQUAL "REQUIRED")
        set(${module}_FIND_REQUIRED TRUE)
      endif()
      # A module's location is usually a directory, but for
      # binary modules
      # it's a .so file.
      execute_process(COMMAND "${Python3_EXECUTABLE}" "-c" "import re, ${module}; print(re.compile('/__init__.py.*').sub('',${module}.__file__))"
        RESULT_VARIABLE _${module}_status
        OUTPUT_VARIABLE _${module}_location
        ERROR_QUIET OUTPUT_STRIP_TRAILING_WHITESPACE)
      if(NOT _${module}_status)
        set(PY_${module_upper} ${_${module}_location} CACHE STRING "Location of Python module ${module}")
      endif(NOT _${module}_status)
    endif(NOT PY_${module_upper})
    include(FindPackageHandleStandardArgs)
    find_package_handle_standard_args(PY_${module} DEFAULT_MSG PY_${module_upper})
  endfunction(find_python_module)

  ################################################
  # Find psutil python package for memory tests
  find_python_module(psutil)
  if (NOT PY_PSUTIL)
    gz_build_warning("Python psutil package not found. Memory leak tests will be skipped")
  endif()

  ################################################
  # Find ruby executable to produce xml schemas
  find_program(RUBY ruby)
  if (NOT RUBY)
    gz_build_error ("Ruby version 1.9 is needed to build xml schemas")
  else()
    message(STATUS "Found ruby executable: ${RUBY}")
  endif()

  ########################################
  # Find gz math
  # Set a variable for generating ProjectConfig.cmake
  gz_find_package(gz-math7 VERSION REQUIRED)
  set(GZ_MATH_VER ${gz-math7_VERSION_MAJOR})

  ########################################
  # Find gz utils
  gz_find_package(gz-utils2 REQUIRED COMPONENTS cli)
  set(GZ_UTILS_VER ${gz-utils2_VERSION_MAJOR})

  ########################################
  # Python interfaces
  if (NOT PYTHON3_FOUND)
    GZ_BUILD_WARNING("Python is missing: Python interfaces are disabled.")
    message (STATUS "Searching for Python - not found.")
  else()
    message (STATUS "Searching for Python - found version ${Python3_VERSION}.")

    if (SKIP_PYBIND11)
      message(STATUS "SKIP_PYBIND11 set - disabling python bindings")
    else()
      set(PYBIND11_PYTHON_VERSION 3)
      find_package(pybind11 2.4 QUIET)

      if (${pybind11_FOUND})
        find_package(Python3 ${GZ_PYTHON_VERSION} REQUIRED COMPONENTS Development)
        message (STATUS "Searching for pybind11 - found version ${pybind11_VERSION}.")
      else()
        GZ_BUILD_WARNING("pybind11 is missing: Python interfaces are disabled.")
        message (STATUS "Searching for pybind11 - not found.")
      endif()
    endif()
  endif()

  gz_configure_build(HIDE_SYMBOLS_BY_DEFAULT QUIT_IF_BUILD_ERRORS)

  gz_create_packages()

  add_subdirectory(sdf)
  add_subdirectory(conf)
  add_subdirectory(doc)
  if (pybind11_FOUND AND NOT SKIP_PYBIND11)
    add_subdirectory(python)
  endif()
endif(BUILD_SDF)

########################################
# Setup Codecheck

# Ignore vendored directories.
file(WRITE ${PROJECT_BINARY_DIR}/cppcheck.suppress
  "*:${PROJECT_SOURCE_DIR}/src/urdf/*\n"
  )

########################################
# Configure documentation uploader
configure_file("${CMAKE_SOURCE_DIR}/cmake/upload_doc.sh.in"
  ${CMAKE_BINARY_DIR}/upload_doc.sh @ONLY)

message(STATUS "Configuration successful. Type make to compile sdf")<|MERGE_RESOLUTION|>--- conflicted
+++ resolved
@@ -5,11 +5,7 @@
   CMAKE_POLICY(SET CMP0004 NEW)
 endif(COMMAND CMAKE_POLICY)
 
-<<<<<<< HEAD
 project (sdformat14 VERSION 14.0.0)
-=======
-project (sdformat13 VERSION 13.6.0)
->>>>>>> f425694f
 
 # The protocol version has nothing to do with the package version.
 # It represents the current version of SDFormat implemented by the software
@@ -47,7 +43,7 @@
   gz_configure_project(
     NO_PROJECT_PREFIX
     REPLACE_INCLUDE_PATH sdf
-    VERSION_SUFFIX)
+    VERSION_SUFFIX pre1)
 
   #################################################
   # Find tinyxml2.
