cmake_minimum_required(VERSION 3.22.1 FATAL_ERROR)

if(COMMAND CMAKE_POLICY)
  CMAKE_POLICY(SET CMP0003 NEW)
  CMAKE_POLICY(SET CMP0004 NEW)
endif(COMMAND CMAKE_POLICY)

<<<<<<< HEAD
project (sdformat16 VERSION 16.0.0)
=======
project (sdformat15 VERSION 15.2.0)
>>>>>>> 493a8c9f

# The protocol version has nothing to do with the package version.
# It represents the current version of SDFormat implemented by the software
set (SDF_PROTOCOL_VERSION 1.12)

OPTION(SDFORMAT_DISABLE_CONSOLE_LOGFILE "Disable the sdformat console logfile" OFF)

# BUILD_SDF is preserved for backwards compatibility but can be removed on the main branch
set (BUILD_SDF ON CACHE INTERNAL "Build SDF" FORCE)

#################################################
# Find gz-cmake
find_package(gz-cmake4 REQUIRED)
set(GZ_CMAKE_VER ${gz-cmake4_VERSION_MAJOR})

########################################
option(SKIP_PYBIND11
      "Skip generating Python bindings via pybind11"
      OFF)

# Python interfaces vars
include(CMakeDependentOption)
cmake_dependent_option(USE_SYSTEM_PATHS_FOR_PYTHON_INSTALLATION
      "Install python modules in standard system paths in the system"
      OFF "NOT SKIP_PYBIND11" OFF)

cmake_dependent_option(USE_DIST_PACKAGES_FOR_PYTHON
      "Use dist-packages instead of site-package to install python modules"
      OFF "NOT SKIP_PYBIND11" OFF)

set(CMAKE_CXX_STANDARD 17)
set(CMAKE_CXX_STANDARD_REQUIRED ON)

if (BUILD_SDF)
  gz_configure_project(
    NO_PROJECT_PREFIX
    REPLACE_INCLUDE_PATH sdf
    VERSION_SUFFIX pre1)

  #################################################
  # Find tinyxml2.
  gz_find_package(TINYXML2 REQUIRED)

  #################################################
  # Find DL if doing relocatable installation
  if (GZ_ENABLE_RELOCATABLE_INSTALL)
    gz_find_package(DL REQUIRED)
  endif()


  ################################################
  # Find urdfdom parser. Logic:
  #
  #  1. if USE_INTERNAL_URDF is unset, try to use system installation, fallback to internal copy
  #  2. if USE_INTERNAL_URDF is set to True, use the internal copy
  #  3. if USE_INTERNAL_URDF is set to False, force to search system installation, fail on error
  if (NOT DEFINED USE_INTERNAL_URDF OR NOT USE_INTERNAL_URDF)
    gz_find_package(GzURDFDOM VERSION 1.0 QUIET)
    if (NOT GzURDFDOM_FOUND)
      if (NOT DEFINED USE_INTERNAL_URDF)
        # fallback to internal urdf
        set(USE_INTERNAL_URDF ON)
      else()
        gz_build_error("Couldn't find the urdfdom >= 1.0 system installation")
      endif()
    endif()
  endif()

  if (USE_INTERNAL_URDF)
    message(STATUS "Using internal URDF")
  endif()

  #################################################
  # Find gz command line utility:
  find_program(GZ_PROGRAM gz)
  # Note that CLI files are installed regardless of whether the dependency is
  # available during build time
  set(GZ_TOOLS_VER 2)

  #################################################
  # Find python
  if (SKIP_PYBIND11)
    message(STATUS "SKIP_PYBIND11 set - disabling python bindings")
    find_package(Python3 REQUIRED COMPONENTS Interpreter)
  else()
    find_package(Python3 REQUIRED
      COMPONENTS Interpreter
      OPTIONAL_COMPONENTS Development
    )
  endif()

  #################################################
  # Copied from catkin/cmake/empy.cmake
  function(find_python_module module)
    # cribbed from http://www.cmake.org/pipermail/cmake/2011-January/041666.html
    string(TOUPPER ${module} module_upper)
    if(NOT PY_${module_upper})
      if(ARGC GREATER 1 AND ARGV1 STREQUAL "REQUIRED")
        set(${module}_FIND_REQUIRED TRUE)
      endif()
      # A module's location is usually a directory, but for
      # binary modules
      # it's a .so file.
      execute_process(COMMAND "${Python3_EXECUTABLE}" "-c" "import re, ${module}; print(re.compile('/__init__.py.*').sub('',${module}.__file__))"
        RESULT_VARIABLE _${module}_status
        OUTPUT_VARIABLE _${module}_location
        ERROR_QUIET OUTPUT_STRIP_TRAILING_WHITESPACE)
      if(NOT _${module}_status)
        set(PY_${module_upper} ${_${module}_location} CACHE STRING "Location of Python module ${module}")
      endif(NOT _${module}_status)
    endif(NOT PY_${module_upper})
    include(FindPackageHandleStandardArgs)
    find_package_handle_standard_args(PY_${module} DEFAULT_MSG PY_${module_upper})
  endfunction(find_python_module)

  ################################################
  # Find psutil python package for memory tests
  if (BUILD_TESTING)
    find_python_module(psutil)
    if (NOT PY_PSUTIL)
      gz_build_warning("Python psutil package not found. Memory leak tests will be skipped")
    endif()
  endif()

  ########################################
  # Find gz math
  # Set a variable for generating ProjectConfig.cmake
  gz_find_package(gz-math8 VERSION REQUIRED)
  set(GZ_MATH_VER ${gz-math8_VERSION_MAJOR})

  ########################################
  # Find gz utils
  gz_find_package(gz-utils3 REQUIRED COMPONENTS cli)
  set(GZ_UTILS_VER ${gz-utils3_VERSION_MAJOR})

  gz_configure_build(QUIT_IF_BUILD_ERRORS)

  gz_create_packages()

  add_subdirectory(sdf)
  add_subdirectory(conf)
  add_subdirectory(doc)
  if (NOT SKIP_PYBIND11)
    if (Python3_Development_FOUND)
      add_subdirectory(python)
    else()
      message(WARNING "Python development libraries are missing: Python interfaces are disabled.")
    endif()
  endif()
endif(BUILD_SDF)

########################################
# Setup Codecheck

# Ignore vendored directories.
file(WRITE ${PROJECT_BINARY_DIR}/cppcheck.suppress
  "*:${PROJECT_SOURCE_DIR}/src/urdf/*\n"
  )

########################################
# Configure documentation uploader
configure_file("${CMAKE_SOURCE_DIR}/cmake/upload_doc.sh.in"
  ${CMAKE_BINARY_DIR}/upload_doc.sh @ONLY)

message(STATUS "Configuration successful. Type make to compile sdf")<|MERGE_RESOLUTION|>--- conflicted
+++ resolved
@@ -5,11 +5,7 @@
   CMAKE_POLICY(SET CMP0004 NEW)
 endif(COMMAND CMAKE_POLICY)
 
-<<<<<<< HEAD
 project (sdformat16 VERSION 16.0.0)
-=======
-project (sdformat15 VERSION 15.2.0)
->>>>>>> 493a8c9f
 
 # The protocol version has nothing to do with the package version.
 # It represents the current version of SDFormat implemented by the software
