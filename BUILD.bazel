load("@buildifier_prebuilt//:rules.bzl", "buildifier", "buildifier_test")
load("@rules_gazebo//gazebo:headers.bzl", "gz_configure_header", "gz_export_header")
load("@rules_license//rules:license.bzl", "license")

package(
    default_applicable_licenses = [":license"],
<<<<<<< HEAD
=======
    default_visibility = ["__subpackages__"],
>>>>>>> 66e4eadf
    features = [
        "layering_check",
        "parse_headers",
    ],
)

license(
    name = "license",
    package_name = "sdformat",
)

licenses(["notice"])

exports_files([
    "package.xml",
    "LICENSE",
    "MODULE.bazel",
])

gz_export_header(
    name = "Export",
    out = "include/sdf/Export.hh",
    export_base = "GZ_SDFORMAT",
    lib_name = "sdformat",
)

gz_configure_header(
    name = "Config",
    src = "include/sdf/config.hh.in",
    defines = [
        "CMAKE_INSTALL_FULL_DATAROOTDIR=unused",
        "SDF_PROTOCOL_VERSION=1.12",
    ],
    package_xml = "package.xml",
)

py_binary(
    name = "embed_sdf",
    srcs = ["sdf/embedSdf.py"],
    main = "sdf/embedSdf.py",
)

genrule(
    name = "embed_sdf_genrule",
    srcs = glob([
        "sdf/**/*.sdf",
        "sdf/**/*.convert",
    ]),
    outs = ["EmbeddedSdf.cc"],
    cmd = "$(execpath :embed_sdf) --output-file $@ --sdf-root sdf/ --input-files $(SRCS)",
    tools = [":embed_sdf"],
)

cc_library(
    name = "urdf_parser",
    srcs = [
        "src/urdf/urdf_parser/joint.cpp",
        "src/urdf/urdf_parser/link.cpp",
        "src/urdf/urdf_parser/model.cpp",
        "src/urdf/urdf_parser/pose.cpp",
        "src/urdf/urdf_parser/twist.cpp",
        "src/urdf/urdf_parser/urdf_model_state.cpp",
        "src/urdf/urdf_parser/urdf_sensor.cpp",
        "src/urdf/urdf_parser/world.cpp",
    ],
    hdrs = glob(
        ["src/urdf/**/*.h"],
    ),
    copts = ["-Wno-unknown-pragmas"],
    includes = ["src/urdf"],
    visibility = ["//visibility:public"],
    deps = [
        "@tinyxml2",
    ],
)

cc_library(
    name = "sdformat",
    srcs = glob(
        include = [
            "src/*.cc",
            "src/*.hh",
            "src/bazel/*.cc",
        ],
        exclude = [
            "src/*_TEST.cc",
        ],
    ) + ["EmbeddedSdf.cc"],
    hdrs = glob(
        include = [
            "include/sdf/*.hh",
        ],
        exclude = [
<<<<<<< HEAD
=======
            # Bazel does not generate top-level includes, so exclude the redirect
>>>>>>> 66e4eadf
            "include/sdf/sdf.hh",
        ],
    ),
    data = [
        "sdf",
    ],
    defines = [
        "CMAKE_INSTALL_RELATIVE_DATAROOTDIR=\\\"\\\"",
        'SDF_SHARE_PATH=\\".\\"',
        'SDF_VERSION_PATH=\\"sdformat\\"',
    ],
    includes = [
        "include",
        "src",
    ],
    visibility = ["//visibility:public"],
    deps = [
        ":Config",
        ":Export",
        ":urdf_parser",
        "@gz-math//:Angle",
        "@gz-math//:Box",
        "@gz-math//:Capsule",
        "@gz-math//:Color",
        "@gz-math//:Cone",
        "@gz-math//:Cylinder",
        "@gz-math//:Ellipsoid",
        "@gz-math//:Graph",
        "@gz-math//:Helpers",
        "@gz-math//:Inertial",
        "@gz-math//:MassMatrix3",
        "@gz-math//:Material",
        "@gz-math//:Plane",
        "@gz-math//:Pose3",
        "@gz-math//:Quaternion",
        "@gz-math//:SemanticVersion",
        "@gz-math//:Sphere",
        "@gz-math//:SphericalCoordinates",
        "@gz-math//:Temperature",
        "@gz-math//:Vector2",
        "@gz-math//:Vector3",
        "@gz-utils//:Environment",
        "@gz-utils//:ImplPtr",
        "@gz-utils//:NeverDestroyed",
        "@gz-utils//:SuppressWarning",
        "@tinyxml2",
    ],
)

cc_test(
    name = "Actor_TEST",
    srcs = [
        "src/Actor_TEST.cc",
    ],
    deps = [
        ":sdformat",
        "@googletest//:gtest",
        "@googletest//:gtest_main",
        "@gz-math//:Pose3",
    ],
)

cc_test(
    name = "AirPressure_TEST",
    srcs = [
        "src/AirPressure_TEST.cc",
    ],
    deps = [
        ":sdformat",
        "//test:test_utils",
        "@googletest//:gtest",
        "@googletest//:gtest_main",
    ],
)

cc_test(
    name = "Airspeed_TEST",
    srcs = [
        "src/Airspeed_TEST.cc",
    ],
    deps = [
        ":sdformat",
        "@googletest//:gtest",
        "@googletest//:gtest_main",
    ],
)

cc_test(
    name = "Altimeter_TEST",
    srcs = [
        "src/Altimeter_TEST.cc",
    ],
    deps = [
        ":sdformat",
        "//test:test_utils",
        "@googletest//:gtest",
        "@googletest//:gtest_main",
    ],
)

cc_test(
    name = "Atmosphere_TEST",
    srcs = [
        "src/Atmosphere_TEST.cc",
    ],
    deps = [
        ":sdformat",
        "//test:test_utils",
        "@googletest//:gtest",
        "@googletest//:gtest_main",
        "@gz-math//:Temperature",
        "@gz-math//:Vector3",
    ],
)

cc_test(
    name = "Box_TEST",
    srcs = [
        "src/Box_TEST.cc",
    ],
    deps = [
        ":sdformat",
        "//test:test_utils",
        "@googletest//:gtest",
        "@googletest//:gtest_main",
        "@gz-math//:Inertial",
        "@gz-math//:MassMatrix3",
        "@gz-math//:Pose3",
        "@gz-math//:Vector3",
    ],
)

cc_test(
    name = "Camera_TEST",
    srcs = [
        "src/Camera_TEST.cc",
    ],
    deps = [
        ":sdformat",
        "@googletest//:gtest",
        "@googletest//:gtest_main",
    ],
)

cc_test(
    name = "Capsule_TEST",
    srcs = [
        "src/Capsule_TEST.cc",
    ],
    deps = [
        ":sdformat",
        "//test:test_utils",
        "@googletest//:gtest",
        "@googletest//:gtest_main",
        "@gz-math//:Inertial",
        "@gz-math//:MassMatrix3",
        "@gz-math//:Pose3",
        "@gz-math//:Vector3",
    ],
)

cc_test(
    name = "Collision_TEST",
    srcs = [
        "src/Collision_TEST.cc",
    ],
    deps = [
        ":sdformat",
        "//test:test_utils",
        "@googletest//:gtest",
        "@googletest//:gtest_main",
        "@gz-math//:Inertial",
        "@gz-math//:MassMatrix3",
        "@gz-math//:Pose3",
        "@gz-math//:Vector3",
    ],
)

cc_test(
    name = "Cone_TEST",
    srcs = [
        "src/Cone_TEST.cc",
    ],
    deps = [
        ":sdformat",
        "//test:test_utils",
        "@googletest//:gtest",
        "@googletest//:gtest_main",
        "@gz-math//:Inertial",
        "@gz-math//:MassMatrix3",
        "@gz-math//:Pose3",
        "@gz-math//:Vector3",
    ],
)

cc_test(
    name = "Console_TEST",
    srcs = [
        "src/Console_TEST.cc",
    ],
    deps = [
        ":sdformat",
        "@googletest//:gtest",
        "@googletest//:gtest_main",
        "@gz-utils//:Environment",
    ],
)

cc_test(
    name = "Converter_TEST",
    srcs = [
        "src/Converter.hh",
        "src/Converter_TEST.cc",
        "src/XmlUtils.hh",
    ],
    data = [
        "sdf/1.10/1_9.convert",
        "sdf/1.6/1_5.convert",
        "sdf/1.7/1_6.convert",
        "sdf/1.8/1_7.convert",
        "sdf/1.9/1_8.convert",
    ],
    deps = [
        ":sdformat",
        "//test:test_utils",
        "@googletest//:gtest",
        "@googletest//:gtest_main",
    ],
)

cc_test(
    name = "CustomInertiaCalcProperties_TEST",
    srcs = [
        "src/CustomInertiaCalcProperties_TEST.cc",
    ],
    deps = [
        ":sdformat",
        "@googletest//:gtest",
        "@googletest//:gtest_main",
        "@gz-math//:Vector3",
    ],
)

cc_test(
    name = "Cylinder_TEST",
    srcs = [
        "src/Cylinder_TEST.cc",
    ],
    deps = [
        ":sdformat",
        "//test:test_utils",
        "@googletest//:gtest",
        "@googletest//:gtest_main",
        "@gz-math//:Inertial",
        "@gz-math//:MassMatrix3",
        "@gz-math//:Pose3",
        "@gz-math//:Vector3",
    ],
)

cc_test(
    name = "Element_TEST",
    srcs = [
        "src/Element_TEST.cc",
    ],
    deps = [
        ":sdformat",
        "//test:test_utils",
        "@googletest//:gtest",
        "@googletest//:gtest_main",
    ],
)

cc_test(
    name = "Ellipsoid_TEST",
    srcs = [
        "src/Ellipsoid_TEST.cc",
    ],
    deps = [
        ":sdformat",
        "//test:test_utils",
        "@googletest//:gtest",
        "@googletest//:gtest_main",
        "@gz-math//:Inertial",
        "@gz-math//:MassMatrix3",
        "@gz-math//:Pose3",
        "@gz-math//:Vector3",
    ],
)

cc_test(
    name = "Error_TEST",
    srcs = [
        "src/Error_TEST.cc",
    ],
    deps = [
        ":Config",
        ":sdformat",
        "//test:test_utils",
        "@googletest//:gtest",
        "@googletest//:gtest_main",
    ],
)

cc_test(
    name = "Exception_TEST",
    srcs = [
        "src/Exception_TEST.cc",
    ],
    deps = [
        ":sdformat",
        "@googletest//:gtest",
        "@googletest//:gtest_main",
    ],
)

cc_test(
    name = "Filesystem_TEST",
    srcs = [
        "src/Filesystem_TEST.cc",
    ],
    deps = [
        ":sdformat",
        "@googletest//:gtest",
        "@googletest//:gtest_main",
        "@gz-utils//:Environment",
    ],
)

cc_test(
    name = "ForceTorque_TEST",
    srcs = [
        "src/ForceTorque_TEST.cc",
    ],
    deps = [
        ":sdformat",
        "//test:test_utils",
        "@googletest//:gtest",
        "@googletest//:gtest_main",
    ],
)

cc_test(
    name = "Frame_TEST",
    srcs = [
        "src/Frame_TEST.cc",
    ],
    deps = [
        ":sdformat",
        "//test:test_utils",
        "@googletest//:gtest",
        "@googletest//:gtest_main",
    ],
)

cc_test(
    name = "FrameSemantics_TEST",
    srcs = [
        "src/FrameSemantics.hh",
        "src/FrameSemantics_TEST.cc",
        "src/ScopedGraph.hh",
    ],
    data = [
        "//test:sdf",
    ],
    deps = [
        ":Config",
        ":sdformat",
        "//test:test_utils",
        "@googletest//:gtest",
        "@googletest//:gtest_main",
        "@gz-math//:Helpers",
    ],
)

cc_test(
    name = "Geometry_TEST",
    srcs = [
        "src/Geometry_TEST.cc",
    ],
    deps = [
        ":sdformat",
        "//test:test_utils",
        "@googletest//:gtest",
        "@googletest//:gtest_main",
        "@gz-math//:Inertial",
        "@gz-math//:MassMatrix3",
        "@gz-math//:Pose3",
        "@gz-math//:Vector3",
    ],
)

cc_test(
    name = "Gui_TEST",
    srcs = [
        "src/Gui_TEST.cc",
    ],
    deps = [
        ":sdformat",
        "//test:test_utils",
        "@googletest//:gtest",
        "@googletest//:gtest_main",
    ],
)

# TODO: Enable once gz-utils exposes ExtraTestMacros.hh in bazel build.
# cc_test(
#    name = "gz_TEST",
#    srcs = [
#        "src/gz_TEST.cc",
#    ],
#    deps = [
#        ":sdformat",
#        "//test:test_utils",
#        "@googletest//:gtest_main",
#    ],
#)

cc_test(
    name = "Heightmap_TEST",
    srcs = [
        "src/Heightmap_TEST.cc",
    ],
    deps = [
        ":sdformat",
        "//test:test_utils",
        "@googletest//:gtest",
        "@googletest//:gtest_main",
    ],
)

cc_test(
    name = "Imu_TEST",
    srcs = [
        "src/Imu_TEST.cc",
    ],
    deps = [
        ":sdformat",
        "//test:test_utils",
        "@googletest//:gtest",
        "@googletest//:gtest_main",
    ],
)

cc_test(
    name = "InterfaceElements_TEST",
    srcs = [
        "src/InterfaceElements_TEST.cc",
    ],
    deps = [
        ":sdformat",
        "//test:test_utils",
        "@googletest//:gtest",
        "@googletest//:gtest_main",
        "@gz-math//:Pose3",
    ],
)

cc_test(
    name = "Joint_TEST",
    srcs = [
        "src/Joint_TEST.cc",
    ],
    deps = [
        ":sdformat",
        "//test:test_utils",
        "@googletest//:gtest",
        "@googletest//:gtest_main",
        "@gz-math//:Pose3",
    ],
)

cc_test(
    name = "JointAxis_TEST",
    srcs = [
        "src/JointAxis_TEST.cc",
    ],
    deps = [
        ":sdformat",
        "//test:test_utils",
        "@googletest//:gtest",
        "@googletest//:gtest_main",
    ],
)

cc_test(
    name = "Lidar_TEST",
    srcs = [
        "src/Lidar_TEST.cc",
    ],
    deps = [
        ":sdformat",
        "//test:test_utils",
        "@googletest//:gtest",
        "@googletest//:gtest_main",
        "@gz-math//:Angle",
    ],
)

cc_test(
    name = "Light_TEST",
    srcs = [
        "src/Light_TEST.cc",
    ],
    deps = [
        ":sdformat",
        "//test:test_utils",
        "@googletest//:gtest",
        "@googletest//:gtest_main",
        "@gz-math//:Pose3",
    ],
)

cc_test(
    name = "Link_TEST",
    srcs = [
        "src/Link_TEST.cc",
    ],
    deps = [
        ":sdformat",
        "//test:test_utils",
        "@googletest//:gtest",
        "@googletest//:gtest_main",
        "@gz-math//:Inertial",
        "@gz-math//:Pose3",
        "@gz-math//:Vector3",
    ],
)

cc_test(
    name = "Magnetometer_TEST",
    srcs = [
        "src/Magnetometer_TEST.cc",
    ],
    deps = [
        ":sdformat",
        "//test:test_utils",
        "@googletest//:gtest",
        "@googletest//:gtest_main",
    ],
)

cc_test(
    name = "Material_TEST",
    srcs = [
        "src/Material_TEST.cc",
    ],
    deps = [
        ":sdformat",
        "//test:test_utils",
        "@googletest//:gtest",
        "@googletest//:gtest_main",
        "@gz-math//:Color",
    ],
)

cc_test(
    name = "Mesh_TEST",
    srcs = [
        "src/Mesh_TEST.cc",
    ],
    deps = [
        ":sdformat",
        "//test:test_utils",
        "@googletest//:gtest",
        "@googletest//:gtest_main",
        "@gz-math//:Inertial",
        "@gz-math//:MassMatrix3",
        "@gz-math//:Vector3",
    ],
)

cc_test(
    name = "Model_TEST",
    srcs = [
        "src/Model_TEST.cc",
    ],
    deps = [
        ":sdformat",
        "//test:test_utils",
        "@googletest//:gtest",
        "@googletest//:gtest_main",
        "@gz-math//:Pose3",
    ],
)

cc_test(
    name = "NavSat_TEST",
    srcs = [
        "src/NavSat_TEST.cc",
    ],
    deps = [
        ":sdformat",
        "//test:test_utils",
        "@googletest//:gtest",
        "@googletest//:gtest_main",
    ],
)

cc_test(
    name = "Noise_TEST",
    srcs = [
        "src/Noise_TEST.cc",
    ],
    deps = [
        ":sdformat",
        "//test:test_utils",
        "@googletest//:gtest",
        "@googletest//:gtest_main",
    ],
)

cc_test(
    name = "OutputConfig_TEST",
    srcs = [
        "src/OutputConfig_TEST.cc",
    ],
    deps = [
        ":sdformat",
        "//test:test_utils",
        "@googletest//:gtest",
        "@googletest//:gtest_main",
    ],
)

cc_test(
    name = "Param_TEST",
    srcs = [
        "src/Param_TEST.cc",
    ],
    deps = [
        ":sdformat",
        "//test:test_utils",
        "@googletest//:gtest",
        "@googletest//:gtest_main",
        "@gz-math//:Angle",
        "@gz-math//:Color",
        "@gz-math//:Pose3",
    ],
)

cc_test(
    name = "ParamPassing_TEST",
    srcs = [
        "src/ParamPassing.hh",
        "src/ParamPassing_TEST.cc",
    ],
    deps = [
        ":sdformat",
        "//test:test_utils",
        "@googletest//:gtest",
        "@googletest//:gtest_main",
    ],
)

cc_test(
    name = "parser_TEST",
    srcs = [
        "src/parser_TEST.cc",
    ],
    data = [
        "//test:integration/model",
        "//test:sdf",
    ],
    deps = [
        ":sdformat",
        "//test:test_utils",
        "@googletest//:gtest",
        "@googletest//:gtest_main",
        "@gz-utils//:Environment",
    ],
)

cc_test(
    name = "parser_urdf_TEST",
    srcs = [
        "src/parser_urdf.hh",
        "src/parser_urdf_TEST.cc",
    ],
    deps = [
        ":sdformat",
        "//test:test_utils",
        "@googletest//:gtest",
        "@googletest//:gtest_main",
    ],
)

cc_test(
    name = "ParserConfig_TEST",
    srcs = [
        "src/ParserConfig_TEST.cc",
    ],
    data = [
        "//test:sdf",
    ],
    deps = [
        ":sdformat",
        "//test:test_utils",
        "@googletest//:gtest",
        "@googletest//:gtest_main",
    ],
)

cc_test(
    name = "ParticleEmitter_TEST",
    srcs = [
        "src/ParticleEmitter_TEST.cc",
    ],
    deps = [
        ":sdformat",
        "//test:test_utils",
        "@googletest//:gtest",
        "@googletest//:gtest_main",
    ],
)

cc_test(
    name = "Pbr_TEST",
    srcs = [
        "src/Pbr_TEST.cc",
    ],
    deps = [
        ":sdformat",
        "//test:test_utils",
        "@googletest//:gtest",
        "@googletest//:gtest_main",
        "@gz-math//:Color",
    ],
)

cc_test(
    name = "Physics_TEST",
    srcs = [
        "src/Physics_TEST.cc",
    ],
    deps = [
        ":sdformat",
        "//test:test_utils",
        "@googletest//:gtest",
        "@googletest//:gtest_main",
    ],
)

cc_test(
    name = "Plane_TEST",
    srcs = [
        "src/Plane_TEST.cc",
    ],
    deps = [
        ":sdformat",
        "//test:test_utils",
        "@googletest//:gtest",
        "@googletest//:gtest_main",
        "@gz-math//:Vector2",
        "@gz-math//:Vector3",
    ],
)

cc_test(
    name = "Plugin_TEST",
    srcs = [
        "src/Plugin_TEST.cc",
    ],
    deps = [
        ":sdformat",
        "//test:test_utils",
        "@googletest//:gtest",
        "@googletest//:gtest_main",
    ],
)

cc_test(
    name = "Polyline_TEST",
    srcs = [
        "src/Polyline_TEST.cc",
    ],
    deps = [
        ":sdformat",
        "//test:test_utils",
        "@googletest//:gtest",
        "@googletest//:gtest_main",
    ],
)

cc_test(
    name = "PrintConfig_TEST",
    srcs = [
        "src/PrintConfig_TEST.cc",
    ],
    deps = [
        ":sdformat",
        "//test:test_utils",
        "@googletest//:gtest",
        "@googletest//:gtest_main",
    ],
)

cc_test(
    name = "Projector_TEST",
    srcs = [
        "src/Projector_TEST.cc",
    ],
    deps = [
        ":sdformat",
        "//test:test_utils",
        "@googletest//:gtest",
        "@googletest//:gtest_main",
    ],
)

cc_test(
    name = "Root_TEST",
    srcs = [
        "src/Root_TEST.cc",
    ],
    data = [
        "//test:sdf",
    ],
    deps = [
        ":Config",
        ":sdformat",
        "//test:test_utils",
        "@googletest//:gtest",
        "@googletest//:gtest_main",
    ],
)

cc_test(
    name = "Scene_TEST",
    srcs = [
        "src/Scene_TEST.cc",
    ],
    deps = [
        ":sdformat",
        "//test:test_utils",
        "@googletest//:gtest",
        "@googletest//:gtest_main",
    ],
)

cc_test(
    name = "SDF_TEST",
    srcs = [
        "src/SDF_TEST.cc",
    ],
    deps = [
        ":sdformat",
        "//test:test_utils",
        "@googletest//:gtest",
        "@googletest//:gtest_main",
        "@gz-math//:Color",
        "@gz-math//:Pose3",
        "@gz-math//:Vector2",
        "@gz-math//:Vector3",
        "@gz-utils//:Environment",
        "@gz-utils//:SuppressWarning",
    ],
)

cc_test(
    name = "SemanticPose_TEST",
    srcs = [
        "src/SemanticPose_TEST.cc",
    ],
    deps = [
        ":sdformat",
        "//test:test_utils",
        "@googletest//:gtest",
        "@googletest//:gtest_main",
        "@gz-math//:Pose3",
    ],
)

cc_test(
    name = "Sensor_TEST",
    srcs = [
        "src/Sensor_TEST.cc",
    ],
    deps = [
        ":sdformat",
        "//test:test_utils",
        "@googletest//:gtest",
        "@googletest//:gtest_main",
    ],
)

cc_test(
    name = "Sky_TEST",
    srcs = [
        "src/Sky_TEST.cc",
    ],
    deps = [
        ":sdformat",
        "//test:test_utils",
        "@googletest//:gtest",
        "@googletest//:gtest_main",
    ],
)

cc_test(
    name = "Sphere_TEST",
    srcs = [
        "src/Sphere_TEST.cc",
    ],
    deps = [
        ":sdformat",
        "//test:test_utils",
        "@googletest//:gtest",
        "@googletest//:gtest_main",
        "@gz-math//:Inertial",
        "@gz-math//:MassMatrix3",
        "@gz-math//:Pose3",
        "@gz-math//:Vector3",
    ],
)

cc_test(
    name = "Surface_TEST",
    srcs = [
        "src/Surface_TEST.cc",
    ],
    deps = [
        ":sdformat",
        "//test:test_utils",
        "@googletest//:gtest",
        "@googletest//:gtest_main",
        "@gz-math//:Vector3",
    ],
)

cc_test(
    name = "Types_TEST",
    srcs = [
        "src/Types_TEST.cc",
    ],
    deps = [
        ":sdformat",
        "//test:test_utils",
        "@googletest//:gtest",
        "@googletest//:gtest_main",
    ],
)

cc_test(
    name = "Utils_TEST",
    srcs = [
        "src/Utils.hh",
        "src/Utils_TEST.cc",
    ],
    deps = [
        ":sdformat",
        "//test:test_utils",
        "@googletest//:gtest",
        "@googletest//:gtest_main",
        "@gz-math//:Pose3",
    ],
)

cc_test(
    name = "Visual_TEST",
    srcs = [
        "src/Visual_TEST.cc",
    ],
    deps = [
        ":sdformat",
        "//test:test_utils",
        "@googletest//:gtest",
        "@googletest//:gtest_main",
    ],
)

cc_test(
    name = "World_TEST",
    srcs = [
        "src/World_TEST.cc",
    ],
    deps = [
        ":sdformat",
        "//test:test_utils",
        "@googletest//:gtest",
        "@googletest//:gtest_main",
        "@gz-math//:Color",
        "@gz-math//:Inertial",
        "@gz-math//:MassMatrix3",
        "@gz-math//:Pose3",
        "@gz-math//:SphericalCoordinates",
        "@gz-math//:Vector3",
    ],
)

cc_test(
    name = "XmlUtils_TEST",
    srcs = [
        "src/XmlUtils.hh",
        "src/XmlUtils_TEST.cc",
    ],
    deps = [
        ":sdformat",
        "//test:test_utils",
        "@googletest//:gtest",
        "@googletest//:gtest_main",
        "@tinyxml2",
    ],
)

# Bazel linting
buildifier(
    name = "buildifier.fix",
    exclude_patterns = ["./.git/*"],
    lint_mode = "fix",
    mode = "fix",
)

buildifier_test(
    name = "buildifier.test",
    exclude_patterns = ["./.git/*"],
    lint_mode = "warn",
    mode = "diff",
    no_sandbox = True,
    workspace = "//:MODULE.bazel",
)<|MERGE_RESOLUTION|>--- conflicted
+++ resolved
@@ -4,10 +4,7 @@
 
 package(
     default_applicable_licenses = [":license"],
-<<<<<<< HEAD
-=======
     default_visibility = ["__subpackages__"],
->>>>>>> 66e4eadf
     features = [
         "layering_check",
         "parse_headers",
@@ -101,10 +98,7 @@
             "include/sdf/*.hh",
         ],
         exclude = [
-<<<<<<< HEAD
-=======
             # Bazel does not generate top-level includes, so exclude the redirect
->>>>>>> 66e4eadf
             "include/sdf/sdf.hh",
         ],
     ),
