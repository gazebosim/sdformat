load(
    "//ign_bazel:build_defs.bzl",
    "IGNITION_FEATURES",
    "IGNITION_ROOT",
    "IGNITION_VISIBILITY",
    "cmake_configure_file",
    "generate_include_header",
    "generate_yaml",
)

package(
    default_visibility = IGNITION_VISIBILITY,
    features = IGNITION_FEATURES,
)

licenses(["notice"])

exports_files(["LICENSE"])

PROJECT_NAME = "sdformat"

SDF_MAJOR_VERSION = 11

SDF_MINOR_VERSION = 1

SDF_PATCH_VERSION = 0

# Generates config.hh based on the version numbers in CMake code.
cmake_configure_file(
    name = "sdf_config",
    src = "cmake/sdf_config.h.in",
    out = "include/sdf/sdf_config.h",
    cmakelists = ["CMakeLists.txt"],
    defines = [
        "SDF_MAJOR_VERSION=%d" % SDF_MAJOR_VERSION,
        "SDF_MINOR_VERSION=%d" % SDF_MINOR_VERSION,
        "SDF_PATCH_VERSION=%d" % SDF_PATCH_VERSION,
        "PROJECT_NAME=%s" % PROJECT_NAME,
        "SDF_VERSION_NAME=sdf%d" % SDF_MAJOR_VERSION,
        "CMAKE_INSTALL_FULL_DATAROOTDIR=%s" % "/tmp",
        "SDF_PKG_VERSION=0",
    ],
    visibility = ["//visibility:private"],
)

genrule(
    name = "embed_sdf_genrule",
    srcs = glob([
        "sdf/**/*.sdf",
        "sdf/**/*.convert",
    ]),
    outs = ["EmbeddedSdf.cc"],
    cmd = "$(execpath //ign_bazel:embed_sdf) $(SRCS) > $@",  # noqa
    tools = [IGNITION_ROOT + "ign_bazel:embed_sdf"],
)

public_headers_no_gen = glob(["include/sdf/*.hh"])

private_headers = glob(["src/*.hh"])

sources = glob(["src/*.cc"], exclude=["src/*_TEST.cc", "src/ign.cc"]) + ["EmbeddedSdf.cc"]

test_sources = glob(["src/*_TEST.cc"], exclude=["src/ign_TEST.cc"])

public_headers = private_headers + public_headers_no_gen + [
    "include/sdf/sdf_config.h",
    "include/sdf/sdf.hh",
]

generate_include_header(
    name = "sdformathh_genrule",
    out = "include/sdf/sdf.hh",
    hdrs = public_headers_no_gen + [
        "include/sdf/sdf_config.h",
    ],
)

cc_library(
    name = "urdf",
    srcs = [
        "src/urdf/urdf_parser/joint.cpp",
        "src/urdf/urdf_parser/link.cpp",
        "src/urdf/urdf_parser/model.cpp",
        "src/urdf/urdf_parser/pose.cpp",
        "src/urdf/urdf_parser/twist.cpp",
        "src/urdf/urdf_parser/urdf_model_state.cpp",
        "src/urdf/urdf_parser/urdf_sensor.cpp",
        "src/urdf/urdf_parser/world.cpp",
    ],
    copts = ["-Wno-unknown-pragmas"],
    hdrs = glob(
        ["src/urdf/**/*.h"],
    ),
    includes = ["src/urdf"],
    deps = [
        "@tinyxml2",
    ],
)

cc_library(
    name = "sdformat",
    srcs = sources + private_headers,
    hdrs = public_headers,
    includes = [
        ".",
        "include",
    ],
    deps = [
        "@tinyxml2",
        IGNITION_ROOT + "ign_math",
        IGNITION_ROOT + "ign_utils",
        ":urdf",
    ],
)

cc_binary(
    name = "sdformat.so",
<<<<<<< HEAD
    srcs = [
        "src/ign.cc",
        "src/ign.hh",
    ],
    includes = ["include"],
=======
    deps = [":sdformat"],
>>>>>>> 90732662
    linkshared = True,
    deps = [":sdformat"],
)

[cc_test(
    name = src.replace("/", "_").replace(".cc", "").replace("src_", ""),
    srcs = [src],
    data = [
        IGNITION_ROOT + "sdformat:sdf/1.2/1_0.convert",
        IGNITION_ROOT + "sdformat:sdf/1.3/1_2.convert",
        IGNITION_ROOT + "sdformat:sdf/1.4/1_3.convert",
        IGNITION_ROOT + "sdformat:sdf/1.5/1_4.convert",
        IGNITION_ROOT + "sdformat:sdf/1.6/1_5.convert",
        IGNITION_ROOT + "sdformat:sdf/1.7/1_6.convert",
        IGNITION_ROOT + "sdformat:sdf/1.8/1_7.convert",
        IGNITION_ROOT + "sdformat/test:sdf",
        IGNITION_ROOT + "sdformat/test:integration",
    ],
    deps = [
        IGNITION_ROOT + "ign_math",
        ":sdformat",
        IGNITION_ROOT + "sdformat/test:test_utils",
        "@gtest",
        "@gtest//:gtest_main",
    ],
) for src in test_sources]

<<<<<<< HEAD
cmake_configure_file(
    name = "sdformat.rb",
    src = "src/cmd/cmdsdformat.rb.in",
    out = "cmdsdformat.rb",
    cmakelists = ["CMakeLists.txt"],
    defines = [
        "library_location=sdformat.so",
        "PROJECT_VERSION_FULL=%d.%d.%d" % (SDF_MAJOR_VERSION, SDF_MINOR_VERSION, SDF_PATCH_VERSION),  # noqa
        "IGN_LIBRARY_NAME=%s" % [PROJECT_NAME],
    ],
)

CMDS = "    - sdf   : Utilities for SDF files."

generate_yaml(
    name = "sdf",
    commands = CMDS,
    library_name = PROJECT_NAME,
    library_version = "%d.%d.%d" % (SDF_MAJOR_VERSION, SDF_MINOR_VERSION, SDF_PATCH_VERSION),
    ruby_target = "sdformat.rb",
)

exports_files(["tools"])
=======
exports_files(["tools"])
exports_files(["src/cmd/cmdsdformat.rb.in"])
exports_files(["sdf"])
>>>>>>> 90732662
<|MERGE_RESOLUTION|>--- conflicted
+++ resolved
@@ -115,16 +115,11 @@
 
 cc_binary(
     name = "sdformat.so",
-<<<<<<< HEAD
     srcs = [
         "src/ign.cc",
         "src/ign.hh",
     ],
     includes = ["include"],
-=======
-    deps = [":sdformat"],
->>>>>>> 90732662
-    linkshared = True,
     deps = [":sdformat"],
 )
 
@@ -151,7 +146,6 @@
     ],
 ) for src in test_sources]
 
-<<<<<<< HEAD
 cmake_configure_file(
     name = "sdformat.rb",
     src = "src/cmd/cmdsdformat.rb.in",
@@ -175,8 +169,4 @@
 )
 
 exports_files(["tools"])
-=======
-exports_files(["tools"])
-exports_files(["src/cmd/cmdsdformat.rb.in"])
-exports_files(["sdf"])
->>>>>>> 90732662
+exports_files(["sdf"])