name: Ubuntu

on: [push, pull_request]

jobs:
  focal-ci:
    runs-on: ubuntu-latest
    name: Ubuntu Focal CI
    steps:
      - name: Set env
        run: |
          echo "PATH=$PATH:/tmp/USD/bin" >> $GITHUB_ENV
          echo "LD_LIBRARY_PATH=$LD_LIBRARY_PATH:/tmp/USD/lib" >> $GITHUB_ENV
          echo "CMAKE_PREFIX_PATH=$CMAKE_PREFIX_PATH:/tmp/USD" >> $GITHUB_ENV
      - name: Checkout
        uses: actions/checkout@v2
      - name: Compile and test
        id: ci
        uses: ignition-tooling/action-ignition-ci@focal
        with:
          codecov-enabled: true
          cppcheck-enabled: true
<<<<<<< HEAD
          cpplint-enabled: true
=======
          cpplint-enabled: true
  jammy-ci:
    runs-on: ubuntu-latest
    name: Ubuntu Jammy CI
    steps:
      - name: Checkout
        uses: actions/checkout@v2
      - name: Compile and test
        id: ci
        uses: ignition-tooling/action-ignition-ci@jammy
>>>>>>> 8733d086
<|MERGE_RESOLUTION|>--- conflicted
+++ resolved
@@ -20,9 +20,6 @@
         with:
           codecov-enabled: true
           cppcheck-enabled: true
-<<<<<<< HEAD
-          cpplint-enabled: true
-=======
           cpplint-enabled: true
   jammy-ci:
     runs-on: ubuntu-latest
@@ -32,5 +29,4 @@
         uses: actions/checkout@v2
       - name: Compile and test
         id: ci
-        uses: ignition-tooling/action-ignition-ci@jammy
->>>>>>> 8733d086
+        uses: ignition-tooling/action-ignition-ci@jammy