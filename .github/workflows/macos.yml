--- conflicted
+++ resolved
@@ -51,11 +51,7 @@
       working-directory: build
       run: |
         export PYTHONPATH=$PYTHONPATH:$(brew --prefix)/lib/python
-<<<<<<< HEAD
-        cmake .. -DCMAKE_INSTALL_PREFIX=$(brew --prefix)/Cellar/${PACKAGE}/HEAD -DPython3_EXECUTABLE=$(brew --prefix)/bin/python3
-=======
         cmake .. -DCMAKE_INSTALL_PREFIX=$(brew --prefix)/Cellar/${PACKAGE}/HEAD -DPython3_EXECUTABLE=$(brew --prefix python3)/bin/python3
->>>>>>> f3607761
     - run: make
       working-directory: build
     - run: make test
