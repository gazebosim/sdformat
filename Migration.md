--- conflicted
+++ resolved
@@ -45,16 +45,14 @@
    + ***Deprecation:*** bool checkJointParentChildLinkNames(const sdf::Root \*)
    + ***Replacement:*** bool checkJointParentChildNames(const sdf::Root \*)
 
-<<<<<<< HEAD
-### Removals
-
-- **sdf/Types.hh**: The `SDF_DEPRECATED` and `SDF_SUPPRESS_*` macros have been
-  removed in favor of `GZ_DEPRECATED` and `GZ_UTILS_WARN_*`.
-=======
 - **sdf/SDFImpl.hh**:
    + ***Deprecation:*** void Root(sdf::ElementPtr)
    + ***Replacement:*** void SetRoot(sdf::ElementPtr)
->>>>>>> fa0ae4af
+
+### Removals
+
+- **sdf/Types.hh**: The `SDF_DEPRECATED` and `SDF_SUPPRESS_*` macros have been
+  removed in favor of `GZ_DEPRECATED` and `GZ_UTILS_WARN_*`.
 
 ## libsdformat 11.x to 12.0
 
