--- conflicted
+++ resolved
@@ -12,12 +12,8 @@
 This document aims to contain similar information to those files
 but with improved human-readability..
 
-<<<<<<< HEAD
 
 ## libsdformat 15.1.1 to 15.2.0
-=======
-## libsdformat 14.6.0 to 14.7.0
->>>>>>> a6cbe26a
 
 1. Inertial parameters can now be automatically calculated with a specified
 mass. Previously when the `//inertial/@auto` attribute is set to true, the
@@ -30,7 +26,6 @@
 and rescaling the computed mass and moment of inertia by that mass ratio so
 that the resulting mass matches the specified mass.
 
-<<<<<<< HEAD
 ## libsdformat 14.x to 15.x
 
 ### Additions
@@ -78,8 +73,19 @@
 - **sdf/parser.hh**:
    + `bool checkJointParentChildLinkNames(const sdf::Root *)` (use `checkJointParentChildNames(const sdf::Root *)` instead)
 
-=======
->>>>>>> a6cbe26a
+## libsdformat 14.6.0 to 14.7.0
+
+1. Inertial parameters can now be automatically calculated with a specified
+mass. Previously when the `//inertial/@auto` attribute is set to true, the
+`//inertial/mass` value is ignored and the mass, center of mass location, and
+inertia matrix are computed based on the collision geometries and densities.
+The new behavior is that if `//inertial/mass` is specified, the inertial values
+will be computed to preserve the specified mass. This is done by first
+calculating inertial parameters from all collisions using density as usual,
+calculating the ratio between user-specified mass and the auto-computed mass,
+and rescaling the computed mass and moment of inertia by that mass ratio so
+that the resulting mass matches the specified mass.
+
 ## libsdformat 13.x to 14.x
 
 ### Additions
