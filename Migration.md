# Migration Guide for SDF Protocol
This document contains information about migrating
between different versions of the SDF protocol.
The SDF protocol version number is specified in the `version` attribute
of the `sdf` element (1.4, 1.5, 1.6, etc.)
and is distinct from sdformat library version
(2.3, 3.0, 4.0, etc.).

# Note on backward compatibility
There are `*.convert` files that allow old sdf files to be migrated
forward programmatically.
This document aims to contain similar information to those files
but with improved human-readability..

## SDFormat 8.x to 9.0

### Deprecations

<<<<<<< HEAD
1. All DOM classes with `Pose()` and `PoseFrame()` API's:
   + ***Deprecation:*** std::string Pose()
   + ***Replacement:*** std::string RawPose()
   + ***Deprecation:*** std::string PoseFrame()
   + ***Replacement:*** std::string PoseRelativeTo()
   + ***Deprecation:*** void SetPose(const std::string &)
   + ***Replacement:*** void SetRawPose(const std::string &)
=======
1. All DOM classes with `PoseFrame()` and `PoseRelativeTo()` API's:
   + ***Deprecation:*** const std::string &PoseFrame()
   + ***Replacement:*** const std::string &PoseRelativeTo()
>>>>>>> 9325db5f
   + ***Deprecation:*** void SetPoseFrame(const std::string &)
   + ***Replacement:*** void SetPoseRelativeTo(const std::string &)

1. **sdf/JointAxis.hh**
   + ***Deprecation:*** bool UseParentModelFrame()
   + ***Replacement:*** const std::string &XyzExpressedIn()
   + ***Deprecation:*** void SetUseParentModelFrame(bool)
   + ***Replacement:*** void SetXyzExpressedIn(const std::string &)

## SDFormat 8.0 to 8.1

### Modifications

1.  + Change installation path of SDF description files to allow side-by-side installation.
    + `{prefix}/share/sdformat/1.*/*.sdf` -> `{prefix}/share/sdformat8/1.*/*.sdf`
    + [pull request 538](https://bitbucket.org/osrf/sdformat/pull-requests/538)

## SDFormat 5.x to 6.x

### Deprecations

1. **sdf/Types.hh**
   + ***Deprecated:*** sdf::Color class
   + ***Replacement:*** ignition::math::Color class

## SDFormat 4.x to 5.x

### Deletions

1. **Removed the following functions from `parser.hh`**
    + bool initDoc(TiXmlDocument *_xmlDoc, SDFPtr _sdf);
    + bool initDoc(TiXmlDocument *_xmlDoc, ElementPtr _sdf);
    + bool initXml(TiXmlElement *_xml, ElementPtr _sdf);
    + bool readDoc(TiXmlDocument *_xmlDoc, SDFPtr _sdf, const std::string &_source);
    + bool readDoc(TiXmlDocument *_xmlDoc, ElementPtr _sdf, const std::string &_source);
    + bool readXml(TiXmlElement *_xml, ElementPtr _sdf);
    + void copyChildren(ElementPtr _sdf, TiXmlElement *_xml);
    + std::string getBestSupportedModelVersion(TiXmlElement *_modelXML, std::string &_modelFileName);

### Deprecations

1. **sdf/Param.hh**
    + ***Deprecation:*** const std::type_info &GetType() const
    + ***Replacement:*** template<typename Type> bool IsType() const

1. **sdf/SDFImpl.hh**
    + ***Deprecation:*** ElementPtr root
    + ***Replacement:*** ElementPtr Root() const / void Root(const ElementPtr \_root)
    + ***Deprecation:*** static std::string version
    + ***Replacement:*** static std::string Version()

1. **sdf/Types.hh**
    + ***Deprecation:*** sdf::Vector2i
    + ***Replacement:*** ignition::math::Vector2i
    + ***Deprecation:*** sdf::Vector2d
    + ***Replacement:*** ignition::math::Vector2d
    + ***Deprecation:*** sdf::Vector3
    + ***Replacement:*** ignition::math::Vector3d
    + ***Deprecation:*** sdf::Quaternion
    + ***Replacement:*** ignition::math::Quaterniond
    + ***Deprecation:*** sdf::Pose
    + ***Replacement:*** ignition::math::Pose3d

## SDFormat 3.x to 4.x

### Additions

1. **New SDF protocol version 1.6**
    + Details about the 1.5 to 1.6 transition are explained below in this same
      document

### Modifications

1. **Boost pointers and boost::function**
    + All boost pointers, boost::function in the public API have been replaced
      by their std:: equivalents (C++11 standard)

1. **`gravity` and `magnetic_field` elements are moved  from `physics` to `world`**
    + In physics element: gravity and `magnetic_field` tags have been moved
      from Physics to World element.
    + [pull request 247](https://bitbucket.org/osrf/sdformat/pull-requests/247)
    + [gazebo pull request 2090](https://bitbucket.org/osrf/gazebo/pull-requests/2090)

1. **New noise for IMU**
    + A new style for representing the noise properties of an `imu` was implemented
      in [pull request 199](https://bitbucket.org/osrf/sdformat/pull-requests/199)
      for sdf 1.5 and the old style was declared as deprecated.
      The old style has been removed from sdf 1.6 with the conversion script
      updating to the new style.
    + [pull request 199](https://bitbucket.org/osrf/sdformat/pull-requests/199)
    + [pull request 243](https://bitbucket.org/osrf/sdformat/pull-requests/243)
    + [pull request 244](https://bitbucket.org/osrf/sdformat/pull-requests/244)

1. **Lump:: prefix in link names**
    + Changed to `_fixed_joint_lump__` to avoid confusion with scoped names
    + [Pull request 245](https://bitbucket.org/osrf/sdformat/pull-request/245)

## SDF protocol 1.6 to 1.7

### Additions

1. **joint.sdf** `//axis/xyz/@expressed_in` and `//axis2/xyz/@expressed_in` attributes
    + description: The name of the frame in which the `//axis/xyz` value is
      expressed. When migrating from sdf 1.6, a `use_parent_model_frame` value
      of `true` will be mapped to a value of `__model__` for the `expressed_in`
      attribute.
    + type: string
    + default: ""
    + required: 0
    + [pull request 589](https://bitbucket.org/osrf/sdformat/pull-requests/589)

### Modifications

1. **pose.sdf** `//pose/@frame` attribute is renamed to `//pose/@relative_to`.
    + [pull request 597](https://bitbucket.org/osrf/sdformat/pull-requests/597)

### Removals

1. **actor.sdf** `static` element was deprecated in
    [pull request 280](https://bitbucket.org/osrf/sdformat/pull-requests/280)
    and is now removed.
    + [pull request 588](https://bitbucket.org/osrf/sdformat/pull-requests/588)

1. **imu.sdf** `topic` element was deprecated in
    [pull request 532](https://bitbucket.org/osrf/sdformat/pull-requests/532)
    and is now removed.
    + [pull request 588](https://bitbucket.org/osrf/sdformat/pull-requests/588)

1. **joint.sdf** `//axis/use_parent_model_frame` and `//axis2/use_parent_model_frame` elements
    are removed in favor of the `//axis/xyz/@expressed_in` and
    `//axis2/xyz/@expressed_in` attributes.
    When migrating from sdf 1.6, a `use_parent_model_frame` value
    of `true` will be mapped to a value of `__model__` for the `expressed_in`
    attribute.
    + [pull request 589](https://bitbucket.org/osrf/sdformat/pull-requests/589)

1. **joint.sdf** `//physics/ode/provide_feedback` was deprecated in
    [pull request 38](https://bitbucket.org/osrf/sdformat/pull-requests/38)
    and is now removed.
    + [pull request 588](https://bitbucket.org/osrf/sdformat/pull-requests/588)

## SDF protocol 1.5 to 1.6

### Additions

1. **actor.sdf** `tension` element
    + description: The tension of the trajectory spline. The default value of
      zero equates to a Catmull-Rom spline, which may also cause the animation
      to overshoot keyframes. A value of one will cause the animation to stick
      to the keyframes.
    + type: double
    + default: 0.0
    + min: 0.0
    + max: 1.0
    + required: 0
    + [pull request 466](https://bitbucket.org/osrf/sdformat/pull-requests/466)

1. **camera.sdf** `intrinsics` sub-elements: `fx`, `fy`, `cx`, `cy`, `s`
    + description: Camera intrinsic parameters for setting a custom perspective projection matrix.
    + [pull request 496](https://bitbucket.org/osrf/sdformat/pull-requests/496)

1. **link.sdf** `enable_wind` element
    + description: If true, the link is affected by the wind
    + type: bool
    + default: false
    + required: 0
    + [pull request 240](https://bitbucket.org/osrf/sdformat/pull-requests/240)

1. **link.sdf** `light` element
    + included from `light.sdf` with `required="*"`,
      so a link can have any number of attached lights.
    + [pull request 373](https://bitbucket.org/osrf/sdformat/pull-requests/373)

1. **model.sdf** `enable_wind` element
    + description: If set to true, all links in the model will be affected by
      the wind.  Can be overriden by the link wind property.
    + type: bool
    + default: false
    + required: 0
    + [pull request 240](https://bitbucket.org/osrf/sdformat/pull-requests/240)

1. **model_state.sdf** `scale` element
    + description: Scale for the 3 dimensions of the model.
    + type: vector3
    + default: "1 1 1"
    + required: 0
    + [pull request 246](https://bitbucket.org/osrf/sdformat/pull-requests/246)

1. **physics.sdf** `dart::collision_detector` element
    + description: The collision detector for DART to use.
      Can be dart, fcl, bullet or ode.
    + type: string
    + default: fcl
    + required: 0
    + [pull request 440](https://bitbucket.org/osrf/sdformat/pull-requests/440)

1. **physics.sdf** `dart::solver::solver_type` element
    + description: The DART LCP/constraint solver to use.
      Either dantzig or pgs (projected Gauss-Seidel)
    + type: string
    + default: dantzig
    + required: 0
    + [pull request 369](https://bitbucket.org/osrf/sdformat/pull-requests/369)

1. **physics.sdf** `island_threads` element under `ode::solver`
    + description: Number of threads to use for "islands" of disconnected models.
    + type: int
    + default: 0
    + required: 0
    + [pull request 380](https://bitbucket.org/osrf/sdformat/pull-requests/380)

1. **physics.sdf** `thread_position_correction` element under `ode::solver`
    + description: Flag to use threading to speed up position correction computation.
    + type: bool
    + default: 0
    + required: 0
    + [pull request 380](https://bitbucket.org/osrf/sdformat/pull-requests/380)

1. **sonar.sdf** `geometry` element
    + description: The sonar collision shape. Currently supported geometries are: "cone" and "sphere".
    + type: string
    + default: "cone"
    + required: 0
    + [pull request 495](https://bitbucket.org/osrf/sdformat/pull-requests/495)

1. **state.sdf** allow `light` tags within `insertions` element
    * [pull request 325](https://bitbucket.org/osrf/sdformat/pull-request/325)

1. **surface.sdf** `category_bitmask` element
    + description: Bitmask for category of collision filtering.
      Collision happens if `((category1 & collision2) | (category2 & collision1))` is not zero.
      If not specified, the category_bitmask should be interpreted as being the same as collide_bitmask.
    + type: unsigned int
    + default: 65535
    + required: 0
    + [pull request 318](https://bitbucket.org/osrf/sdformat/pull-requests/318)

1. **world.sdf** `wind` element
    + description: The wind tag specifies the type and properties of the wind.
    + required: 0
    + [pull request 240](https://bitbucket.org/osrf/sdformat/pull-requests/240)

1. **world.sdf** `wind::linear_velocity` element
    + description: Linear velocity of the wind.
    + type: vector3
    + default: "0 0 0"
    + required: 0
    + [pull request 240](https://bitbucket.org/osrf/sdformat/pull-requests/240)<|MERGE_RESOLUTION|>--- conflicted
+++ resolved
@@ -16,19 +16,13 @@
 
 ### Deprecations
 
-<<<<<<< HEAD
 1. All DOM classes with `Pose()` and `PoseFrame()` API's:
    + ***Deprecation:*** std::string Pose()
    + ***Replacement:*** std::string RawPose()
-   + ***Deprecation:*** std::string PoseFrame()
-   + ***Replacement:*** std::string PoseRelativeTo()
+   + ***Deprecation:*** const std::string &PoseFrame()
+   + ***Replacement:*** const std::string &PoseRelativeTo()
    + ***Deprecation:*** void SetPose(const std::string &)
    + ***Replacement:*** void SetRawPose(const std::string &)
-=======
-1. All DOM classes with `PoseFrame()` and `PoseRelativeTo()` API's:
-   + ***Deprecation:*** const std::string &PoseFrame()
-   + ***Replacement:*** const std::string &PoseRelativeTo()
->>>>>>> 9325db5f
    + ***Deprecation:*** void SetPoseFrame(const std::string &)
    + ***Replacement:*** void SetPoseRelativeTo(const std::string &)
 
