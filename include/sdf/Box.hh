/*
 * Copyright 2018 Open Source Robotics Foundation
 *
 * Licensed under the Apache License, Version 2.0 (the "License");
 * you may not use this file except in compliance with the License.
 * You may obtain a copy of the License at
 *
 *     http://www.apache.org/licenses/LICENSE-2.0
 *
 * Unless required by applicable law or agreed to in writing, software
 * distributed under the License is distributed on an "AS IS" BASIS,
 * WITHOUT WARRANTIES OR CONDITIONS OF ANY KIND, either express or implied.
 * See the License for the specific language governing permissions and
 * limitations under the License.
 *
 */
#ifndef SDF_BOX_HH_
#define SDF_BOX_HH_

#include <optional>

#include <gz/math/Box.hh>
#include <gz/math/Vector3.hh>
#include <gz/math/Inertial.hh>
#include <gz/utils/ImplPtr.hh>
#include <sdf/Error.hh>
#include <sdf/Element.hh>
#include <sdf/sdf_config.h>

namespace sdf
{
  // Inline bracket to help doxygen filtering.
  inline namespace SDF_VERSION_NAMESPACE {
  /// \brief Box represents a box shape, and is usually accessed through a
  /// Geometry.
  class SDFORMAT_VISIBLE Box
  {
    /// \brief Constructor
    public: Box();

    /// \brief Load the box geometry based on a element pointer.
    /// This is *not* the usual entry point. Typical usage of the SDF DOM is
    /// through the Root object.
    /// \param[in] _sdf The SDF Element pointer
    /// \return Errors, which is a vector of Error objects. Each Error includes
    /// an error code and message. An empty vector indicates no error.
    public: Errors Load(ElementPtr _sdf);

    /// \brief Get the box size in meters.
    /// \return Size of the box in meters.
    public: gz::math::Vector3d Size() const;

    /// \brief Set the box size in meters.
    /// \param[in] _size Size of the box in meters.
    public: void SetSize(const gz::math::Vector3d &_size);

    /// \brief Get a pointer to the SDF element that was used during
    /// load.
    /// \return SDF element pointer. The value will be nullptr if Load has
    /// not been called.
    public: sdf::ElementPtr Element() const;

    /// \brief Get the Gazebo Math representation of this Box.
    /// \return A const reference to a gz::math::Boxd object.
    public: const gz::math::Boxd &Shape() const;

    /// \brief Get a mutable Gazebo Math representation of this Box.
    /// \return A reference to a gz::math::Boxd object.
    public: gz::math::Boxd &Shape();

<<<<<<< HEAD
    /// \brief Calculate and return the Mass Matrix values for the Box
=======
    /// \brief Calculate and return the Inertial values for the Box. In order
    /// to calculate the inertial properties, the function mutates the object
    /// by updating its material properties.
>>>>>>> ec627665
    /// \param[in] _density Density of the box in kg/m^3
    /// \return A std::optional with gz::math::Inertiald object or std::nullopt
    public: std::optional<gz::math::Inertiald>
            CalculateInertial(double _density);

    /// \brief Create and return an SDF element filled with data from this
    /// box.
    /// Note that parameter passing functionality is not captured with this
    /// function.
    /// \return SDF element pointer with updated box values.
    public: sdf::ElementPtr ToElement() const;

    /// \brief Create and return an SDF element filled with data from this
    /// box.
    /// Note that parameter passing functionality is not captured with this
    /// function.
    /// \param[out] _errors Vector of errors.
    /// \return SDF element pointer with updated box values.
    public: sdf::ElementPtr ToElement(sdf::Errors &_errors) const;

    /// \brief Private data pointer.
    GZ_UTILS_IMPL_PTR(dataPtr)
  };
  }
}

#endif<|MERGE_RESOLUTION|>--- conflicted
+++ resolved
@@ -68,13 +68,9 @@
     /// \return A reference to a gz::math::Boxd object.
     public: gz::math::Boxd &Shape();
 
-<<<<<<< HEAD
-    /// \brief Calculate and return the Mass Matrix values for the Box
-=======
     /// \brief Calculate and return the Inertial values for the Box. In order
     /// to calculate the inertial properties, the function mutates the object
     /// by updating its material properties.
->>>>>>> ec627665
     /// \param[in] _density Density of the box in kg/m^3
     /// \return A std::optional with gz::math::Inertiald object or std::nullopt
     public: std::optional<gz::math::Inertiald>
