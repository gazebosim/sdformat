--- conflicted
+++ resolved
@@ -27,71 +27,59 @@
 {
   inline namespace SDF_VERSION_NAMESPACE {
 
-<<<<<<< HEAD
-/// This class contains configuration options for printing elements.
-class SDFORMAT_VISIBLE PrintConfig
-{
-  /// \brief Default constructor. All options are set to false by default.
-  public: PrintConfig();
-
-  /// \brief Sets the option for printing pose rotations in degrees if true,
-  /// otherwise they will be printed as radians by default.
-  /// \param[in] _value Whether to print pose rotations in degrees.
-  public: void SetRotationInDegrees(bool _value);
-
-  /// \brief Gets the current option of whether pose rotations are printed in
-  /// degrees.
-  /// \return True if pose rotations are printed in degrees, false otherwise.
-  public: bool GetRotationInDegrees() const;
-
-  /// \brief Sets the option for printing pose rotation in degrees as well as
-  /// snapping the rotation to the desired interval, with the provided
-  /// tolerance.
-  /// \param[in] _interval Degrees interval to snap to, this value must be
-  /// larger than 0, and less than or equal to 360.
-  /// \param[in] _tolerance Tolerance which snapping occurs, this value must be
-  /// larger than 0, less than 360, and less than the provided interval.
-  /// \return True, unless any of the provided values are not valid.
-  public: bool SetRotationSnapToDegrees(unsigned int _interval,
-                                        double _tolerance);
-
-  /// \brief Gets the current degree value that pose rotations will snap to when
-  /// printed.
-  /// \return The assigned degrees interval value to snap to. If it has not been
-  /// assigned, a nullopt will be returned.
-  public: std::optional<unsigned int> GetRotationSnapToDegrees() const;
-
-  /// \brief Gets the tolerance for snapping degree values when printed.
-  /// \return The assigned tolerance value which allows snapping to happen. If
-  /// it has not been assigned, a nullopt will be returned.
-  public: std::optional<double> GetRotationSnapTolerance() const;
-
-  /// \brief Return true if both PrintConfig objects contain the same values.
-  /// \param[in] _config PrintConfig to compare.
-  /// \return True if 'this' == _config.
-  public: bool operator==(const PrintConfig &_config) const;
-
-  /// \brief Private data pointer.
-  IGN_UTILS_IMPL_PTR(dataPtr)
-};
-=======
   /// This class contains configuration options for printing elements.
   class SDFORMAT_VISIBLE PrintConfig
   {
-    /// \brief Default constructor.
+    /// \brief Default constructor. All options are set to false by default.
     public: PrintConfig();
-
+  
+    /// \brief Sets the option for printing pose rotations in degrees if true,
+    /// otherwise they will be printed as radians by default.
+    /// \param[in] _value Whether to print pose rotations in degrees.
+    public: void SetRotationInDegrees(bool _value);
+  
+    /// \brief Gets the current option of whether pose rotations are printed in
+    /// degrees.
+    /// \return True if pose rotations are printed in degrees, false otherwise.
+    public: bool GetRotationInDegrees() const;
+  
+    /// \brief Sets the option for printing pose rotation in degrees as well as
+    /// snapping the rotation to the desired interval, with the provided
+    /// tolerance.
+    /// \param[in] _interval Degrees interval to snap to, this value must be
+    /// larger than 0, and less than or equal to 360.
+    /// \param[in] _tolerance Tolerance which snapping occurs, this value must be
+    /// larger than 0, less than 360, and less than the provided interval.
+    /// \return True, unless any of the provided values are not valid.
+    public: bool SetRotationSnapToDegrees(unsigned int _interval,
+                                          double _tolerance);
+  
+    /// \brief Gets the current degree value that pose rotations will snap to when
+    /// printed.
+    /// \return The assigned degrees interval value to snap to. If it has not been
+    /// assigned, a nullopt will be returned.
+    public: std::optional<unsigned int> GetRotationSnapToDegrees() const;
+  
+    /// \brief Gets the tolerance for snapping degree values when printed.
+    /// \return The assigned tolerance value which allows snapping to happen. If
+    /// it has not been assigned, a nullopt will be returned.
+    public: std::optional<double> GetRotationSnapTolerance() const;
+  
+    /// \brief Return true if both PrintConfig objects contain the same values.
+    /// \param[in] _config PrintConfig to compare.
+    /// \return True if 'this' == _config.
+    public: bool operator==(const PrintConfig &_config) const;
+  
     /// \brief Set print config to preserve <include> tags.
     /// \param[in] _preserve True to preserve <include> tags.
     /// False to expand included model.
     public: void SetPreserveIncludes(bool _preserve);
->>>>>>> 826e7d62
-
+  
     /// \brief Check if <include> tags are to be preserved or expanded.
     /// \return True if <include> tags are preserved.
     /// False if they are to be expanded.
     public: bool PreserveIncludes() const;
-
+  
     /// \brief Private data pointer.
     IGN_UTILS_IMPL_PTR(dataPtr)
   };
