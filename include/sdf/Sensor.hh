/*
 * Copyright 2018 Open Source Robotics Foundation
 *
 * Licensed under the Apache License, Version 2.0 (the "License");
 * you may not use this file except in compliance with the License.
 * You may obtain a copy of the License at
 *
 *     http://www.apache.org/licenses/LICENSE-2.0
 *
 * Unless required by applicable law or agreed to in writing, software
 * distributed under the License is distributed on an "AS IS" BASIS,
 * WITHOUT WARRANTIES OR CONDITIONS OF ANY KIND, either express or implied.
 * See the License for the specific language governing permissions and
 * limitations under the License.
 *
 */
#ifndef SDF_SENSOR_HH_
#define SDF_SENSOR_HH_

#include <memory>
#include <string>
#include <ignition/math/Pose3.hh>
#include <ignition/utils/ImplPtr.hh>
#include "sdf/Element.hh"
#include "sdf/SemanticPose.hh"
#include "sdf/Types.hh"
#include "sdf/sdf_config.h"
#include "sdf/system_util.hh"

namespace sdf
{
  // Inline bracket to help doxygen filtering.
  inline namespace SDF_VERSION_NAMESPACE {
  //

  // Forward declarations.
  class AirPressure;
  class Altimeter;
  class Camera;
  class ForceTorque;
  class Imu;
  class Lidar;
  class Magnetometer;
  class NavSat;
  struct PoseRelativeToGraph;
  template <typename T> class ScopedGraph;

  /// \enum SensorType
  /// \brief The set of sensor types.
  // Developer note: Make sure to update sensorTypeStrs in the source file
  // when changing this enum.
  enum class SensorType
  {
    /// \brief An unspecified sensor type.
    NONE = 0,

    /// \brief An altimeter sensor.
    ALTIMETER = 1,

    /// \brief A monocular camera sensor.
    CAMERA = 2,

    /// \brief A contact sensor.
    CONTACT = 3,

    /// \brief A depth camera sensor.
    DEPTH_CAMERA = 4,

    /// \brief A force-torque sensor.
    FORCE_TORQUE = 5,

    /// \brief A GPS sensor.
    GPS = 6,

    /// \brief A GPU based lidar sensor.
    GPU_LIDAR = 7,

    /// \brief An IMU sensor.
    IMU = 8,

    /// \brief A logical camera sensor.
    LOGICAL_CAMERA = 9,

    /// \brief A magnetometer sensor.
    MAGNETOMETER = 10,

    /// \brief A multicamera sensor.
    MULTICAMERA = 11,

    /// \brief A CPU based lidar sensor.
    LIDAR = 12,

    /// \brief An RFID sensor.
    RFID = 13,

    /// \brief An RFID tag.
    RFIDTAG = 14,

    /// \brief A sonar tag sensor.
    SONAR = 15,

    /// \brief A wireless receiver.
    WIRELESS_RECEIVER = 16,

    /// \brief A wireless transmitter.
    WIRELESS_TRANSMITTER = 17,

    /// \brief An air pressure sensor.
    AIR_PRESSURE = 18,

    /// \brief An RGBD sensor, which produces both a color image and
    /// a depth image.
    RGBD_CAMERA = 19,

    /// \brief A thermal camera sensor
    THERMAL_CAMERA = 20,

<<<<<<< HEAD
    /// \brief A segmentation camera sensor
    SEGMENTATION_CAMERA = 21,

    /// \brief A boundingbox camera sensor
    BOUNDINGBOX_CAMERA = 22,

    /// \brief A custom sensor
    CUSTOM = 23
=======
    /// \brief A NavSat sensor, such as GPS.
    NAVSAT = 21
>>>>>>> 46fd794b
  };

  /// \brief Information about an SDF sensor.
  class SDFORMAT_VISIBLE Sensor
  {
    /// \brief Default constructor
    public: Sensor();

    /// \brief Load the sensor based on a element pointer. This is *not* the
    /// usual entry point. Typical usage of the SDF DOM is through the Root
    /// object.
    /// \param[in] _sdf The SDF Element pointer
    /// \return Errors, which is a vector of Error objects. Each Error includes
    /// an error code and message. An empty vector indicates no error.
    public: Errors Load(ElementPtr _sdf);

    /// \brief Get the name of the sensor.
    /// The name of the sensor should be unique within the scope of a World.
    /// \return Name of the sensor.
    public: std::string Name() const;

    /// \brief Set the name of the sensor.
    /// The name of the sensor should be unique within the scope of a World.
    /// \param[in] _name Name of the sensor.
    public: void SetName(const std::string &_name);

    /// \brief Get the topic on which sensor data should be published.
    /// \return Topic for this sensor's data.
    public: std::string Topic() const;

    /// \brief Set the topic on which sensor data should be published.
    /// \param[in] _topic Topic for this sensor's data.
    public: void SetTopic(const std::string &_topic);

    /// \brief Get flag state for enabling performance metrics publication.
    /// \return True if performance metrics are enabled, false otherwise.
    public: bool EnableMetrics() const;

    /// \brief Set flag to enable publishing performance metrics
    /// \param[in] _enableMetrics True to enable.
    public: void SetEnableMetrics(bool _enableMetrics);

    /// \brief Get the pose of the sensor. This is the pose of the sensor
    /// as specified in SDF (<sensor> <pose> ... </pose></sensor>), and is
    /// typically used to express the position and rotation of a sensor in a
    /// global coordinate frame.
    /// \return The pose of the sensor.
    public: const ignition::math::Pose3d &RawPose() const;

    /// \brief Set the pose of the sensor.
    /// \sa const ignition::math::Pose3d &RawPose() const
    /// \param[in] _pose The new sensor pose.
    public: void SetRawPose(const ignition::math::Pose3d &_pose);

    /// \brief Get the name of the coordinate frame relative to which this
    /// object's pose is expressed. An empty value indicates that the frame is
    /// relative to the parent link/joint coordinate frame.
    /// \return The name of the pose relative-to frame.
    public: const std::string &PoseRelativeTo() const;

    /// \brief Set the name of the coordinate frame relative to which this
    /// object's pose is expressed. An empty value indicates that the frame is
    /// relative to the parent link/joint coordinate frame.
    /// \param[in] _frame The name of the pose relative-to frame.
    public: void SetPoseRelativeTo(const std::string &_frame);

    /// \brief Get SemanticPose object of this object to aid in resolving
    /// poses.
    /// \return SemanticPose object for this link.
    public: sdf::SemanticPose SemanticPose() const;

    /// \brief Get a pointer to the SDF element that was used during
    /// load.
    /// \return SDF element pointer. The value will be nullptr if Load has
    /// not been called.
    public: sdf::ElementPtr Element() const;

    /// \brief Get the sensor type.
    /// \return The sensor type.
    public: SensorType Type() const;

    /// \brief Set the sensor type.
    /// \param[in] _type The sensor type.
    public: void SetType(const SensorType _type);

    /// \brief Set the sensor type from a string.
    /// \param[in] _typeStr The sensor type. A valid parameter should equal
    /// one of the enum value name in the SensorType enum. For example,
    /// "altimeter" or "camera".
    /// \return True if the _typeStr parameter matched a known sensor type.
    /// False if the sensor type could not be set.
    public: bool SetType(const std::string &_typeStr);

    /// \brief Get the sensor type as a string.
    /// \return The sensor type as a string.
    public: std::string TypeStr() const;

    /// \brief Get the update rate in Hz.
    /// This is The frequency at which the sensor data is generated.
    /// If left unspecified (0.0), the sensor will generate data every cycle.
    /// \return The update rate in Hz.
    public: double UpdateRate() const;

    /// \brief Set the update rate.
    /// This is The frequency at which the sensor data is generated.
    /// If left unspecified (0.0), the sensor will generate data every cycle.
    /// \param[in] _rate The update rate in Hz.
    public: void SetUpdateRate(double _hz);

    /// \brief Return true if both Sensor objects contain the same values.
    /// \param[_in] _sensor Sensor object to compare.
    /// \returen True if 'this' == _sensor.
    public: bool operator==(const Sensor &_sensor) const;

    /// \brief Return true this Sensor object does not contain the same
    /// values as the passed in parameter.
    /// \param[_in] _sensor Sensor object to compare.
    /// \returen True if 'this' != _sensor.
    public: bool operator!=(const Sensor &_sensor) const;

    /// \brief Get the magnetometer sensor, or nullptr if this sensor type
    /// is not a Magnetometer.
    /// \return Pointer to the Magnetometer sensor, or nullptr if this
    /// Sensor is not a Magnetometer.
    /// \sa SensorType Type() const
    public: const Magnetometer *MagnetometerSensor() const;

    /// \brief Set the magnetometer sensor.
    /// \param[in] _mag The magnetometer sensor.
    public: void SetMagnetometerSensor(const Magnetometer &_mag);

    /// \brief Get the altimeter sensor, or nullptr if this sensor type
    /// is not an Altimeter.
    /// \return Pointer to the Altimeter sensor, or nullptr if this
    /// Sensor is not a Altimeter.
    /// \sa SensorType Type() const
    public: const Altimeter *AltimeterSensor() const;

    /// \brief Set the altimeter sensor.
    /// \param[in] _alt The altimeter sensor.
    public: void SetAltimeterSensor(const Altimeter &_alt);

    /// \brief Get the air pressure sensor, or nullptr if this sensor type
    /// is not an AirPressure sensor.
    /// \return Pointer to the AirPressure sensor, or nullptr if this
    /// Sensor is not a AirPressure sensor.
    /// \sa SensorType Type() const
    public: const AirPressure *AirPressureSensor() const;

    /// \brief Set the air pressure sensor.
    /// \param[in] _air The air pressure sensor.
    public: void SetAirPressureSensor(const AirPressure &_air);

    /// \brief Set the camera sensor.
    /// \param[in] _cam The camera sensor.
    public: void SetCameraSensor(const Camera &_cam);

    /// \brief Get a pointer to a camera sensor, or nullptr if the sensor
    /// does not contain a camera sensor.
    /// \return Pointer to the sensor's camera, or nullptr if the sensor
    /// is not a camera.
    /// \sa SensorType Type() const
    public: const Camera *CameraSensor() const;

    /// \brief Set the NAVSAT sensor.
    /// \param[in] _navsat The NAVSAT sensor.
    public: void SetNavSatSensor(const NavSat &_navsat);

    /// \brief Get a pointer to a NAVSAT sensor, or nullptr if the sensor
    /// does not contain an NAVSAT sensor.
    /// \return Pointer to the sensor's NAVSAT, or nullptr if the sensor
    /// is not an NAVSAT.
    /// \sa SensorType Type() const
    public: const NavSat *NavSatSensor() const;

    /// \brief Set the force torque sensor.
    /// \param[in] _ft The force torque sensor.
    public: void SetForceTorqueSensor(const ForceTorque &_ft);

    /// \brief Get a pointer to a force torque sensor, or nullptr if the sensor
    /// does not contain a force torque sensor.
    /// \return Pointer to the force torque sensor, or nullptr if the sensor
    /// is not a force torque sensor.
    /// \sa SensorType Type() const
    public: const ForceTorque *ForceTorqueSensor() const;

    /// \brief Set the IMU sensor.
    /// \param[in] _imu The IMU sensor.
    public: void SetImuSensor(const Imu &_imu);

    /// \brief Get a pointer to an IMU sensor, or nullptr if the sensor
    /// does not contain an IMU sensor.
    /// \return Pointer to the sensor's IMU, or nullptr if the sensor
    /// is not an IMU.
    /// \sa SensorType Type() const
    public: const Imu *ImuSensor() const;

    /// \brief Get the lidar sensor, or nullptr if this sensor type is not a
    /// Lidar.
    /// \return Pointer to the Lidar sensor, or nullptr if this Sensor is not a
    /// Lidar.
    /// \sa SensorType Type() const
    public: const Lidar *LidarSensor() const;

    /// \brief Set the lidar sensor.
    /// \param[in] _lidar The lidar sensor.
    public: void SetLidarSensor(const Lidar &_lidar);

    /// \brief Give the name of the xml parent of this object, to be used
    /// for resolving poses. This is private and is intended to be called by
    /// Link::SetPoseRelativeToGraph.
    /// \param[in] _xmlParentName Name of xml parent object.
    private: void SetXmlParentName(const std::string &_xmlParentName);

    /// \brief Give the scoped PoseRelativeToGraph to be used for resolving
    /// poses. This is private and is intended to be called by
    /// Link::SetPoseRelativeToGraph.
    /// \param[in] _graph scoped PoseRelativeToGraph object.
    private: void SetPoseRelativeToGraph(
        sdf::ScopedGraph<PoseRelativeToGraph> _graph);

    /// \brief Allow Link::SetPoseRelativeToGraph to call SetXmlParentName
    /// and SetPoseRelativeToGraph, but Link::SetPoseRelativeToGraph is
    /// a private function, so we need to befriend the entire class.
    friend class Link;

    /// \brief Private data pointer.
    IGN_UTILS_IMPL_PTR(dataPtr)
  };
  }
}
#endif<|MERGE_RESOLUTION|>--- conflicted
+++ resolved
@@ -115,19 +115,17 @@
     /// \brief A thermal camera sensor
     THERMAL_CAMERA = 20,
 
-<<<<<<< HEAD
+    /// \brief A NavSat sensor, such as GPS.
+    NAVSAT = 21,
+
     /// \brief A segmentation camera sensor
-    SEGMENTATION_CAMERA = 21,
+    SEGMENTATION_CAMERA = 22,
 
     /// \brief A boundingbox camera sensor
-    BOUNDINGBOX_CAMERA = 22,
+    BOUNDINGBOX_CAMERA = 23,
 
     /// \brief A custom sensor
-    CUSTOM = 23
-=======
-    /// \brief A NavSat sensor, such as GPS.
-    NAVSAT = 21
->>>>>>> 46fd794b
+    CUSTOM = 24
   };
 
   /// \brief Information about an SDF sensor.
