--- conflicted
+++ resolved
@@ -173,17 +173,15 @@
     /// existing frame in the current scope.
     JOINT_AXIS_EXPRESSED_IN_INVALID,
 
-<<<<<<< HEAD
     /// \brief The joint axis mimic does not refer to a valid joint in the
     /// current scope.
     JOINT_AXIS_MIMIC_INVALID,
-=======
+    
     /// \brief SDF conversion generic error.
     CONVERSION_ERROR,
 
     /// \brief Generic error during parsing.
     PARSING_ERROR,
->>>>>>> fdc4984a
   };
 
   class SDFORMAT_VISIBLE Error
