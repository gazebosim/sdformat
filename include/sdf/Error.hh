/*
 * Copyright 2017 Open Source Robotics Foundation
 *
 * Licensed under the Apache License, Version 2.0 (the "License");
 * you may not use this file except in compliance with the License.
 * You may obtain a copy of the License at
 *
 *     http://www.apache.org/licenses/LICENSE-2.0
 *
 * Unless required by applicable law or agreed to in writing, software
 * distributed under the License is distributed on an "AS IS" BASIS,
 * WITHOUT WARRANTIES OR CONDITIONS OF ANY KIND, either express or implied.
 * See the License for the specific language governing permissions and
 * limitations under the License.
 *
*/
#ifndef SDF_ERROR_HH_
#define SDF_ERROR_HH_

#include <iostream>
#include <string>
#include <optional>
#include <gz/utils/ImplPtr.hh>
#include <sdf/sdf_config.h>
#include "sdf/Console.hh"
#include "sdf/system_util.hh"

#ifdef _WIN32
// Disable warning C4251 which is triggered by
// std::string
#pragma warning(push)
#pragma warning(disable: 4251)
#endif

namespace sdf
{
  // Inline bracket to help doxygen filtering.
  inline namespace SDF_VERSION_NAMESPACE {
  //

  /// \enum ErrorCode
  /// \brief Set of error codes. Usually one or more errors are returned in
  /// an Errors vector. The collection of Errors should be take as a whole,
  /// where an error toward the beginning of the vector can inform errors
  /// toward the end of the vector.
  /// \sa Errors
  enum class ErrorCode
  {
    // \brief No error
    NONE = 0,

    /// \brief Indicates that reading an SDF file failed.
    FILE_READ,

    /// \brief A duplicate name was found for an element where unique names
    /// are required.
    DUPLICATE_NAME,

    /// \brief A reserved name was used in an entity name attribute.
    RESERVED_NAME,

    /// \brief Indicates that a required SDF attribute is missing.
    ATTRIBUTE_MISSING,

    /// \brief This error indicates that an SDF attribute is invalid.
    ATTRIBUTE_INVALID,

    /// \brief This error indicates that an SDF attribute is deprecated.
    ATTRIBUTE_DEPRECATED,

    /// \brief Indicates an attribute was included that is not part of the sdf
    /// spec
    ATTRIBUTE_INCORRECT_TYPE,

    /// \brief Indicates that a required SDF element is missing.
    ELEMENT_MISSING,

    /// \brief This error indicates that an SDF element is invalid.
    ELEMENT_INVALID,

    /// \brief This error indicates that an SDF element is deprecated.
    ELEMENT_DEPRECATED,

    /// \brief Indicates that an  incorrect SDF element type was
    /// encountered. This error is used when an element of certain type is
    /// expected, and an element of a different type was received.
    ELEMENT_INCORRECT_TYPE,

    /// \brief Generic error type for Elements
    ELEMENT_ERROR,

    /// \brief A URI is invalid.
    URI_INVALID,

    /// \brief A error occured while trying to resolve a URI.
    URI_LOOKUP,

    /// \brief A filesystem directory does not exist.
    DIRECTORY_NONEXISTANT,

    /// \brief A model with an invalid canonical link.
    MODEL_CANONICAL_LINK_INVALID,

    /// \brief A model without a link.
    MODEL_WITHOUT_LINK,

    /// \brief Indicates that a DOM object tried to read a nested model.
    NESTED_MODELS_UNSUPPORTED,

    /// \brief A link has invalid inertia.
    LINK_INERTIA_INVALID,

    /// \brief A joint has an invalid child link.
    JOINT_CHILD_LINK_INVALID,

    /// \brief A joint has an invalid parent link.
    JOINT_PARENT_LINK_INVALID,

    /// \brief A joint has the same link specified as parent and child.
    JOINT_PARENT_SAME_AS_CHILD,

    /// \brief The frame attached-to value does not match the name of an
    /// existing frame in the current scope.
    FRAME_ATTACHED_TO_INVALID,

    /// \brief The frame attached-to graph contains a cycle.
    FRAME_ATTACHED_TO_CYCLE,

    /// \brief The frame attached-to graph has an internal error.
    FRAME_ATTACHED_TO_GRAPH_ERROR,

    /// \brief The pose relative-to value does not match the name of an
    /// existing frame in the current scope.
    POSE_RELATIVE_TO_INVALID,

    /// \brief The pose relative-to graph contains a cycle.
    POSE_RELATIVE_TO_CYCLE,

    /// \brief The pose relative-to graph has an internal error.
    POSE_RELATIVE_TO_GRAPH_ERROR,

    /// \brief The rotation snap config provided is not valid.
    ROTATION_SNAP_CONFIG_ERROR,

    /// \brief Indicates that reading an SDF string failed.
    STRING_READ,

    /// \brief The specified placement frame is invalid
    MODEL_PLACEMENT_FRAME_INVALID,

    /// \brief The provided version has been deprecated or it is pre-versioning
    VERSION_DEPRECATED,

    /// \brief Merge include is unspported for the type of entity being
    /// included, or the custom parser does not support merge includes.
    MERGE_INCLUDE_UNSUPPORTED,

    /// \brief Generic error type for parameters (values of SDFormat elements
    /// or attributes).
    PARAMETER_ERROR,

    /// \brief The specified parameter (values of SDFormat elements
    /// or attributes) type is unknown.
    UNKNOWN_PARAMETER_TYPE,

    /// \brief Generic error to be thrown with SDF_ASSERT by the caller.
    /// This has been created to help preserve behavior.
    FATAL_ERROR,

    /// \brief Generic warning saved as error due to WarningsPolicy config.
    WARNING,

<<<<<<< HEAD
    /// \brief Generic error that happened during parsing.
    PARSING_ERROR
=======
    /// \brief The joint axis expressed-in value does not match the name of an
    /// existing frame in the current scope.
    JOINT_AXIS_EXPRESSED_IN_INVALID,

    /// \brief SDF conversion generic error.
    CONVERSION_ERROR,

    /// \brief Generic error during parsing.
    PARSING_ERROR,
>>>>>>> 131750f0
  };

  class SDFORMAT_VISIBLE Error
  {
    /// \brief Default constructor
    public: Error();

    /// \brief Constructor.
    /// \param[in] _code The error code.
    /// \param[in] _message A description of the error.
    /// \sa ErrorCode.
    public: Error(const ErrorCode _code, const std::string &_message);

    /// \brief Constructor.
    /// \param[in] _code The error code.
    /// \param[in] _message A description of the error.
    /// \param[in] _filePath The file path that is related to this error.
    /// \sa ErrorCode.
    public: Error(const ErrorCode _code, const std::string &_message,
                  const std::string &_filePath);

    /// \brief Constructor.
    /// \param[in] _code The error code.
    /// \param[in] _message A description of the error.
    /// \param[in] _filePath The file path that is related to this error.
    /// \param[in] _lineNumber The line number in the provided file path where
    /// this error was raised.
    /// \sa ErrorCode.
    public: Error(const ErrorCode _code, const std::string &_message,
                  const std::string &_filePath, int _lineNumber);

    /// \brief Get the error code.
    /// \return An error code.
    /// \sa ErrorCode.
    public: ErrorCode Code() const;

    /// \brief Get the error message, which is a description of the error.
    /// \return Error message.
    public: std::string Message() const;

    /// \brief Get the file path associated with this error.
    /// \return Returns the path of the file that this error is related to,
    /// nullopt otherwise.
    public: std::optional<std::string> FilePath() const;

    /// \brief Sets the file path that is associated with this error.
    /// \param[in] _filePath The file path that is related to this error. (e.g.
    /// /tmp/test_file.sdf)
    public: void SetFilePath(const std::string &_filePath);

    /// \brief Get the line number associated with this error.
    /// \return Returns the line number. nullopt otherwise.
    public: std::optional<int> LineNumber() const;

    /// \brief Sets the line number that is associated with this error.
    /// \param[in] _lineNumber The line number that is related to this error.
    public: void SetLineNumber(int _lineNumber);

    /// \brief Get the XPath-like trace that is associated with this error.
    /// \return Returns the XPath-like trace that this error is related to,
    /// nullopt otherwise.
    public: std::optional<std::string> XmlPath() const;

    /// \brief Sets the XML path that is associated with this error.
    /// \param[in] _xmlPath The XML path that is related to this error. (e.g.
    /// /sdf/world[@name="default"]/model[@name="robot1"]/link[@name="link"])
    /// \sa Element::SetXmlPath
    public: void SetXmlPath(const std::string &_xmlPath);

    /// \brief Safe bool conversion.
    /// \return True if this Error's Code() != NONE. In otherwords, this is
    /// true when there is an error.
    public: explicit operator bool() const;

    /// \brief Compare this Error to a boolean value.
    /// \return True if the boolean evaluation of this Error equals _value.
    /// If _value == false, then true is returned when this Error's Code() is
    /// equal to NONE and false is returned otherwise. If _value == true,
    /// then true is returned when this Error's Code() is not equal to NONE
    /// and false is returned otherwise.
    /// \sa explicit operator bool() const
    public: bool operator==(const bool _value) const;

    /// \brief Output operator for an error.
    /// \param[in,out] _out The output stream.
    /// \param[in] _err The error to output.
    /// \return Reference to the given output stream
    public: friend SDFORMAT_VISIBLE std::ostream &operator<<(
        std::ostream &_out, const sdf::Error &_err);

    /// \brief Private data pointer.
    GZ_UTILS_IMPL_PTR(dataPtr)
  };

  /// \brief Internal namespace. Functions and classes defined in this namespace
  /// are for internal use only and maybe removed without a deprecation cycle.
  namespace internal
  {
  /// \brief Prints the error to _out or throw using SDF_ASSERT depending on the
  /// ErrorCode in _error.
  /// \param[out] _out ostream to use for printing errors.
  /// \param[in] _error _error The error object to be printed
  void SDFORMAT_VISIBLE throwOrPrintError(sdf::Console::ConsoleStream &_out,
                                          const sdf::Error &_error);
  }  // namespace internal
  }  // namespace SDF_VERSION_NAMESPACE
}  // namespace sdf
#ifdef _WIN32
#pragma warning(pop)
#endif


#endif<|MERGE_RESOLUTION|>--- conflicted
+++ resolved
@@ -170,10 +170,6 @@
     /// \brief Generic warning saved as error due to WarningsPolicy config.
     WARNING,
 
-<<<<<<< HEAD
-    /// \brief Generic error that happened during parsing.
-    PARSING_ERROR
-=======
     /// \brief The joint axis expressed-in value does not match the name of an
     /// existing frame in the current scope.
     JOINT_AXIS_EXPRESSED_IN_INVALID,
@@ -183,7 +179,6 @@
 
     /// \brief Generic error during parsing.
     PARSING_ERROR,
->>>>>>> 131750f0
   };
 
   class SDFORMAT_VISIBLE Error
