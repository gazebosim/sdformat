--- conflicted
+++ resolved
@@ -20,13 +20,9 @@
 #include <memory>
 #include <optional>
 #include <string>
-<<<<<<< HEAD
-#include <ignition/math/SphericalCoordinates.hh>
-#include <ignition/math/Vector3.hh>
-#include <ignition/utils/ImplPtr.hh>
-=======
+#include <gz/math/SphericalCoordinates.hh>
 #include <gz/math/Vector3.hh>
->>>>>>> 686476b2
+#include <gz/utils/ImplPtr.hh>
 
 #include "sdf/Atmosphere.hh"
 #include "sdf/Element.hh"
@@ -148,13 +144,13 @@
 
     /// \brief Get the spherical coordinates for the world origin.
     /// \return Spherical coordinates or null if not defined.
-    public: const ignition::math::SphericalCoordinates *
+    public: const gz::math::SphericalCoordinates *
         SphericalCoordinates() const;
 
     /// \brief Set the spherical coordinates for the world origin.
     /// \param[in] _coord The new coordinates for the world origin.
     public: void SetSphericalCoordinates(
-        const ignition::math::SphericalCoordinates &_coord);
+        const gz::math::SphericalCoordinates &_coord);
 
     /// \brief Get the number of models that are immediate (not nested) children
     /// of this World object.
