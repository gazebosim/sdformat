/*
 * Copyright 2018 Open Source Robotics Foundation
 *
 * Licensed under the Apache License, Version 2.0 (the "License");
 * you may not use this file except in compliance with the License.
 * You may obtain a copy of the License at
 *
 *     http://www.apache.org/licenses/LICENSE-2.0
 *
 * Unless required by applicable law or agreed to in writing, software
 * distributed under the License is distributed on an "AS IS" BASIS,
 * WITHOUT WARRANTIES OR CONDITIONS OF ANY KIND, either express or implied.
 * See the License for the specific language governing permissions and
 * limitations under the License.
 *
 */
#ifndef SDF_MODEL_HH_
#define SDF_MODEL_HH_

#include <memory>
#include <string>
#include <utility>
#include <ignition/math/Pose3.hh>
#include <ignition/utils/ImplPtr.hh>
#include "sdf/Element.hh"
#include "sdf/SemanticPose.hh"
#include "sdf/Types.hh"
#include "sdf/sdf_config.h"
#include "sdf/system_util.hh"

namespace sdf
{
  // Inline bracket to help doxygen filtering.
  inline namespace SDF_VERSION_NAMESPACE {
  //

  // Forward declarations.
  class Frame;
  class InterfaceModel;
  class Joint;
  class Link;
<<<<<<< HEAD
  class ModelPrivate;
  class ParserConfig;
=======
>>>>>>> ed20a748
  struct PoseRelativeToGraph;
  struct FrameAttachedToGraph;
  template <typename T> class ScopedGraph;

  class SDFORMAT_VISIBLE Model
  {
    /// \brief Default constructor
    public: Model();

    /// \brief Load the model based on a element pointer. This is *not* the
    /// usual entry point. Typical usage of the SDF DOM is through the Root
    /// object.
    /// \param[in] _sdf The SDF Element pointer
    /// \return Errors, which is a vector of Error objects. Each Error includes
    /// an error code and message. An empty vector indicates no error.
    public: Errors Load(ElementPtr _sdf);

    public: Errors Load(sdf::ElementPtr _sdf, const ParserConfig &_config);

    /// \brief Get the name of the model.
    /// The name of the model should be unique within the scope of a World.
    /// \return Name of the model.
    public: std::string Name() const;

    /// \brief Set the name of the model.
    /// The name of the model should be unique within the scope of a World.
    /// \param[in] _name Name of the model.
    public: void SetName(const std::string &_name);

    /// \brief Check if this model should be static.
    /// A static model is one that is not subject to physical forces (in other
    /// words, it's purely kinematic instead of dynamic).
    /// \return true if the model should be static, false if it is dynamic.
    public: bool Static() const;

    /// \brief Set this model to be static or not static.
    /// \param[in] _static True or false depending on whether the model should
    /// be static.
    /// \sa Static()
    public: void SetStatic(bool _static);

    /// \brief Check if this model should self-collide.
    /// A self-colliding model is a model whose links will collide if they come
    /// into contact. If a model is not self-colliding, its links will pass
    /// through each other.
    /// \return true if the model should self-collide, false otherwise.
    public: bool SelfCollide() const;

    /// \brief Set this model to self-collide or not self-collide.
    /// \param[in] _selfCollide True or false depending on whether the model
    /// should self-collide.
    /// \sa SelfCollide()
    public: void SetSelfCollide(bool _selfCollide);

    /// \brief Check if this model should be allowed to auto-disable.
    /// If auto-disable is allowed, a model that is at rest can choose to not
    /// update its dynamics.
    /// \return true if auto-disable is allowed for this model
    public: bool AllowAutoDisable() const;

    /// \brief Set this model to allow auto-disabling.
    /// \param[in] _allowAutoDisable True or false depending on whether the
    /// model should be allowed to auto-disable.
    /// \sa AllowAutoDisable()
    public: void SetAllowAutoDisable(bool _allowAutoDisable);

    /// \brief Check if this model should be subject to wind.
    /// If true, all links in the model should be affected by the wind. This can
    /// be overridden per link.
    /// \return true if the model should be subject to wind, false otherwise.
    public: bool EnableWind() const;

    /// \brief Set whether this model should be subject to wind.
    /// \param[in] _enableWind True or false depending on whether the model
    /// should be subject to wind.
    public: void SetEnableWind(bool _enableWind);

    /// \brief Get the number of links that are immediate (not nested) children
    /// of this Model object.
    /// \remark LinkByName() can find links that are not immediate children of
    /// this Model object.
    /// \return Number of links contained in this Model object.
    public: uint64_t LinkCount() const;

    /// \brief Get an immediate (not nested) child link based on an index.
    /// \param[in] _index Index of the link. The index should be in the
    /// range [0..LinkCount()).
    /// \return Pointer to the link. Nullptr if the index does not exist.
    /// \sa uint64_t LinkCount() const
    public: const Link *LinkByIndex(const uint64_t _index) const;

    /// \brief Get a link based on a name.
    /// \param[in] _name Name of the link.
    /// To get a link in a nested model, prefix the link name with the
    /// sequence of nested models containing this link, delimited by "::".
    /// \return Pointer to the link. Nullptr if the name does not exist.
    public: const Link *LinkByName(const std::string &_name) const;

    /// \brief Get whether a link name exists.
    /// \param[in] _name Name of the link to check.
    /// To check for a link in a nested model, prefix the link name with
    /// the sequence of nested models containing this link, delimited by "::".
    /// \return True if there exists a link with the given name.
    public: bool LinkNameExists(const std::string &_name) const;

    /// \brief Get the number of joints that are immediate (not nested) children
    /// of this Model object.
    /// \remark JointByName() can find joints that are not immediate children of
    /// this Model object.
    /// \return Number of joints contained in this Model object.
    public: uint64_t JointCount() const;

    /// \brief Get an immediate (not nested) child joint based on an index.
    /// \param[in] _index Index of the joint. The index should be in the
    /// range [0..JointCount()).
    /// \return Pointer to the joint. Nullptr if the index does not exist.
    /// \sa uint64_t JointCount() const
    public: const Joint *JointByIndex(const uint64_t _index) const;

    /// \brief Get whether a joint name exists.
    /// \param[in] _name Name of the joint to check.
    /// To check for a joint in a nested model, prefix the joint name with
    /// the sequence of nested models containing this joint, delimited by "::".
    /// \return True if there exists a joint with the given name.
    public: bool JointNameExists(const std::string &_name) const;

    /// \brief Get a joint based on a name.
    /// \param[in] _name Name of the joint.
    /// To get a joint in a nested model, prefix the joint name with the
    /// sequence of nested models containing this joint, delimited by "::".
    /// \return Pointer to the joint. Nullptr if a joint with the given name
    ///  does not exist.
    /// \sa bool JointNameExists(const std::string &_name) const
    public: const Joint *JointByName(const std::string &_name) const;

    /// \brief Get the number of explicit frames that are immediate (not nested)
    /// children of this Model object.
    /// \remark FrameByName() can find explicit frames that are not immediate
    /// children of this Model object.
    /// \return Number of explicit frames contained in this Model object.
    public: uint64_t FrameCount() const;

    /// \brief Get an immediate (not nested) child explicit frame based on an
    /// index.
    /// \param[in] _index Index of the explicit frame. The index should be in
    /// the range [0..FrameCount()).
    /// \return Pointer to the explicit frame. Nullptr if the index does not
    /// exist.
    /// \sa uint64_t FrameCount() const
    public: const Frame *FrameByIndex(const uint64_t _index) const;

    /// \brief Get an explicit frame based on a name.
    /// \param[in] _name Name of the explicit frame.
    /// To get a frame in a nested model, prefix the frame name with the
    /// sequence of nested models containing this frame, delimited by "::".
    /// \return Pointer to the explicit frame. Nullptr if the name does not
    /// exist.
    public: const Frame *FrameByName(const std::string &_name) const;

    /// \brief Get whether an explicit frame name exists.
    /// \param[in] _name Name of the explicit frame to check.
    /// To check for a frame in a nested model, prefix the frame name with
    /// the sequence of nested models containing this frame, delimited by "::".
    /// \return True if there exists an explicit frame with the given name.
    public: bool FrameNameExists(const std::string &_name) const;

    /// \brief Get the number of nested models that are immediate (not
    /// recursively nested) children of this Model object.
    /// \remark ModelByName() can find nested models that are not immediate
    /// children of this Model object.
    /// \return Number of nested models contained in this Model object.
    public: uint64_t ModelCount() const;

    /// \brief Get an immediate (not recursively nested) child model based on an
    /// index.
    /// \param[in] _index Index of the nested model. The index should be in the
    /// range [0..ModelCount()).
    /// \return Pointer to the model. Nullptr if the index does not exist.
    /// \sa uint64_t ModelCount() const
    public: const Model *ModelByIndex(const uint64_t _index) const;

    /// \brief Get whether a nested model name exists.
    /// \param[in] _name Name of the nested model to check.
    /// To check for a model nested in other models, prefix the model name
    /// with the sequence of nested model names, delimited by "::".
    /// \return True if there exists a nested model with the given name.
    public: bool ModelNameExists(const std::string &_name) const;

    /// \brief Get a nested model based on a name.
    /// \param[in] _name Name of the nested model.
    /// To get a model nested in other models, prefix the model name
    /// with the sequence of nested model names, delimited by "::".
    /// \return Pointer to the model. Nullptr if a model with the given name
    ///  does not exist.
    /// \sa bool ModelNameExists(const std::string &_name) const
    public: const Model *ModelByName(const std::string &_name) const;

    /// \brief Get the pose of the model. This is the pose of the model
    /// as specified in SDF (<model> <pose> ... </pose></model>), and is
    /// typically used to express the position and rotation of a model in a
    /// global coordinate frame.
    /// \return The pose of the model.
    public: const ignition::math::Pose3d &RawPose() const;

    /// \brief Set the pose of the model.
    /// \sa const ignition::math::Pose3d &RawPose() const
    /// \param[in] _pose The new model pose.
    public: void SetRawPose(const ignition::math::Pose3d &_pose);

    /// \brief Get the model's canonical link
    /// \return An immutable pointer to the canonical link
    public: const Link *CanonicalLink() const;

    /// \brief Get the name of the model's canonical link. An empty value
    /// indicates that the first link in the model or the first link found
    /// in a depth first search of nested models is the canonical link.
    /// \return The name of the canonical link.
    public: const std::string &CanonicalLinkName() const;

    /// \brief Set the name of the model's canonical link. An empty value
    /// indicates that the first link in the model or the first link found
    /// in a depth first search of nested models is the canonical link.
    /// \param[in] _canonicalLink The name of the canonical link.
    public: void SetCanonicalLinkName(const std::string &_canonicalLink);

    /// \brief Get the name of the coordinate frame relative to which this
    /// object's pose is expressed. An empty value indicates that the frame is
    /// relative to the parent model/world coordinate frame.
    /// \return The name of the pose relative-to frame.
    public: const std::string &PoseRelativeTo() const;

    /// \brief Set the name of the coordinate frame relative to which this
    /// object's pose is expressed. An empty value indicates that the frame is
    /// relative to the parent model/world coordinate frame.
    /// \param[in] _frame The name of the pose relative-to frame.
    public: void SetPoseRelativeTo(const std::string &_frame);

    /// \brief Get a pointer to the SDF element that was used during
    /// load.
    /// \return SDF element pointer. The value will be nullptr if Load has
    /// not been called.
    public: sdf::ElementPtr Element() const;

    /// \brief Get SemanticPose object of this object to aid in resolving
    /// poses.
    /// \return SemanticPose object for this link.
    public: sdf::SemanticPose SemanticPose() const;

    /// \brief Get the name of the placement frame of the model.
    /// \return Name of the placement frame attribute of the model.
    public: const std::string &PlacementFrameName() const;

    /// \brief Set the name of the placement frame of the model.
    /// The specified placement frame must exist within the model.
    /// \param[in] _name Name of the placement frame.
    public: void SetPlacementFrameName(const std::string &_name);

    /// \brief Get the model's canonical link and the nested name of the link
    /// relative to the current model, delimited by "::".
    /// \return An immutable pointer to the canonical link and the nested
    /// name of the link relative to the current model.
    public: std::pair<const Link *, std::string> CanonicalLinkAndRelativeName()
        const;

    public: uint64_t InterfaceModelCount() const;

    public: std::shared_ptr<const InterfaceModel> InterfaceModelByIndex(
                const uint64_t _index) const;

    /// \brief Give the scoped PoseRelativeToGraph to be used for resolving
    /// poses. This is private and is intended to be called by Root::Load or
    /// World::SetPoseRelativeToGraph if this is a standalone model and
    /// Model::SetPoseRelativeToGraph if this is a nested model.
    /// \param[in] _graph scoped PoseRelativeToGraph object.
    private: void SetPoseRelativeToGraph(
        sdf::ScopedGraph<PoseRelativeToGraph> _graph);

    /// \brief Give the scoped FrameAttachedToGraph to be used for resolving
    /// attached bodies. This is private and is intended to be called by
    /// Root::Load or World::SetFrameAttachedToGraph if this is a standalone
    /// model and Model::SetFrameAttachedToGraph if this is a nested model.
    /// \param[in] _graph scoped FrameAttachedToGraph object.
    private: void SetFrameAttachedToGraph(
        sdf::ScopedGraph<FrameAttachedToGraph> _graph);

    /// \brief Allow Root::Load, World::SetPoseRelativeToGraph, or
    /// World::SetFrameAttachedToGraph to call SetPoseRelativeToGraph and
    /// SetFrameAttachedToGraph
    friend class Root;
    friend class World;

    /// \brief Private data pointer.
    IGN_UTILS_IMPL_PTR(dataPtr)
  };
  }
}
#endif<|MERGE_RESOLUTION|>--- conflicted
+++ resolved
@@ -39,11 +39,7 @@
   class InterfaceModel;
   class Joint;
   class Link;
-<<<<<<< HEAD
-  class ModelPrivate;
   class ParserConfig;
-=======
->>>>>>> ed20a748
   struct PoseRelativeToGraph;
   struct FrameAttachedToGraph;
   template <typename T> class ScopedGraph;
