/*
 * Copyright 2019 Open Source Robotics Foundation
 *
 * Licensed under the Apache License, Version 2.0 (the "License");
 * you may not use this file except in compliance with the License.
 * You may obtain a copy of the License at
 *
 *     http://www.apache.org/licenses/LICENSE-2.0
 *
 * Unless required by applicable law or agreed to in writing, software
 * distributed under the License is distributed on an "AS IS" BASIS,
 * WITHOUT WARRANTIES OR CONDITIONS OF ANY KIND, either express or implied.
 * See the License for the specific language governing permissions and
 * limitations under the License.
 *
 */
#ifndef SDF_IMU_HH_
#define SDF_IMU_HH_

#include <string>
#include <ignition/utils/ImplPtr.hh>
#include <sdf/Error.hh>
#include <sdf/Element.hh>
#include <sdf/Noise.hh>
#include <sdf/sdf_config.h>

namespace sdf
{
  // Inline bracket to help doxygen filtering.
  inline namespace SDF_VERSION_NAMESPACE {
  /// \brief Imu contains information about an imu sensor.
  /// This sensor can be attached to a link.
  class SDFORMAT_VISIBLE Imu
  {
    /// \brief Default constructor
    public: Imu();

    /// \brief Load the IMU based on an element pointer. This is *not*
    /// the usual entry point. Typical usage of the SDF DOM is through the Root
    /// object.
    /// \param[in] _sdf The SDF Element pointer
    /// \return Errors, which is a vector of Error objects. Each Error includes
    /// an error code and message. An empty vector indicates no error.
    public: Errors Load(ElementPtr _sdf);

    /// \brief Get a pointer to the SDF element that was used during
    /// load.
    /// \return SDF element pointer. The value will be nullptr if Load has
    /// not been called.
    public: sdf::ElementPtr Element() const;

    /// \brief Get the noise values related to the body-frame linear
    /// acceleration on the X-axis.
    /// \return Noise values for the X-axis linear acceleration.
    public: const Noise &LinearAccelerationXNoise() const;

    /// \brief Set the noise values related to the body-frame linear
    /// acceleration on the X-axis.
    /// \param[in] _noise Noise values for the X-axis linear acceleration.
    public: void SetLinearAccelerationXNoise(const Noise &_noise);

    /// \brief Get the noise values related to the body-frame linear
    /// acceleration on the Y-axis.
    /// \return Noise values for the Y-axis linear acceleration.
    public: const Noise &LinearAccelerationYNoise() const;

    /// \brief Set the noise values related to the body-frame linear
    /// acceleration on the Y-axis.
    /// \param[in] _noise Noise values for the Y-axis linear acceleration.
    public: void SetLinearAccelerationYNoise(const Noise &_noise);

    /// \brief Get the noise values related to the body-frame linear
    /// acceleration on the Z-axis.
    /// \return Noise values for the Z-axis linear acceleration.
    public: const Noise &LinearAccelerationZNoise() const;

    /// \brief Set the noise values related to the body-frame linear
    /// acceleration on the Z-axis.
    /// \param[in] _noise Noise values for the Z-axis linear acceleration.
    public: void SetLinearAccelerationZNoise(const Noise &_noise);

    /// \brief Get the noise values related to the body-frame angular
    /// velocity on the X-axis.
    /// \return Noise values for the X-axis linear acceleration.
    public: const Noise &AngularVelocityXNoise() const;

    /// \brief Set the noise values related to the body-frame angular
    /// velocity around the X-axis.
    /// \param[in] _noise Noise values for the X-axis angular velocity.
    public: void SetAngularVelocityXNoise(const Noise &_noise);

    /// \brief Get the noise values related to the body-frame angular
    /// velocity around the Y-axis.
    /// \return Noise values for the Y-axis angular velocity.
    public: const Noise &AngularVelocityYNoise() const;

    /// \brief Set the noise values related to the body-frame angular
    /// velocity around the Y-axis.
    /// \param[in] _noise Noise values for the Y-axis angular velocity.
    public: void SetAngularVelocityYNoise(const Noise &_noise);

    /// \brief Get the noise values related to the body-frame angular
    /// velocity around the Z-axis.
    /// \return Noise values for the Z-axis angular velocity.
    public: const Noise &AngularVelocityZNoise() const;

    /// \brief Set the noise values related to the body-frame angular
    /// velocity around the Z-axis.
    /// \param[in] _noise Noise values for the Z-axis angular velocity.
    public: void SetAngularVelocityZNoise(const Noise &_noise);

    /// \brief Used when localization is set to GRAV_UP or GRAV_DOWN, a
    /// projection of this vector into a plane that is orthogonal to the
    /// gravity vector defines the direction of the IMU reference frame's
    /// X-axis.  grav_dir_x is  defined in the coordinate frame as defined by
    /// the parent_frame element.
    /// \return The gravity direction.
<<<<<<< HEAD
    public: const ignition::math::Vector3d &GravityDirX() const;
=======
    public: gz::math::Vector3d &GravityDirX() const;
>>>>>>> 686476b2

    /// \brief Used when localization is set to GRAV_UP or GRAV_DOWN, a
    /// projection of this vector into a plane that is orthogonal to the
    /// gravity vector defines the direction of the IMU reference frame's
    /// X-axis.  grav_dir_x is  defined in the coordinate frame as defined by
    /// the parent_frame element.
    /// \param[in] _grav The gravity direction.
<<<<<<< HEAD
    public: void SetGravityDirX(const ignition::math::Vector3d  &_grav);
=======
    public: void SetGravityDirX(const gz::math::Vector3d  &_grav) const;
>>>>>>> 686476b2

    /// \brief Get the name of parent frame which the GravityDirX vector is
    /// defined relative to. It can be any valid fully scoped link name or the
    /// special reserved "world" frame. If left empty, use the sensor's own
    /// local frame.
    /// \return The name of the parent frame.
    public: const std::string &GravityDirXParentFrame() const;

    /// \brief Set the name of parent frame which the GravityDirX vector is
    /// defined relative to. It can be any valid fully scoped link name or the
    /// special reserved "world" frame. If left empty, use the sensor's own
    /// local frame.
    /// \return The name of the parent frame.
    public: void SetGravityDirXParentFrame(const std::string &_frame);

    /// \brief This string represents special hardcoded use cases that are
    /// commonly seen with typical robot IMU's:
    ///   - CUSTOM: use Euler angle custom_rpy orientation specification.
    ///             The orientation of the IMU's reference frame is defined
    ///             by adding the custom_rpy rotation
    ///             to the parent_frame.
    ///   - NED: The IMU XYZ aligns with NED, where NED orientation relative
    ///          to the world
    ///             is defined by the SphericalCoordinates class.
    ///   - ENU: The IMU XYZ aligns with ENU, where ENU orientation relative
    ///          to the world is defined by the SphericalCoordinates class.
    ///   - NWU: The IMU XYZ aligns with NWU, where NWU orientation relative
    ///          to the world is defined by the SphericalCoordinates class.
    ///   - GRAV_UP: where direction of gravity maps to IMU reference frame
    ///              Z-axis with Z-axis pointing in the opposite direction of
    ///              gravity. IMU reference frame X-axis direction is defined
    ///              by GravityDirX(). Note if GravityDirX() is parallel to
    ///              gravity direction, this configuration fails. Otherwise,
    ///              IMU reference frame X-axis is defined by projection of
    ///              GravtyDirX onto a plane normal to the gravity vector.
    ///              IMU reference frame Y-axis is a vector orthogonal to
    ///              both X and Z axis following the right hand rule.
    ///  - GRAV_DOWN: where direction of gravity maps to IMU reference frame
    ///               Z-axis with Z-axis pointing in the direction of gravity.
    ///               IMU reference frame X-axis direction is defined by
    ///               GravityDirX(). Note if GravityDirX() is parallel to
    ///               gravity direction, this configuration fails. Otherwise,
    ///               IMU reference frame X-axis is defined by projection of
    ///               GravityDirX() onto a plane normal to the gravity vector.
    ///               IMU reference frame Y-axis is a vector orthogonal to both
    ///               X and Z axis following the right hand rule.
    /// \return Localization frame name
    public: const std::string &Localization() const;

    /// \brief See Localization(const std::string &).
    /// \param[in] _localization Localization frame name
    public: void SetLocalization(const std::string &_localization);

    /// \brief This field and CustomRpyParentFrame are used when
    /// Localization is set to CUSTOM. Orientation
    /// (fixed axis roll, pitch yaw) transform from ParentFrame to this IMU's
    /// reference frame.
    ///
    /// Some common examples are:
    ///  - IMU reports in its local frame on boot. IMU sensor frame is the
    ///    reference frame. Example: parent_frame="", custom_rpy="0 0 0"
    ///  - IMU reports in Gazebo world frame.
    ///    Example sdf: parent_frame="world", custom_rpy="0 0 0"
    ///  - IMU reports in NWU frame. Uses SphericalCoordinates class to
    ///    determine world frame in relation to magnetic north and gravity;
    ///    i.e. rotation between North-West-Up and world (+X,+Y,+Z) frame is
    ///    defined by SphericalCoordinates class.
    ///    Example sdf given world is NWU: parent_frame="world",
    ///    custom_rpy="0 0 0"
    ///  - IMU reports in NED frame. Uses SphericalCoordinates class to
    ///    determine world frame in relation to magnetic north and gravity;
    ///    i.e. rotation between North-East-Down and world (+X,+Y,+Z) frame is
    ///    defined by SphericalCoordinates class.
    ///    Example sdf given world is NWU: parent_frame="world",
    ///    custom_rpy="M_PI 0 0"
    ///  - IMU reports in ENU frame. Uses SphericalCoordinates class to
    ///    determine world frame in relation to magnetic north and gravity;
    ///    i.e. rotation between East-North-Up and world (+X,+Y,+Z) frame is
    ///    defined by SphericalCoordinates class.
    ///    Example sdf given world is NWU: parent_frame="world",
    ///    custom_rpy="0 0 -0.5*M_PI"
    ///  - IMU reports in ROS optical frame as described in
    ///    http://www.ros.org/reps/rep-0103.html#suffix-frames, which is
    ///    (z-forward, x-left to right when facing +z, y-top to bottom when
    ///    facing +z). (default gazebo camera is +x:view direction, +y:left,
    ///    +z:up).
    ///    Example sdf: parent_frame="local", custom_rpy="-0.5*M_PI 0 -0.5*M_PI"
    /// \return Custom RPY vectory
    public: const gz::math::Vector3d &CustomRpy() const;

    /// \brief See CustomRpy() const.
    /// \param[in] Custom RPY vectory
<<<<<<< HEAD
    public: void SetCustomRpy(const ignition::math::Vector3d &_rpy);
=======
    public: void SetCustomRpy(const gz::math::Vector3d &_rpy) const;
>>>>>>> 686476b2

    /// \brief Get the name of parent frame which the custom_rpy transform is
    /// defined relative to. It can be any valid fully scoped link name or the
    /// special reserved "world" frame. If left empty, use the sensor's own
    /// local frame.
    /// \return The name of the parent frame.
    public: const std::string &CustomRpyParentFrame() const;

    /// \brief Set the name of parent frame which the custom_rpy transform is
    /// defined relative to. It can be any valid fully scoped link name or the
    /// special reserved "world" frame. If left empty, use the sensor's own
    /// local frame.
    /// \param[in] _frame The name of the parent frame.
    public: void SetCustomRpyParentFrame(const std::string &_frame);

    /// \brief Get whether orientation data generation is enabled.
    /// \return True if orientation data generation is enabled orientation data,
    /// false otherwise.
    public: bool OrientationEnabled() const;

    /// \brief Set whether to enable orientation data generation.
    /// \param[in] _enabled True to enabled orientation data, false to disable
    /// it.
    public: void SetOrientationEnabled(bool _enabled);

    /// \brief Return true if both Imu objects contain the same values.
    /// \param[_in] _imu Imu value to compare.
    /// \returen True if 'this' == _imu.
    public: bool operator==(const Imu &_imu) const;

    /// \brief Return true this Imu object does not contain the same
    /// values as the passed in parameter.
    /// \param[_in] _imu Imu value to compare.
    /// \returen True if 'this' != _imu.
    public: bool operator!=(const Imu &_imu) const;

    /// \brief Create and return an SDF element filled with data from this
    /// imu sensor.
    /// Note that parameter passing functionality is not captured with this
    /// function.
    /// \return SDF element pointer with updated sensor values.
    public: sdf::ElementPtr ToElement() const;

    /// \brief Private data pointer.
    IGN_UTILS_IMPL_PTR(dataPtr)
  };
  }
}
#endif<|MERGE_RESOLUTION|>--- conflicted
+++ resolved
@@ -18,7 +18,7 @@
 #define SDF_IMU_HH_
 
 #include <string>
-#include <ignition/utils/ImplPtr.hh>
+#include <gz/utils/ImplPtr.hh>
 #include <sdf/Error.hh>
 #include <sdf/Element.hh>
 #include <sdf/Noise.hh>
@@ -115,11 +115,7 @@
     /// X-axis.  grav_dir_x is  defined in the coordinate frame as defined by
     /// the parent_frame element.
     /// \return The gravity direction.
-<<<<<<< HEAD
-    public: const ignition::math::Vector3d &GravityDirX() const;
-=======
-    public: gz::math::Vector3d &GravityDirX() const;
->>>>>>> 686476b2
+    public: const gz::math::Vector3d &GravityDirX() const;
 
     /// \brief Used when localization is set to GRAV_UP or GRAV_DOWN, a
     /// projection of this vector into a plane that is orthogonal to the
@@ -127,11 +123,7 @@
     /// X-axis.  grav_dir_x is  defined in the coordinate frame as defined by
     /// the parent_frame element.
     /// \param[in] _grav The gravity direction.
-<<<<<<< HEAD
-    public: void SetGravityDirX(const ignition::math::Vector3d  &_grav);
-=======
-    public: void SetGravityDirX(const gz::math::Vector3d  &_grav) const;
->>>>>>> 686476b2
+    public: void SetGravityDirX(const gz::math::Vector3d  &_grav);
 
     /// \brief Get the name of parent frame which the GravityDirX vector is
     /// defined relative to. It can be any valid fully scoped link name or the
@@ -224,11 +216,7 @@
 
     /// \brief See CustomRpy() const.
     /// \param[in] Custom RPY vectory
-<<<<<<< HEAD
-    public: void SetCustomRpy(const ignition::math::Vector3d &_rpy);
-=======
-    public: void SetCustomRpy(const gz::math::Vector3d &_rpy) const;
->>>>>>> 686476b2
+    public: void SetCustomRpy(const gz::math::Vector3d &_rpy);
 
     /// \brief Get the name of parent frame which the custom_rpy transform is
     /// defined relative to. It can be any valid fully scoped link name or the
