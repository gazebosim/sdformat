/*
 * Copyright 2017 Open Source Robotics Foundation
 *
 * Licensed under the Apache License, Version 2.0 (the "License");
 * you may not use this file except in compliance with the License.
 * You may obtain a copy of the License at
 *
 *     http://www.apache.org/licenses/LICENSE-2.0
 *
 * Unless required by applicable law or agreed to in writing, software
 * distributed under the License is distributed on an "AS IS" BASIS,
 * WITHOUT WARRANTIES OR CONDITIONS OF ANY KIND, either express or implied.
 * See the License for the specific language governing permissions and
 * limitations under the License.
 *
 */
#ifndef SDF_ROOT_HH_
#define SDF_ROOT_HH_

#include <string>
#include <ignition/utils/ImplPtr.hh>

#include "sdf/SDFImpl.hh"
#include "sdf/Types.hh"
#include "sdf/sdf_config.h"
#include "sdf/system_util.hh"

namespace sdf
{
  // Inline bracket to help doxygen filtering.
  inline namespace SDF_VERSION_NAMESPACE {
  //

  // Forward declarations.
  class Actor;
  class Light;
  class Model;
  class World;

  /// \brief Root class that acts as an entry point to the SDF document
  /// model.
  ///
  /// Multiple worlds can exist in a single SDF file. A user of multiple
  /// worlds could run parallel instances of simulation, or offer selection
  /// of a world at runtime.
  ///
  /// # Usage
  ///
  /// In this example, a root object is loaded from a file specified in
  /// the first command line argument to a program.
  ///
  /// \snippet examples/dom.cc rootUsage
  ///
  class SDFORMAT_VISIBLE Root
  {
    /// \brief Default constructor
    public: Root();

    /// \brief Parse the given SDF file, and generate objects based on types
    /// specified in the SDF file.
    /// \param[in] _filename Name of the SDF file to parse.
    /// \return Errors, which is a vector of Error objects. Each Error includes
    /// an error code and message. An empty vector indicates no error.
    public: Errors Load(const std::string &_filename);

    /// \brief Parse the given SDF file, and generate objects based on types
    /// specified in the SDF file.
    /// \param[in] _filename Name of the SDF file to parse.
    /// \param[in] _config Custom parser configuration
    /// \return Errors, which is a vector of Error objects. Each Error includes
    /// an error code and message. An empty vector indicates no error.
    public: Errors Load(
                const std::string &_filename, const ParserConfig &_config);

    /// \brief Parse the given SDF string, and generate objects based on types
    /// specified in the SDF file.
    /// \param[in] _sdf SDF string to parse.
    /// \return Errors, which is a vector of Error objects. Each Error includes
    /// an error code and message. An empty vector indicates no error.
    public: Errors LoadSdfString(const std::string &_sdf);

    /// \brief Parse the given SDF string, and generate objects based on types
    /// specified in the SDF file.
    /// \param[in] _sdf SDF string to parse.
    /// \param[in] _config Custom parser configuration
    /// \return Errors, which is a vector of Error objects. Each Error includes
    /// an error code and message. An empty vector indicates no error.
    public: Errors LoadSdfString(
                const std::string &_sdf, const ParserConfig &_config);

    /// \brief Parse the given SDF pointer, and generate objects based on types
    /// specified in the SDF file.
    /// \param[in] _sdf SDF pointer to parse.
    /// \return Errors, which is a vector of Error objects. Each Error includes
    /// an error code and message. An empty vector indicates no error.
    public: Errors Load(const SDFPtr _sdf);

    /// \brief Parse the given SDF pointer, and generate objects based on types
    /// specified in the SDF file.
    /// \param[in] _sdf SDF pointer to parse.
    /// \param[in] _config Custom parser configuration
    /// \return Errors, which is a vector of Error objects. Each Error includes
    /// an error code and message. An empty vector indicates no error.
    public: Errors Load(const SDFPtr _sdf, const ParserConfig &_config);

    /// \brief Get the SDF version specified in the parsed file or SDF
    /// pointer.
    /// \return SDF version string.
    /// \sa void SetVersion(const std::string &_version)
    public: std::string Version() const;

    /// \brief Set the SDF version string.
    /// \param[in] _version The new SDF version.
    /// \sa std::string Version()
    public: void SetVersion(const std::string &_version);

    /// \brief Get the number of worlds.
    /// \return Number of worlds contained in this Root object.
    public: uint64_t WorldCount() const;

    /// \brief Get a world based on an index.
    /// \param[in] _index Index of the world. The index should be in the
    /// range [0..WorldCount()).
    /// \return Pointer to the world. Nullptr if the index does not exist.
    /// \sa uint64_t WorldCount() const
    public: const World *WorldByIndex(const uint64_t _index) const;

    /// \brief Get a mutable world based on an index.
    /// \param[in] _index Index of the world. The index should be in the
    /// range [0..WorldCount()).
    /// \return Pointer to the world. Nullptr if the index does not exist.
    /// \sa uint64_t WorldCount() const
    public: World *WorldByIndex(const uint64_t _index);

    /// \brief Get whether a world name exists.
    /// \param[in] _name Name of the world to check.
    /// \return True if there exists a world with the given name.
    public: bool WorldNameExists(const std::string &_name) const;

    /// \brief Get a pointer to the model object if it exists.
    ///
    /// \return A pointer to the model, nullptr if it doesn't exist
    public: const sdf::Model *Model() const;

    /// \brief Get a pointer to the light object if it exists.
    ///
    /// \return A pointer to the light, nullptr if it doesn't exist
    public: const sdf::Light *Light() const;

    /// \brief Get a pointer to the actor object if it exists.
    ///
    /// \return A pointer to the actor, nullptr if it doesn't exist
    public: const sdf::Actor *Actor() const;

    /// \brief Get a pointer to the SDF element that was generated during
    /// load.
    /// \return SDF element pointer. The value will be nullptr if Load has
    /// not been called.
    public: sdf::ElementPtr Element() const;

<<<<<<< HEAD
    /// \brief Create and return an SDF element filled with data from this
    /// root.
    /// \param[in] _useIncludeTag This will pass the _useIncludeTag to
    /// sdf::Model::ToElement.
    /// \return SDF element pointer with updated root values.
    public: sdf::ElementPtr ToElement(bool _useIncludeTag = true) const;
=======
    /// \brief Add a world to the root.
    /// \param[in] _word World to add.
    /// \return True if successful, false if a world with the name already
    /// exists.
    /// \return True on success, false if the world name already exists.
    public: bool AddWorld(const World &_world);

    /// \brief Remove all worlds.
    public: void ClearWorlds();
>>>>>>> 10fcc38a

    /// \brief Private data pointer
    IGN_UTILS_UNIQUE_IMPL_PTR(dataPtr)
  };
  }
}
#endif<|MERGE_RESOLUTION|>--- conflicted
+++ resolved
@@ -158,14 +158,6 @@
     /// not been called.
     public: sdf::ElementPtr Element() const;
 
-<<<<<<< HEAD
-    /// \brief Create and return an SDF element filled with data from this
-    /// root.
-    /// \param[in] _useIncludeTag This will pass the _useIncludeTag to
-    /// sdf::Model::ToElement.
-    /// \return SDF element pointer with updated root values.
-    public: sdf::ElementPtr ToElement(bool _useIncludeTag = true) const;
-=======
     /// \brief Add a world to the root.
     /// \param[in] _word World to add.
     /// \return True if successful, false if a world with the name already
@@ -175,7 +167,14 @@
 
     /// \brief Remove all worlds.
     public: void ClearWorlds();
->>>>>>> 10fcc38a
+
+
+    /// \brief Create and return an SDF element filled with data from this
+    /// root.
+    /// \param[in] _useIncludeTag This will pass the _useIncludeTag to
+    /// sdf::Model::ToElement.
+    /// \return SDF element pointer with updated root values.
+    public: sdf::ElementPtr ToElement(bool _useIncludeTag = true) const;
 
     /// \brief Private data pointer
     IGN_UTILS_UNIQUE_IMPL_PTR(dataPtr)
