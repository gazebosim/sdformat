/*
 * Copyright 2017 Open Source Robotics Foundation
 *
 * Licensed under the Apache License, Version 2.0 (the "License");
 * you may not use this file except in compliance with the License.
 * You may obtain a copy of the License at
 *
 *     http://www.apache.org/licenses/LICENSE-2.0
 *
 * Unless required by applicable law or agreed to in writing, software
 * distributed under the License is distributed on an "AS IS" BASIS,
 * WITHOUT WARRANTIES OR CONDITIONS OF ANY KIND, either express or implied.
 * See the License for the specific language governing permissions and
 * limitations under the License.
 *
 */
#ifndef SDF_ROOT_HH_
#define SDF_ROOT_HH_

#include <string>
#include <ignition/utils/ImplPtr.hh>

#include "sdf/SDFImpl.hh"
#include "sdf/Types.hh"
#include "sdf/sdf_config.h"
#include "sdf/system_util.hh"

namespace sdf
{
  // Inline bracket to help doxygen filtering.
  inline namespace SDF_VERSION_NAMESPACE {
  //

  // Forward declarations.
  class Actor;
  class Light;
  class Model;
  class World;

  /// \brief Root class that acts as an entry point to the SDF document
  /// model.
  ///
  /// Multiple worlds can exist in a single SDF file. A user of multiple
  /// worlds could run parallel instances of simulation, or offer selection
  /// of a world at runtime.
  ///
  /// # Usage
  ///
  /// In this example, a root object is loaded from a file specified in
  /// the first command line argument to a program.
  ///
  /// \snippet examples/dom.cc rootUsage
  ///
  class SDFORMAT_VISIBLE Root
  {
    /// \brief Default constructor
    public: Root();

    /// \brief Parse the given SDF file, and generate objects based on types
    /// specified in the SDF file.
    /// \param[in] _filename Name of the SDF file to parse.
    /// \return Errors, which is a vector of Error objects. Each Error includes
    /// an error code and message. An empty vector indicates no error.
    public: Errors Load(const std::string &_filename);

    /// \brief Parse the given SDF file, and generate objects based on types
    /// specified in the SDF file.
    /// \param[in] _filename Name of the SDF file to parse.
    /// \param[in] _config Custom parser configuration
    /// \return Errors, which is a vector of Error objects. Each Error includes
    /// an error code and message. An empty vector indicates no error.
    public: Errors Load(
                const std::string &_filename, const ParserConfig &_config);

    /// \brief Parse the given SDF string, and generate objects based on types
    /// specified in the SDF file.
    /// \param[in] _sdf SDF string to parse.
    /// \return Errors, which is a vector of Error objects. Each Error includes
    /// an error code and message. An empty vector indicates no error.
    public: Errors LoadSdfString(const std::string &_sdf);

    /// \brief Parse the given SDF string, and generate objects based on types
    /// specified in the SDF file.
    /// \param[in] _sdf SDF string to parse.
    /// \param[in] _config Custom parser configuration
    /// \return Errors, which is a vector of Error objects. Each Error includes
    /// an error code and message. An empty vector indicates no error.
    public: Errors LoadSdfString(
                const std::string &_sdf, const ParserConfig &_config);

    /// \brief Parse the given SDF pointer, and generate objects based on types
    /// specified in the SDF file.
    /// \param[in] _sdf SDF pointer to parse.
    /// \return Errors, which is a vector of Error objects. Each Error includes
    /// an error code and message. An empty vector indicates no error.
    public: Errors Load(const SDFPtr _sdf);

    /// \brief Parse the given SDF pointer, and generate objects based on types
    /// specified in the SDF file.
    /// \param[in] _sdf SDF pointer to parse.
    /// \param[in] _config Custom parser configuration
    /// \return Errors, which is a vector of Error objects. Each Error includes
    /// an error code and message. An empty vector indicates no error.
    public: Errors Load(const SDFPtr _sdf, const ParserConfig &_config);

    /// \brief Get the SDF version specified in the parsed file or SDF
    /// pointer.
    /// \return SDF version string.
    /// \sa void SetVersion(const std::string &_version)
    public: std::string Version() const;

    /// \brief Set the SDF version string.
    /// \param[in] _version The new SDF version.
    /// \sa std::string Version()
    public: void SetVersion(const std::string &_version);

    /// \brief Get the number of worlds.
    /// \return Number of worlds contained in this Root object.
    public: uint64_t WorldCount() const;

    /// \brief Get a world based on an index.
    /// \param[in] _index Index of the world. The index should be in the
    /// range [0..WorldCount()).
    /// \return Pointer to the world. Nullptr if the index does not exist.
    /// \sa uint64_t WorldCount() const
    public: const World *WorldByIndex(const uint64_t _index) const;

    /// \brief Get a mutable world based on an index.
    /// \param[in] _index Index of the world. The index should be in the
    /// range [0..WorldCount()).
    /// \return Pointer to the world. Nullptr if the index does not exist.
    /// \sa uint64_t WorldCount() const
    public: World *WorldByIndex(const uint64_t _index);

    /// \brief Get whether a world name exists.
    /// \param[in] _name Name of the world to check.
    /// \return True if there exists a world with the given name.
    public: bool WorldNameExists(const std::string &_name) const;

    /// \brief Get a pointer to the model object if it exists.
    ///
    /// \return A pointer to the model, nullptr if it doesn't exist
    public: const sdf::Model *Model() const;

    /// \brief Get a pointer to the light object if it exists.
    ///
    /// \return A pointer to the light, nullptr if it doesn't exist
    public: const sdf::Light *Light() const;

    /// \brief Get a pointer to the actor object if it exists.
    ///
    /// \return A pointer to the actor, nullptr if it doesn't exist
    public: const sdf::Actor *Actor() const;

    /// \brief Get a pointer to the SDF element that was generated during
    /// load.
    /// \return SDF element pointer. The value will be nullptr if Load has
    /// not been called.
    public: sdf::ElementPtr Element() const;

<<<<<<< HEAD
    /// \brief Add a world to the root.
    /// \param[in] _word World to add.
    /// \return True if successful, false if a world with the name already
    /// exists.
    /// \return True on success, false if the world name already exists.
    public: bool AddWorld(const World &_world);

    /// \brief Remove all worlds.
    public: void ClearWorlds();
=======
    /// \brief Deep copy the provided Root object into this Root object.
    /// \param[in] _root The Root object to copy.
    /// Deprecate this function in SDF version 13, and use
    /// IGN_UTILS_IMPL_PTR instead.
    public: void Clone(const sdf::Root &_root);

    /// \brief Recreate the frame and pose graphs for the worlds and model
    /// that are children of this Root object.
    /// \return Errors, which is a vector of Error objects. Each Error includes
    /// an error code and message. An empty vector indicates no error.
    public: Errors UpdateGraphs();
>>>>>>> 9c16a727

    /// \brief Private data pointer
    IGN_UTILS_UNIQUE_IMPL_PTR(dataPtr)
  };
  }
}
#endif<|MERGE_RESOLUTION|>--- conflicted
+++ resolved
@@ -158,17 +158,17 @@
     /// not been called.
     public: sdf::ElementPtr Element() const;
 
-<<<<<<< HEAD
     /// \brief Add a world to the root.
     /// \param[in] _word World to add.
     /// \return True if successful, false if a world with the name already
     /// exists.
-    /// \return True on success, false if the world name already exists.
-    public: bool AddWorld(const World &_world);
+    /// \return Errors, which is a vector of Error objects. Each Error includes
+    /// an error code and message. An empty vector indicates no error.
+    public: Errors AddWorld(const World &_world);
 
     /// \brief Remove all worlds.
     public: void ClearWorlds();
-=======
+
     /// \brief Deep copy the provided Root object into this Root object.
     /// \param[in] _root The Root object to copy.
     /// Deprecate this function in SDF version 13, and use
@@ -180,7 +180,6 @@
     /// \return Errors, which is a vector of Error objects. Each Error includes
     /// an error code and message. An empty vector indicates no error.
     public: Errors UpdateGraphs();
->>>>>>> 9c16a727
 
     /// \brief Private data pointer
     IGN_UTILS_UNIQUE_IMPL_PTR(dataPtr)
