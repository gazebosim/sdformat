--- conflicted
+++ resolved
@@ -18,12 +18,8 @@
 #define SDF_CAMERA_HH_
 
 #include <string>
-<<<<<<< HEAD
-#include <ignition/math/Pose3.hh>
-#include <ignition/utils/ImplPtr.hh>
-=======
 #include <gz/math/Pose3.hh>
->>>>>>> 686476b2
+#include <gz/utils/ImplPtr.hh>
 
 #include <sdf/Error.hh>
 #include <sdf/Element.hh>
@@ -336,26 +332,7 @@
 
     /// \brief Set the distortion center or principal point.
     /// \param[in] _center Distortion center or principal point.
-<<<<<<< HEAD
-    public: void SetDistortionCenter(const ignition::math::Vector2d &_center);
-=======
-    public: void SetDistortionCenter(
-                const gz::math::Vector2d &_center) const;
-
-    /// \brief Get the pose of the camer. This is the pose of the camera
-    /// as specified in SDF (<camera> <pose> ... </pose></camera>).
-    /// \return The pose of the link.
-    /// \deprecated See RawPose.
-    public: const gz::math::Pose3d &Pose() const
-        SDF_DEPRECATED(9.0);
-
-    /// \brief Set the pose of the camera.
-    /// \sa const gz::math::Pose3d &Pose() const
-    /// \param[in] _pose The new camera pose.
-    /// \deprecated See SetRawPose.
-    public: void SetPose(const gz::math::Pose3d &_pose)
-        SDF_DEPRECATED(9.0);
->>>>>>> 686476b2
+    public: void SetDistortionCenter(const gz::math::Vector2d &_center);
 
     /// \brief Get the pose of the camer. This is the pose of the camera
     /// as specified in SDF (<camera> <pose> ... </pose></camera>).
