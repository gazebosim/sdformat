/*
 * Copyright 2015 Open Source Robotics Foundation
 *
 * Licensed under the Apache License, Version 2.0 (the "License");
 * you may not use this file except in compliance with the License.
 * You may obtain a copy of the License at
 *
 *     http://www.apache.org/licenses/LICENSE-2.0
 *
 * Unless required by applicable law or agreed to in writing, software
 * distributed under the License is distributed on an "AS IS" BASIS,
 * WITHOUT WARRANTIES OR CONDITIONS OF ANY KIND, either express or implied.
 * See the License for the specific language governing permissions and
 * limitations under the License.
 *
 */
#ifndef SDF_ELEMENT_HH_
#define SDF_ELEMENT_HH_

#include <any>
#include <map>
#include <memory>
#include <set>
#include <string>
#include <utility>
#include <vector>

#include "sdf/Param.hh"
#include "sdf/sdf_config.h"
#include "sdf/system_util.hh"
#include "sdf/Types.hh"

#ifdef _WIN32
// Disable warning C4251 which is triggered by
// std::enable_shared_from_this
#pragma warning(push)
#pragma warning(disable: 4251)
#endif

/// \ingroup sdf_parser
/// \brief namespace for Simulation Description Format parser
namespace sdf
{
  // Inline bracket to help doxygen filtering.
  inline namespace SDF_VERSION_NAMESPACE {
  //

  class ElementPrivate;
  class SDFORMAT_VISIBLE Element;

  /// \def ElementPtr
  /// \brief Shared pointer to an SDF Element
  typedef std::shared_ptr<Element> ElementPtr;

  /// \def ElementWeakPtr
  /// \brief Weak pointer to an SDF Element
  typedef std::weak_ptr<Element> ElementWeakPtr;

  /// \def ElementPtr_V
  /// \brief Vector of ElementPtr
  typedef std::vector<ElementPtr> ElementPtr_V;

  /// \addtogroup sdf
  /// \{

  /// \class Element Element.hh sdf/sdf.hh
  /// \brief SDF Element class
  class SDFORMAT_VISIBLE Element :
    public std::enable_shared_from_this<Element>
  {
    /// \brief Constructor.
    public: Element();

    /// \brief Destructor.
    public: virtual ~Element();

    /// \brief Create a copy of this Element.
    /// \return A copy of this Element.
    public: ElementPtr Clone() const;

    /// \brief Copy values from an Element.
    /// \param[in] _elem Element to copy value from.
    public: void Copy(const ElementPtr _elem);

    /// \brief Get a pointer to this Element's parent.
    /// \return Pointer to this Element's parent, NULL if there is no
    /// parent.
    public: ElementPtr GetParent() const;

    /// \brief Set the parent of this Element.
    /// \param[in] _parent Paren for this element.
    public: void SetParent(const ElementPtr _parent);

    /// \brief Set the name of the Element.
    /// \param[in] _name The new name for this Element.
    public: void SetName(const std::string &_name);

    /// \brief Get the Element's name.
    /// \return The name of this Element.
    public: const std::string &GetName() const;

    /// \brief Set the requirement type.
    /// \param[in] _req Requirement type for this element:
    /// -1: Deprecated.
    /// 0: Not required.
    /// 1: Exactly one element is required.
    /// +: One or more elements are required.
    /// *: Zero or more elements are required.
    public: void SetRequired(const std::string &_req);

    /// \brief Get the requirement string.
    /// \return The requirement string.
    /// \sa Element::SetRequired
    public: const std::string &GetRequired() const;

    /// \brief Set if the element and children where set or default
    /// in the original file. This is meant to be used by the parser to
    /// indicate whether the element was set by the user in the original
    /// file or added by default during parsing.
    /// \param[in] _value True if the element was set
    public: void SetExplicitlySetInFile(const bool _value);

    /// \brief Return if the element was been explicitly set in the file
    /// \return True if the element was set in the file
    public: bool GetExplicitlySetInFile() const;

    /// \brief Set whether this element should copy its child elements
    /// during parsing.
    /// \param[in] _value True to copy Element's children.
    public: void SetCopyChildren(bool _value);

    /// \brief Return true if this Element's child elements should be copied
    /// during parsing.
    /// \return True to copy child elements during parsing.
    public: bool GetCopyChildren() const;

    /// \brief Set reference SDF element.
    /// \param[in] _value Name of the reference sdf element.
    public: void SetReferenceSDF(const std::string &_value);

    /// \brief Get the name of the reference SDF element.
    /// \return Name of the reference SDF element.
    public: std::string ReferenceSDF() const;

    /// \brief Output Element's description to stdout.
    /// \param[in] _prefix String value to prefix to the output.
    public: void PrintDescription(const std::string &_prefix) const;

    /// \brief Output Element's values to stdout.
    /// \param[in] _prefix String value to prefix to the output.
    public: void PrintValues(std::string _prefix) const;

    /// \brief Output Element's values to stdout.
    /// \param[in] _prefix String value to prefix to the output.
    /// \param[in] _includeDefaultElements flag to print default elements.
    /// \param[in] _includeDefaultAttributes flag to print default attributes.
    public: void PrintValues(const std::string &_prefix,
                             bool _includeDefaultElements,
                             bool _includeDefaultAttributes) const;

    /// \brief Helper function for SDF::PrintDoc
    ///
    /// This generates the SDF html documentation.
    /// \param[out] _html Accumulated HTML for output.
    /// \param[in] _spacing Amount of spacing for this element.
    /// \param[in] _index Unique index for this element.
    public: void PrintDocLeftPane(std::string &_html,
                                  int _spacing, int &_index) const;

    /// \brief Helper function for SDF::PrintDoc
    ///
    /// This generates the SDF html documentation.
    /// \param[out] _html Accumulated HTML for output.
    /// \param[in] _spacing Amount of spacing for this element.
    public: void PrintDocRightPane(std::string &_html,
                                  int _spacing, int &_index) const;

    /// \brief Convert the element values to a string representation.
    /// \param[in] _prefix String value to prefix to the output.
    /// \return The string representation.
    public: std::string ToString(const std::string &_prefix) const;

    /// \brief Convert the element values to a string representation.
    /// Current behavior of ToString(const std::string &_prefix) can be
    /// achieved by calling this function with _includeDefaultElements=true
    /// and _includeDefaultAttributes=false
    /// \param[in] _prefix String value to prefix to the output.
    /// \param[in] _includeDefaultElements flag to include default elements.
    /// \param[in] _includeDefaultAttributes flag to include default attributes.
    /// \return The string representation.
    public: std::string ToString(const std::string &_prefix,
                                 bool _includeDefaultElements,
                                 bool _includeDefaultAttributes) const;

    /// \brief Add an attribute value.
    /// \param[in] _key Key value.
    /// \param[in] _type Type of data the attribute will hold.
    /// \param[in] _defaultValue Default value for the attribute.
    /// \param[in] _required Requirement string. \as Element::SetRequired.
    /// \param[in] _description A text description of the attribute.
    /// \throws sdf::AssertionInternalError if an invalid type is given.
    public: void AddAttribute(const std::string &_key,
                              const std::string &_type,
                              const std::string &_defaultvalue,
                              bool _required,
                              const std::string &_description="");

    /// \brief Add a value to this Element.
    /// \param[in] _type Type of data the parameter will hold.
    /// \param[in] _defaultValue Default value for the parameter.
    /// \param[in] _required Requirement string. \as Element::SetRequired.
    /// \param[in] _description A text description of the parameter.
    /// \throws sdf::AssertionInternalError if an invalid type is given.
    public: void AddValue(const std::string &_type,
                          const std::string &_defaultValue, bool _required,
                          const std::string &_description="");

    /// \brief Add a value to this Element. This override allows passing min and
    /// max values of the parameter.
    /// \param[in] _type Type of data the parameter will hold.
    /// \param[in] _defaultValue Default value for the parameter.
    /// \param[in] _required Requirement string. \as Element::SetRequired.
    /// \param[in] _minValue Minimum allowed value for the parameter.
    /// \param[in] _maxValue Maximum allowed value for the parameter.
    /// \param[in] _description A text description of the parameter.
    /// \throws sdf::AssertionInternalError if an invalid type is given.
    public: void AddValue(const std::string &_type,
                          const std::string &_defaultValue, bool _required,
                          const std::string &_minValue,
                          const std::string &_maxValue,
                          const std::string &_description = "");

    /// \brief Get the param of an attribute.
    /// \param[in] _key the name of the attribute.
    /// \return The parameter attribute value. NULL if the key is invalid.
    public: ParamPtr GetAttribute(const std::string &_key) const;

    /// \brief Get the number of attributes.
    /// \return The number of attributes.
    public: size_t GetAttributeCount() const;

    /// \brief Get an attribute using an index.
    /// \param[in] _index the index of the attribute to get.
    /// \return A Param pointer to the attribute.
    public: ParamPtr GetAttribute(unsigned int _index) const;

    /// \brief Get the number of element descriptions.
    /// \return The number of element descriptions.
    public: size_t GetElementDescriptionCount() const;

    /// \brief Get an element description using an index
    /// \param[in] _index the index of the element description to get.
    /// \return An Element pointer to the found element.
    public: ElementPtr GetElementDescription(unsigned int _index) const;

    /// \brief Get an element description using a key
    /// \param[in] _key the key to use to find the element.
    /// \return An Element pointer to the found element.
    public: ElementPtr GetElementDescription(const std::string &_key) const;

    /// \brief Return true if an element description exists.
    /// \param[in] _name the name of the element to find.
    /// \return True if the element description exists, false otherwise.
    public: bool HasElementDescription(const std::string &_name) const;

    /// \brief Return true if an attribute exists.
    /// \param[in] _key the key to use to find the attribute.
    /// \return True if the attribute exists, false otherwise.
    public: bool HasAttribute(const std::string &_key) const;

    /// \brief Return true if the attribute was set (i.e. not default value)
    /// \param[in] _key the key to use to find the attribute.
    /// \return True if the attribute is set, false otherwise.
    public: bool GetAttributeSet(const std::string &_key) const;

    /// \brief Remove an attribute.
    /// \param[in] _key the key of the attribute.
    public: void RemoveAttribute(const std::string &_key);

    /// \brief Removes all attributes.
    public: void RemoveAllAttributes();

    /// \brief Get the param of the elements value
    /// return A Param pointer to the value of this element.
    public: ParamPtr GetValue() const;

    /// \brief Get the element value/attribute as a std::any.
    /// \param[in] _key The key of the attribute. If empty, get the value of
    /// the element. Defaults to empty.
    /// \return The element as a std::any.
    public: std::any GetAny(const std::string &_key = "") const;

    /// \brief Get the value of a key. This function assumes the _key
    /// exists.
    /// \param[in] _key the name of a child attribute or element.
    /// \return The value of the _key.
    /// \sa std::pair<T, bool> Get(const std::string &_key,
    /// const T &_defaultValue)
    public: template<typename T>
            T Get(const std::string &_key = "") const;

    /// \brief Get the value of a key.
    /// \param[in] _key the name of a child attribute or element.
    /// \param[in] _defaultValue a default value to use if _key is not
    /// found.
    /// \return A pair where the first element is the value of _key, and the
    /// second element is true when the _key was found and false otherwise.
    public: template<typename T>
            std::pair<T, bool> Get(const std::string &_key,
                                   const T &_defaultValue) const;

    /// \brief Get the value of a key.
    /// \param[in] _key the name of a child attribute or element.
    /// \param[out] _param the parameter output
    /// \param[in] _defaultValue a default value to use if _key is not
    /// found.
    /// \return True when the _key was found and false otherwise.
    public: template<typename T>
            bool Get(const std::string &_key,
                     T &_param,
                     const T &_defaultValue) const;

    /// \brief Set the value of this element.
    /// \param[in] _value the value to set.
    /// \return True if the value was successfully set, false otherwise.
    public: template<typename T>
            bool Set(const T &_value);

    /// \brief Return true if the named element exists.
    /// \param[in] _name the name of the element to look for.
    /// \return True if the named element was found, false otherwise.
    public: bool HasElement(const std::string &_name) const;

    /// \brief Get the first child element.
    /// \return A smart pointer to the first child of this element, or
    ///          sdf::ElementPtr(nullptr) if there are no children.
    public: ElementPtr GetFirstElement() const;

    /// \brief Get the next sibling of this element.
    /// \param[in] _name if given then filter siblings by their xml tag.
    /// \remarks This function does not alter or store any state
    ///          Repeated calls to "GetNextElement()" with the same string will
    ///          always return a pointer to the same element.
    /// \return A pointer to the next element if it exists,
    ///         sdf::ElementPtr(nullptr) otherwise.
    ///
    /// This can be used in combination with GetFirstElement() to walk the SDF
    /// tree. First call parent->GetFirstElement() to get the first child. Call
    /// child = child->GetNextElement() to iterate through the children.
    public: ElementPtr GetNextElement(const std::string &_name = "") const;

    /// \brief Get set of child element type names.
    /// \return A set of the names of the child elements.
    public: std::set<std::string> GetElementTypeNames() const;

    /// \brief Checks whether any child elements of the specified element type
    /// have identical name attribute values and returns false if so.
    /// \param[in] _type The type of Element to check. If empty, check names
    /// of all child elements.
    /// \return True if all child elements with name attributes of the
    /// specified type have unique names, return false if there are duplicated
    /// names. Also return true if no elements of the specified type are found.
    public: bool HasUniqueChildNames(const std::string &_type = "") const;

    /// \brief Count the number of child elements of the specified element type
    /// that have the same name attribute value.
    /// \param[in] _type The type of Element to check. If empty, count names
    /// of all child elements.
    /// \return Map from Element names to a count of how many times the name
    /// occurs. The count should never be 0. If all 2nd values are 1, then
    /// there are exclusively unique names.
    public: std::map<std::string, std::size_t>
            CountNamedElements(const std::string &_type = "") const;

    /// \brief Return a pointer to the child element with the provided name.
    ///
    /// A new child element, with the provided name, is added to this element
    /// if there is no existing child element.
    /// \remarks If there are multiple elements with the given tag, it returns
    ///          the first one.
    /// \param[in] _name Name of the child element to retreive.
    /// \return Pointer to the existing child element, or a new child
    /// element if an existing child element did not exist.
    public: ElementPtr GetElement(const std::string &_name);

    /// \brief Add a named element.
    /// \param[in] _name the name of the element to add.
    /// \return A pointer to the newly created Element object.
    public: ElementPtr AddElement(const std::string &_name);

    /// \brief Add an element object.
    /// \param[in] _elem the element object to add.
    public: void InsertElement(ElementPtr _elem);

    /// \brief Remove this element from its parent.
    public: void RemoveFromParent();

    /// \brief Remove a child element.
    /// \param[in] _child Pointer to the child to remove.
    public: void RemoveChild(ElementPtr _child);

    /// \brief Remove all child elements.
    public: void ClearElements();

    /// \brief Remove all child elements and reset file path and
    /// original version.
    public: void Clear();

    /// \brief Call the Update() callback on each element, as well as
    ///        the embedded Param.
    public: void Update();

    /// \brief Call reset on each element and element description
    ///        before deleting all of them.  Also clear out the
    ///        embedded Param.
    public: void Reset();

    /// \brief Set the include filename to the passed in filename.
    /// \param[in] _filename the filename to set the include filename to.
    public: void SetInclude(const std::string &_filename) SDF_DEPRECATED(11.0);

    /// \brief Get the include filename.
    /// \return The include filename.
    public: std::string GetInclude() const SDF_DEPRECATED(11.0);

    /// \brief Set the <include> element that was used to load this element.
    /// This is set by the parser on the first element of the included object
    /// (eg. Model, Actor, Light, etc). It is not passed down to children
    /// elements.
    /// \param[in] _includeELem The <include> Element
    public: void SetIncludeElement(sdf::ElementPtr _includeElem);

    /// \brief Get the <include> element that was used to load this element.
    /// \return The Element pointer to the <include> element, if this element
    /// was loaded from an included file. Otherwise, nullptr. This is also
    /// nullptr for Elements that cannot be included.
    public: sdf::ElementPtr GetIncludeElement() const;

    /// \brief Set the path to the SDF document where this element came from.
    /// \param[in] _path Full path to SDF document.
    public: void SetFilePath(const std::string &_path);

    /// \brief Get the path to the SDF document where this element came from.
    /// \return Full path to SDF document.
    public: const std::string &FilePath() const;

    /// \brief Set the line number of this element within the SDF document.
    /// \param[in] _lineNumber Line number of element.
    public: void SetLineNumber(int _lineNumber);

    /// \brief Get the line number of this element within the SDF document.
    /// \return Line number of this element if it has been set, nullopt
    /// otherwise.
    public: std::optional<int> LineNumber() const;

    /// \brief Set the XML path of this element.
    /// \param[in] _path Full XML path (i.e., XPath) to the SDF element.
    /// E.g., a SDF document:
    /// <sdf>
    ///   <world name="default">
    ///     <model name="robot1">
    ///        <link name="link">
    ///          ...
    ///        </link>
    ///     </model>
    ///   </world>
    /// </sdf>
    ///  The full XML path to the SDF link element would be:
    /// /sdf/world[@name="default"]/model[@name="robot1"]/link[@name="link"])
    public: void SetXmlPath(const std::string &_path);

    /// \brief Get the XML path of this element.
    /// \return Full XML path to the SDF element.
    public: const std::string &XmlPath() const;

    /// \brief Set the spec version that this was originally parsed from.
    /// \param[in] _version Spec version string.
    public: void SetOriginalVersion(const std::string &_version);

    /// \brief Get the spec version that this was originally parsed from.
    /// \return Spec version string.
    public: const std::string &OriginalVersion() const;

    /// \brief Get a text description of the element.
    /// \return The text description of the element.
    public: std::string GetDescription() const;

    /// \brief Set a text description for the element.
    /// \param[in] _desc the text description to set for the element.
    public: void SetDescription(const std::string &_desc);

    /// \brief Add a new element description
    /// \param[in] _elem the Element object to add to the descriptions.
    public: void AddElementDescription(ElementPtr _elem);

    /// \brief Get a pointer to the named element.
    /// \param[in] _name the name of the element to look for.
    /// \return A pointer to the named element if found, nullptr otherwise.
    public: ElementPtr GetElementImpl(const std::string &_name) const;

    /// \brief Generate a string (XML) representation of this object.
    /// \param[in] _prefix arbitrary prefix to put on the string.
    /// \param[in] _includeDefaultElements flag to include default elements.
    /// \param[in] _includeDefaultAttributes flag to include default attributes.
    /// \param[out] _out the std::ostreamstream to write output to.
    private: void ToString(const std::string &_prefix,
                           bool _includeDefaultElements,
                           bool _includeDefaultAttributes,
                           std::ostringstream &_out) const;

    /// \brief Generate a string (XML) representation of this object.
    /// \param[in] _prefix arbitrary prefix to put on the string.
    /// \param[in] _includeDefaultElements flag to include default elements.
    /// \param[in] _includeDefaultAttributes flag to include default attributes.
    /// \param[out] _out the std::ostreamstream to write output to.
    private: void PrintValuesImpl(const std::string &_prefix,
                                  bool _includeDefaultElements,
                                  bool _includeDefaultAttributes,
                                  std::ostringstream &_out) const;

    /// \brief Create a new Param object and return it.
    /// \param[in] _key Key for the parameter.
    /// \param[in] _type String name for the value type (double,
    /// int,...).
    /// \param[in] _defaultValue Default value.
    /// \param[in] _required True if the parameter is required to be set.
    /// \param[in] _description Description of the parameter.
    /// \return A pointer to the new Param object.
    private: ParamPtr CreateParam(const std::string &_key,
                                  const std::string &_type,
                                  const std::string &_defaultValue,
                                  bool _required,
                                  const std::string &_description="");


    /// \brief Private data pointer
    private: std::unique_ptr<ElementPrivate> dataPtr;
  };

  /// \internal
  /// \brief Private data for Element
  class ElementPrivate
  {
    /// \brief Element name
    public: std::string name;

    /// \brief True if element is required
    public: std::string required;

    /// \brief Element description
    public: std::string description;

    /// \brief True if element's children should be copied.
    public: bool copyChildren;

    /// \brief Element's parent
    public: ElementWeakPtr parent;

    // Attributes of this element
    public: Param_V attributes;

    // Value of this element
    public: ParamPtr value;

    // The existing child elements
    public: ElementPtr_V elements;

    // The possible child elements
    public: ElementPtr_V elementDescriptions;

    /// \brief The <include> element that was used to load this entity. For
    /// example, given the following SDFormat:
    /// <sdf version='1.8'>
    ///   <world name='default'>
    ///     <include>
    ///       <uri>model_uri</uri>
    ///       <pose>1 2 3 0 0 0</pose>
    ///     </include>
    ///   </world>
    /// </sdf>
    /// The ElementPtr associated with the model loaded from `model_uri` will
    /// have the includeElement set to
    ///     <include>
    ///       <uri>model_uri</uri>
    ///       <pose>1 2 3 0 0 0</pose>
    ///     </include>
    ///
    /// This can be used to retrieve additional information available under the
    /// <include> tag after the entity has been loaded. An example use case for
    /// this is when saving a loaded world back to SDFormat.
    public: ElementPtr includeElement;

    /// name of the include file that was used to create this element
    public: std::string includeFilename;

    /// \brief Name of reference sdf.
    public: std::string referenceSDF;

    /// \brief Path to file where this element came from
    public: std::string path;

    /// \brief Spec version that this was originally parsed from.
    public: std::string originalVersion;

    /// \brief True if the element was set in the SDF file.
    public: bool explicitlySetInFile;
<<<<<<< HEAD

    /// \brief Line number in file where this element came from
    public: std::optional<int> lineNumber;

    /// \brief XML path of this element.
    public: std::string xmlPath;
=======
>>>>>>> 18f908b6
  };

  ///////////////////////////////////////////////
  template<typename T>
  T Element::Get(const std::string &_key) const
  {
    T result = T();

    std::pair<T, bool> ret = this->Get<T>(_key, result);

    return ret.first;
  }

  ///////////////////////////////////////////////
  template<typename T>
  bool Element::Get(const std::string &_key,
                    T &_param,
                    const T &_defaultValue) const
  {
    std::pair<T, bool> ret = this->Get<T>(_key, _defaultValue);
    _param = ret.first;
    return ret.second;
  }

  ///////////////////////////////////////////////
  template<typename T>
  std::pair<T, bool> Element::Get(const std::string &_key,
                                  const T &_defaultValue) const
  {
    std::pair<T, bool> result(_defaultValue, true);

    if (_key.empty() && this->dataPtr->value)
    {
      this->dataPtr->value->Get<T>(result.first);
    }
    else if (!_key.empty())
    {
      ParamPtr param = this->GetAttribute(_key);
      if (param)
      {
        param->Get(result.first);
      }
      else if (this->HasElement(_key))
      {
        result.first = this->GetElementImpl(_key)->Get<T>();
      }
      else if (this->HasElementDescription(_key))
      {
        result.first = this->GetElementDescription(_key)->Get<T>();
      }
      else
      {
        result.second = false;
      }
    }
    else
    {
      result.second = false;
    }

    return result;
  }

  ///////////////////////////////////////////////
  template<typename T>
  bool Element::Set(const T &_value)
  {
    if (this->dataPtr->value)
    {
      this->dataPtr->value->Set(_value);
      return true;
    }
    return false;
  }
  /// \}
  }
}

#ifdef _WIN32
#pragma warning(pop)
#endif

#endif<|MERGE_RESOLUTION|>--- conflicted
+++ resolved
@@ -604,15 +604,12 @@
 
     /// \brief True if the element was set in the SDF file.
     public: bool explicitlySetInFile;
-<<<<<<< HEAD
 
     /// \brief Line number in file where this element came from
     public: std::optional<int> lineNumber;
 
     /// \brief XML path of this element.
     public: std::string xmlPath;
-=======
->>>>>>> 18f908b6
   };
 
   ///////////////////////////////////////////////
