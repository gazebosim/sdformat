/*
 * Copyright 2015 Open Source Robotics Foundation
 *
 * Licensed under the Apache License, Version 2.0 (the "License");
 * you may not use this file except in compliance with the License.
 * You may obtain a copy of the License at
 *
 *     http://www.apache.org/licenses/LICENSE-2.0
 *
 * Unless required by applicable law or agreed to in writing, software
 * distributed under the License is distributed on an "AS IS" BASIS,
 * WITHOUT WARRANTIES OR CONDITIONS OF ANY KIND, either express or implied.
 * See the License for the specific language governing permissions and
 * limitations under the License.
 *
 */
#ifndef SDF_ELEMENT_HH_
#define SDF_ELEMENT_HH_

#include <any>
#include <map>
#include <memory>
#include <set>
#include <string>
#include <utility>
#include <vector>

#include "sdf/Error.hh"
#include "sdf/Param.hh"
#include "sdf/PrintConfig.hh"
#include "sdf/sdf_config.h"
#include "sdf/system_util.hh"
#include "sdf/Types.hh"

#ifdef _WIN32
// Disable warning C4251 which is triggered by
// std::enable_shared_from_this
#pragma warning(push)
#pragma warning(disable: 4251)
#endif

/// \ingroup sdf_parser
/// \brief namespace for Simulation Description Format parser
namespace sdf
{
  // Inline bracket to help doxygen filtering.
  inline namespace SDF_VERSION_NAMESPACE {
  //

  class ElementPrivate;
  class SDFORMAT_VISIBLE Element;

  /// \def ElementPtr
  /// \brief Shared pointer to an SDF Element
  typedef std::shared_ptr<Element> ElementPtr;

  /// \def ElementConstPtr
  /// \brief Shared pointer to a const SDF Element
  typedef std::shared_ptr<const Element> ElementConstPtr;

  /// \def ElementWeakPtr
  /// \brief Weak pointer to an SDF Element
  typedef std::weak_ptr<Element> ElementWeakPtr;

  /// \def ElementPtr_V
  /// \brief Vector of ElementPtr
  typedef std::vector<ElementPtr> ElementPtr_V;

  /// \addtogroup sdf
  /// \{

  /// \class Element Element.hh sdf/sdf.hh
  /// \brief SDF Element class
  class SDFORMAT_VISIBLE Element :
    public std::enable_shared_from_this<Element>
  {
    /// \brief Constructor.
    public: Element();

    /// \brief Destructor.
    public: virtual ~Element();

    /// \brief Create a copy of this Element.
    /// \return A copy of this Element.
    public: ElementPtr Clone() const;

    /// \brief Create a copy of this Element.
    /// \param[out] _errors Vector of errors.
    /// \return A copy of this Element, NULL if there was an error.
    public: ElementPtr Clone(sdf::Errors &_errors) const;

    /// \brief Copy values from an Element.
    /// \param[in] _elem Element to copy value from.
    public: void Copy(const ElementPtr _elem);

    /// \brief Copy values from an Element.
    /// \param[in] _elem Element to copy value from.
    /// \param[out] _errors Vector of errors.
    public: void Copy(const ElementPtr _elem, sdf::Errors &_errors);

    /// \brief Get a pointer to this Element's parent.
    /// \return Pointer to this Element's parent, NULL if there is no
    /// parent.
    public: ElementPtr GetParent() const;

    /// \brief Set the parent of this Element.
    /// \param[in] _parent Parent for this element.
    public: void SetParent(const ElementPtr _parent);

    /// \brief Set the name of the Element.
    /// \param[in] _name The new name for this Element.
    public: void SetName(const std::string &_name);

    /// \brief Get the Element's name.
    /// \return The name of this Element.
    public: const std::string &GetName() const;

    /// \brief Set the requirement type.
    /// \param[in] _req Requirement type for this element:
    /// -1: Deprecated.
    /// 0: Not required.
    /// 1: Exactly one element is required.
    /// +: One or more elements are required.
    /// *: Zero or more elements are required.
    public: void SetRequired(const std::string &_req);

    /// \brief Get the requirement string.
    /// \return The requirement string.
    /// \sa Element::SetRequired
    public: const std::string &GetRequired() const;

    /// \brief Set if the element and children where set or default
    /// in the original file. This is meant to be used by the parser to
    /// indicate whether the element was set by the user in the original
    /// file or added by default during parsing.
    /// \param[in] _value True if the element was set
    public: void SetExplicitlySetInFile(const bool _value);

    /// \brief Return if the element was been explicitly set in the file
    /// \return True if the element was set in the file
    public: bool GetExplicitlySetInFile() const;

    /// \brief Set whether this element should copy its child elements
    /// during parsing.
    /// \param[in] _value True to copy Element's children.
    public: void SetCopyChildren(bool _value);

    /// \brief Return true if this Element's child elements should be copied
    /// during parsing.
    /// \return True to copy child elements during parsing.
    public: bool GetCopyChildren() const;

    /// \brief Set reference SDF element.
    /// \param[in] _value Name of the reference sdf element.
    public: void SetReferenceSDF(const std::string &_value);

    /// \brief Get the name of the reference SDF element.
    /// \return Name of the reference SDF element.
    public: std::string ReferenceSDF() const;

    /// \brief Output Element's description to stdout.
    /// \param[in] _prefix String value to prefix to the output.
    public: void PrintDescription(const std::string &_prefix) const;

    /// \brief Output Element's description to stdout.
<<<<<<< HEAD
    /// \param[in] _prefix String value to prefix to the output.
    /// \param[out] _errors Vector of errors.
    public: void PrintDescription(const std::string &_prefix,
                                  sdf::Errors &_errors) const;
=======
    /// \param[out] _errors Vector of errors.
    /// \param[in] _prefix String value to prefix to the output.
    public: void PrintDescription(sdf::Errors &_errors,
                                  const std::string &_prefix) const;
>>>>>>> 131750f0

    /// \brief Output Element's values to stdout.
    /// \param[in] _prefix String value to prefix to the output.
    /// \param[in] _config Configuration for printing the values.
    public: void PrintValues(std::string _prefix,
                             const PrintConfig &_config = PrintConfig()) const;

    /// \brief Output Element's values to stdout.
    /// \param[out] _errors Vector of errors.
    /// \param[in] _prefix String value to prefix to the output.
    /// \param[in] _config Configuration for printing the values.
    public: void PrintValues(sdf::Errors &_errors,
                             std::string _prefix,
                             const PrintConfig &_config = PrintConfig()) const;

    /// \brief Output Element's values to stdout.
    /// \param[in] _prefix String value to prefix to the output.
    /// \param[in] _includeDefaultElements flag to print default elements.
    /// \param[in] _includeDefaultAttributes flag to print default attributes.
    /// \param[in] _config Configuration for printing the values.
    public: void PrintValues(const std::string &_prefix,
                             bool _includeDefaultElements,
                             bool _includeDefaultAttributes,
                             const PrintConfig &_config = PrintConfig()) const;

    /// \brief Output Element's values to stdout.
    /// \param[out] _errors Vector of errors.
    /// \param[in] _prefix String value to prefix to the output.
    /// \param[in] _includeDefaultElements flag to print default elements.
    /// \param[in] _includeDefaultAttributes flag to print default attributes.
    /// \param[in] _config Configuration for printing the values.
    public: void PrintValues(sdf::Errors &_errors,
                             const std::string &_prefix,
                             bool _includeDefaultElements,
                             bool _includeDefaultAttributes,
                             const PrintConfig &_config = PrintConfig()) const;

    /// \brief Helper function for SDF::PrintDoc
    ///
    /// This generates the SDF html documentation.
    /// \param[out] _html Accumulated HTML for output.
    /// \param[in] _spacing Amount of spacing for this element.
    /// \param[in] _index Unique index for this element.
    public: void PrintDocLeftPane(std::string &_html,
                                  int _spacing, int &_index) const;

    /// \brief Helper function for SDF::PrintDoc
    ///
    /// This generates the SDF html documentation.
    /// \param[out] _html Accumulated HTML for output.
    /// \param[in] _spacing Amount of spacing for this element.
    public: void PrintDocRightPane(std::string &_html,
                                  int _spacing, int &_index) const;

    /// \brief Helper function for SDF::PrintDoc
    ///
    /// This generates the SDF html documentation.
    /// \param[out] _html Accumulated HTML for output.
    /// \param[in] _spacing Amount of spacing for this element.
    /// \param[out] _errors Vector of errors.
    public: void PrintDocRightPane(std::string &_html, int _spacing,
                                   int &_index, sdf::Errors &_errors) const;

    /// \brief Convert the element values to a string representation.
    /// \param[in] _prefix String value to prefix to the output.
    /// \param[in] _config Configuration for printing the values.
    /// \return The string representation.
    public: std::string ToString(
        const std::string &_prefix,
        const PrintConfig &_config = PrintConfig()) const;

    /// \brief Convert the element values to a string representation.
    /// \param[out] _errors Vector of errors.
    /// \param[in] _prefix String value to prefix to the output.
    /// \param[in] _config Configuration for printing the values.
    /// \return The string representation.
    public: std::string ToString(
        sdf::Errors &_errors,
        const std::string &_prefix,
        const PrintConfig &_config = PrintConfig()) const;

    /// \brief Convert the element values to a string representation.
    /// Current behavior of ToString(const std::string &_prefix) can be
    /// achieved by calling this function with _includeDefaultElements=true
    /// and _includeDefaultAttributes=false
    /// \param[in] _prefix String value to prefix to the output.
    /// \param[in] _includeDefaultElements flag to include default elements.
    /// \param[in] _includeDefaultAttributes flag to include default attributes.
    /// \param[in] _config Configuration for converting to string.
    /// \return The string representation.
    public: std::string ToString(
        const std::string &_prefix,
        bool _includeDefaultElements,
        bool _includeDefaultAttributes,
        const PrintConfig &_config = PrintConfig()) const;

    /// \brief Convert the element values to a string representation.
    /// \param[out] _errors Vector of errors.
    /// \param[in] _prefix String value to prefix to the output.
    /// \param[in] _config Configuration for printing the values.
    /// \return The string representation.
    public: std::string ToString(
        sdf::Errors &_errors,
        const std::string &_prefix,
        const PrintConfig &_config = PrintConfig()) const;

    /// \brief Convert the element values to a string representation.
    /// Current behavior of ToString(const std::string &_prefix) can be
    /// achieved by calling this function with _includeDefaultElements=true
    /// and _includeDefaultAttributes=false
    /// \param[in] _prefix String value to prefix to the output.
    /// \param[in] _includeDefaultElements flag to include default elements.
    /// \param[in] _includeDefaultAttributes flag to include default attributes.
    /// \param[in] _config Configuration for converting to string.
    /// \return The string representation.
    public: std::string ToString(
        const std::string &_prefix,
        bool _includeDefaultElements,
        bool _includeDefaultAttributes,
        const PrintConfig &_config = PrintConfig()) const;

    /// \brief Convert the element values to a string representation.
    /// Current behavior of ToString(const std::string &_prefix) can be
    /// achieved by calling this function with _includeDefaultElements=true
    /// and _includeDefaultAttributes=false
    /// \param[out] _errors Vector of errors.
    /// \param[in] _prefix String value to prefix to the output.
    /// \param[in] _includeDefaultElements flag to include default elements.
    /// \param[in] _includeDefaultAttributes flag to include default attributes.
    /// \param[in] _config Configuration for converting to string.
    /// \return The string representation.
    public: std::string ToString(
        sdf::Errors &_errors,
        const std::string &_prefix,
        bool _includeDefaultElements,
        bool _includeDefaultAttributes,
        const PrintConfig &_config = PrintConfig()) const;

    /// \brief Add an attribute value.
    /// \param[in] _key Key value.
    /// \param[in] _type Type of data the attribute will hold.
    /// \param[in] _defaultValue Default value for the attribute.
    /// \param[in] _required Requirement string. \as Element::SetRequired.
    /// \param[in] _description A text description of the attribute.
    /// \throws sdf::AssertionInternalError if an invalid type is given.
    public: void AddAttribute(const std::string &_key,
                              const std::string &_type,
                              const std::string &_defaultvalue,
                              bool _required,
                              const std::string &_description = "");

    /// \brief Add an attribute value.
    /// \param[in] _key Key value.
    /// \param[in] _type Type of data the attribute will hold.
    /// \param[in] _defaultValue Default value for the attribute.
    /// \param[in] _required Requirement string. \as Element::SetRequired.
    /// \param[out] _errors Vector of errors.
    /// \param[in] _description A text description of the attribute.
    /// \throws sdf::AssertionInternalError if an invalid type is given.
    public: void AddAttribute(const std::string &_key,
                              const std::string &_type,
                              const std::string &_defaultvalue,
                              bool _required,
                              sdf::Errors &_errors,
                              const std::string &_description = "");

    /// \brief Add a value to this Element.
    /// \param[in] _type Type of data the parameter will hold.
    /// \param[in] _defaultValue Default value for the parameter.
    /// \param[in] _required Requirement string. \as Element::SetRequired.
    /// \param[in] _description A text description of the parameter.
    /// \throws sdf::AssertionInternalError if an invalid type is given.
    public: void AddValue(const std::string &_type,
                          const std::string &_defaultValue, bool _required,
                          const std::string &_description = "");

    /// \brief Add a value to this Element.
    /// \param[in] _type Type of data the parameter will hold.
    /// \param[in] _defaultValue Default value for the parameter.
    /// \param[in] _required Requirement string. \as Element::SetRequired.
    /// \param[out] _errors Vector of errors.
    /// \param[in] _description A text description of the parameter.
    /// \throws sdf::AssertionInternalError if an invalid type is given.
    public: void AddValue(const std::string &_type,
                          const std::string &_defaultValue, bool _required,
                          sdf::Errors &_errors,
                          const std::string &_description = "");

    /// \brief Add a value to this Element. This override allows passing min and
    /// max values of the parameter.
    /// \param[in] _type Type of data the parameter will hold.
    /// \param[in] _defaultValue Default value for the parameter.
    /// \param[in] _required Requirement string. \as Element::SetRequired.
    /// \param[in] _minValue Minimum allowed value for the parameter.
    /// \param[in] _maxValue Maximum allowed value for the parameter.
    /// \param[in] _description A text description of the parameter.
    /// \throws sdf::AssertionInternalError if an invalid type is given.
    public: void AddValue(const std::string &_type,
                          const std::string &_defaultValue, bool _required,
                          const std::string &_minValue,
                          const std::string &_maxValue,
                          const std::string &_description = "");

    /// \brief Add a value to this Element. This override allows passing min and
    /// max values of the parameter.
    /// \param[in] _type Type of data the parameter will hold.
    /// \param[in] _defaultValue Default value for the parameter.
    /// \param[in] _required Requirement string. \as Element::SetRequired.
    /// \param[in] _minValue Minimum allowed value for the parameter.
    /// \param[in] _maxValue Maximum allowed value for the parameter.
    /// \param[out] _errors Vector of errors.
    /// \param[in] _description A text description of the parameter.
    /// \throws sdf::AssertionInternalError if an invalid type is given.
    public: void AddValue(const std::string &_type,
                          const std::string &_defaultValue, bool _required,
                          const std::string &_minValue,
                          const std::string &_maxValue,
                          sdf::Errors &_errors,
                          const std::string &_description = "");

    /// \brief Get the param of an attribute.
    /// \param[in] _key the name of the attribute.
    /// \return The parameter attribute value. NULL if the key is invalid.
    public: ParamPtr GetAttribute(const std::string &_key) const;

    /// \brief Get the number of attributes.
    /// \return The number of attributes.
    public: size_t GetAttributeCount() const;

    /// \brief Get all the attribute params.
    /// \return The vector of parameter attributes.
    public: const Param_V &GetAttributes() const;

    /// \brief Get an attribute using an index.
    /// \param[in] _index the index of the attribute to get.
    /// \return A Param pointer to the attribute.
    public: ParamPtr GetAttribute(unsigned int _index) const;

    /// \brief Get the number of element descriptions.
    /// \return The number of element descriptions.
    public: size_t GetElementDescriptionCount() const;

    /// \brief Get an element description using an index
    /// \param[in] _index the index of the element description to get.
    /// \return An Element pointer to the found element.
    public: ElementPtr GetElementDescription(unsigned int _index) const;

    /// \brief Get an element description using a key
    /// \param[in] _key the key to use to find the element.
    /// \return An Element pointer to the found element.
    public: ElementPtr GetElementDescription(const std::string &_key) const;

    /// \brief Return true if an element description exists.
    /// \param[in] _name the name of the element to find.
    /// \return True if the element description exists, false otherwise.
    public: bool HasElementDescription(const std::string &_name) const;

    /// \brief Return true if an attribute exists.
    /// \param[in] _key the key to use to find the attribute.
    /// \return True if the attribute exists, false otherwise.
    public: bool HasAttribute(const std::string &_key) const;

    /// \brief Return true if the attribute was set (i.e. not default value)
    /// \param[in] _key the key to use to find the attribute.
    /// \return True if the attribute is set, false otherwise.
    public: bool GetAttributeSet(const std::string &_key) const;

    /// \brief Remove an attribute.
    /// \param[in] _key the key of the attribute.
    public: void RemoveAttribute(const std::string &_key);

    /// \brief Removes all attributes.
    public: void RemoveAllAttributes();

    /// \brief Get the param of the elements value
    /// return A Param pointer to the value of this element.
    public: ParamPtr GetValue() const;

    /// \brief Get the element value/attribute as a std::any.
    /// \param[in] _key The key of the attribute. If empty, get the value of
    /// the element. Defaults to empty.
    /// \return The element as a std::any.
    public: std::any GetAny(const std::string &_key = "") const;

    /// \brief Get the element value/attribute as a std::any.
    /// \param[in] _key The key of the attribute. If empty, get the value of
    /// the element. Defaults to empty.
    /// \param[out] _errors Vector of errors.
    /// \return The element as a std::any.
    public: std::any GetAny(sdf::Errors &_errors,
                            const std::string &_key = "") const;

    /// \brief Get the value of a key. This function assumes the _key
    /// exists.
    /// \param[out] _errors Vector of errors.
    /// \param[in] _key the name of a child attribute or element.
    /// \return The value of the _key.
    /// \sa std::pair<T, bool> Get(const std::string &_key,
    /// const T &_defaultValue)
    public: template<typename T>
            T Get(sdf::Errors &_errors,
                  const std::string &_key = "") const;

    /// \brief Get the value of a key. This function assumes the _key
    /// exists.
    /// \param[in] _key the name of a child attribute or element.
    /// \return The value of the _key.
    /// \sa std::pair<T, bool> Get(const std::string &_key,
    /// const T &_defaultValue)
    public: template<typename T>
            T Get(const std::string &_key = "") const;

    /// \brief Get the value of a key.
    /// \param[out] _errors Vector of errors.
    /// \param[in] _key the name of a child attribute or element.
    /// \param[in] _defaultValue a default value to use if _key is not
    /// found.
    /// \return A pair where the first element is the value of _key, and the
    /// second element is true when the _key was found and false otherwise.
    public: template<typename T>
            std::pair<T, bool> Get(sdf::Errors &_errors,
                                   const std::string &_key,
                                   const T &_defaultValue) const;
    /// \brief Get the value of a key.
    /// \param[in] _key the name of a child attribute or element.
    /// \param[in] _defaultValue a default value to use if _key is not
    /// found.
    /// \return A pair where the first element is the value of _key, and the
    /// second element is true when the _key was found and false otherwise.
    public: template<typename T>
            std::pair<T, bool> Get(const std::string &_key,
                                   const T &_defaultValue) const;

    /// \brief Get the value of a key.
    /// \param[in] _key the name of a child attribute or element.
    /// \param[out] _param the parameter output
    /// \param[in] _defaultValue a default value to use if _key is not
    /// found.
    /// \return True when the _key was found and false otherwise.
    public: template<typename T>
            bool Get(const std::string &_key,
                     T &_param,
                     const T &_defaultValue) const;

    /// \brief Get the value of a key.
    /// \param[out] _errors Vector of errors.
    /// \param[in] _key the name of a child attribute or element.
    /// \param[out] _param the parameter output
    /// \param[in] _defaultValue a default value to use if _key is not
    /// found.
    /// \return True when the _key was found and false otherwise.
    public: template<typename T>
            bool Get(sdf::Errors &_errors,
                     const std::string &_key,
                     T &_param,
                     const T &_defaultValue) const;

    /// \brief Set the value of this element.
    /// \param[in] _value the value to set.
    /// \return True if the value was successfully set, false otherwise.
    public: template<typename T>
            bool Set(const T &_value);

    /// \brief Set the value of this element.
<<<<<<< HEAD
    /// \param[in] _value the value to set.
    /// \param[out] _errors Vector of errors.
    /// \return True if the value was successfully set, false otherwise.
    public: template<typename T>
            bool Set(const T &_value, sdf::Errors &_errors);
=======
    /// \param[out] _errors Vector of errors.
    /// \param[in] _value the value to set.
    /// \return True if the value was successfully set, false otherwise.
    public: template<typename T>
            bool Set(sdf::Errors &_errors, const T &_value);
>>>>>>> 131750f0

    /// \brief Return true if the named element exists.
    /// \param[in] _name the name of the element to look for.
    /// \return True if the named element was found, false otherwise.
    public: bool HasElement(const std::string &_name) const;

    /// \brief Get the first child element.
    /// \return A smart pointer to the first child of this element, or
    ///          sdf::ElementPtr(nullptr) if there are no children.
    public: ElementPtr GetFirstElement() const;

    /// \brief Get the next sibling of this element.
    /// \param[in] _name if given then filter siblings by their xml tag.
    /// \remarks This function does not alter or store any state
    ///          Repeated calls to "GetNextElement()" with the same string will
    ///          always return a pointer to the same element.
    /// \return A pointer to the next element if it exists,
    ///         sdf::ElementPtr(nullptr) otherwise.
    ///
    /// This can be used in combination with GetFirstElement() to walk the SDF
    /// tree. First call parent->GetFirstElement() to get the first child. Call
    /// child = child->GetNextElement() to iterate through the children.
    public: ElementPtr GetNextElement(const std::string &_name = "") const;

    /// \brief Get set of child element type names.
    /// \return A set of the names of the child elements.
    public: std::set<std::string> GetElementTypeNames() const;

    /// \brief Checks whether any child elements of the specified element type
    /// have identical name attribute values and returns false if so.
    /// \param[in] _type The type of Element to check. If empty, check names
    /// of all child elements.
    /// \return True if all child elements with name attributes of the
    /// specified type have unique names, return false if there are duplicated
    /// names. Also return true if no elements of the specified type are found.
    public: bool HasUniqueChildNames(const std::string &_type = "") const;

    /// \brief Checks whether any child elements of the specified element type
    /// have identical name attribute values and returns false if so.
    /// \param[out] _errors Vector of errors.
    /// \param[in] _type The type of Element to check. If empty, check names
    /// of all child elements.
    /// \return True if all child elements with name attributes of the
    /// specified type have unique names, return false if there are duplicated
    /// names. Also return true if no elements of the specified type are found.
    public: bool HasUniqueChildNames(sdf::Errors &_errors,
                const std::string &_type = "") const;

    /// \brief Checks whether any child elements of the specified element type,
    /// except those listed in \p _ignoreElements, have identical name attribute
    /// values and returns false if so.
    /// \param[in] _type The type of Element to check. If empty, check names
    /// of all child elements.
    /// \param[in] _ignoreElements A list of child element types to ignore when
    /// checking for uniqueness.
    /// \return True if all child elements with name attributes of the
    /// specified type have unique names, return false if there are duplicated
    /// names. Also return true if no elements of the specified type are found.
    public: bool HasUniqueChildNames(
                const std::string &_type,
                const std::vector<std::string> &_ignoreElements) const;

    /// \brief Checks whether any child elements of the specified element type,
    /// except those listed in \p _ignoreElements, have identical name attribute
    /// values and returns false if so.
    /// \param[out] _errors Vector of errors.
    /// \param[in] _type The type of Element to check. If empty, check names
    /// of all child elements.
    /// \param[in] _ignoreElements A list of child element types to ignore when
    /// checking for uniqueness.
    /// \return True if all child elements with name attributes of the
    /// specified type have unique names, return false if there are duplicated
    /// names. Also return true if no elements of the specified type are found.
    public: bool HasUniqueChildNames(
                sdf::Errors &_errors,
                const std::string &_type,
                const std::vector<std::string> &_ignoreElements) const;

    /// \brief Count the number of child elements of the specified element type
    /// that have the same name attribute value.
    /// \param[in] _type The type of Element to check. If empty, count names
    /// of all child elements.
    /// \return Map from Element names to a count of how many times the name
    /// occurs. The count should never be 0. If all 2nd values are 1, then
    /// there are exclusively unique names.
    public: std::map<std::string, std::size_t>
            CountNamedElements(const std::string &_type = "") const;

    /// \brief Count the number of child elements of the specified element type
    /// that have the same name attribute value.
    /// \param[out] _errors Vector of errors.
    /// \param[in] _type The type of Element to check. If empty, count names
    /// of all child elements.
    /// \return Map from Element names to a count of how many times the name
    /// occurs. The count should never be 0. If all 2nd values are 1, then
    /// there are exclusively unique names.
    public: std::map<std::string, std::size_t>
            CountNamedElements(sdf::Errors &_errors,
                               const std::string &_type = "") const;

    /// \brief Count the number of child elements of the specified element type
<<<<<<< HEAD
=======
    /// that have the same name attribute value with the exception of elements
    /// listed in \p _ignoreElements.
    /// \param[in] _type The type of Element to check. If empty, count names
    /// of all child elements.
    /// \param[in] _ignoreElements A list of child element types to ignore when
    /// checking for uniqueness.
    /// \return Map from Element names to a count of how many times the name
    /// occurs. The count should never be 0. If all 2nd values are 1, then
    /// there are exclusively unique names.
    public: std::map<std::string, std::size_t> CountNamedElements(
                const std::string &_type,
                const std::vector<std::string> &_ignoreElements) const;

    /// \brief Count the number of child elements of the specified element type
>>>>>>> 131750f0
    /// that have the same name attribute value with the exception of elements
    /// listed in \p _ignoreElements.
    /// \param[out] _errors Vector of errors.
    /// \param[in] _type The type of Element to check. If empty, count names
    /// of all child elements.
    /// \param[in] _ignoreElements A list of child element types to ignore when
    /// checking for uniqueness.
    /// \return Map from Element names to a count of how many times the name
    /// occurs. The count should never be 0. If all 2nd values are 1, then
    /// there are exclusively unique names.
    public: std::map<std::string, std::size_t> CountNamedElements(
                sdf::Errors &_errors,
                const std::string &_type,
                const std::vector<std::string> &_ignoreElements) const;

    /// \brief Count the number of child elements of the specified element type
    /// that have the same name attribute value with the exception of elements
    /// listed in \p _ignoreElements.
    /// \param[out] _errors Vector of errors.
    /// \param[in] _type The type of Element to check. If empty, count names
    /// of all child elements.
    /// \param[in] _ignoreElements A list of child element types to ignore when
    /// checking for uniqueness.
    /// \return Map from Element names to a count of how many times the name
    /// occurs. The count should never be 0. If all 2nd values are 1, then
    /// there are exclusively unique names.
    public: std::map<std::string, std::size_t> CountNamedElements(
                sdf::Errors &_errors,
                const std::string &_type,
                const std::vector<std::string> &_ignoreElements) const;

    /// \brief Return a pointer to the child element with the provided name.
    ///
    /// A new child element, with the provided name, is added to this element
    /// if there is no existing child element. If this is not desired see \ref
    /// FindElement
    /// \remarks If there are multiple elements with the given tag, it returns
    ///          the first one.
    /// \param[in] _name Name of the child element to retreive.
    /// \return Pointer to the existing child element, or a new child
    /// element if an existing child element did not exist.
    public: ElementPtr GetElement(const std::string &_name);

    /// \brief Return a pointer to the child element with the provided name.
    ///
    /// A new child element, with the provided name, is added to this element
    /// if there is no existing child element. If this is not desired see \ref
    /// FindElement
    /// \remarks If there are multiple elements with the given tag, it returns
    ///          the first one.
    /// \param[in] _name Name of the child element to retreive.
    /// \param[out] _errors Vector of errors.
    /// \return Pointer to the existing child element, or a new child
    /// element if an existing child element did not exist.
    public: ElementPtr GetElement(const std::string &_name,
                sdf::Errors &_errors);

    /// \brief Return a pointer to the child element with the provided name.
    ///
    /// Unlike \ref GetElement, this does not create a new child element if it
    /// fails to find an existing element.
    /// \remarks If there are multiple elements with the given tag, it returns
    ///          the first one.
    /// \param[in] _name Name of the child element to retreive.
    /// \return Pointer to the existing child element, or nullptr
    /// if the child element was not found.
    public: ElementPtr FindElement(const std::string &_name);

    /// \brief Return a pointer to the child element with the provided name.
    ///
    /// Unlike \ref GetElement, this does not create a new child element if it
    /// fails to find an existing element.
    /// \remarks If there are multiple elements with the given tag, it returns
    ///          the first one.
    /// \param[in] _name Name of the child element to retreive.
    /// \return Pointer to the existing child element, or nullptr
    /// if the child element was not found.
    public: ElementConstPtr FindElement(const std::string &_name) const;

    /// \brief Add a named element.
    /// \param[in] _name the name of the element to add.
    /// \return A pointer to the newly created Element object.
    public: ElementPtr AddElement(const std::string &_name);

    /// \brief Add a named element.
    /// \param[in] _name the name of the element to add.
    /// \param[out] _errors Vector of errors.
    /// \return A pointer to the newly created Element object.
    public: ElementPtr AddElement(const std::string &_name,
                sdf::Errors &_errors);

    /// \brief Add an element object.
    /// \param[in] _elem the element object to add.
    public: void InsertElement(ElementPtr _elem);

    /// \brief Add an element object, and optionally set the given element's
    /// parent to this object.
    /// \param[in] _elem the element object to add.
    /// \param[in] _setParentToSelf If true, set the _elem's parent to this
    /// object and then insert.
    public: void InsertElement(ElementPtr _elem, bool _setParentToSelf);

    /// \brief Remove this element from its parent.
    public: void RemoveFromParent();

    /// \brief Remove a child element.
    /// \param[in] _child Pointer to the child to remove.
    public: void RemoveChild(ElementPtr _child);

    /// \brief Remove a child element.
    /// \param[in] _child Pointer to the child to remove.
    /// \param[out] _errors Vector of errors.
    public: void RemoveChild(ElementPtr _child, sdf::Errors &_errors);

    /// \brief Remove all child elements.
    public: void ClearElements();

    /// \brief Remove all child elements and reset file path and
    /// original version.
    public: void Clear();

    /// \brief Call the Update() callback on each element, as well as
    ///        the embedded Param.
    public: void Update();

    /// \brief Call the Update() callback on each element, as well as
    ///        the embedded Param.
    /// \param[out] _errors Vector of errors.
    public: void Update(sdf::Errors &_errors);

    /// \brief Call reset on each element and element description
    ///        before deleting all of them.  Also clear out the
    ///        embedded Param.
    public: void Reset();

    /// \brief Set the <include> element that was used to load this element.
    /// This is set by the parser on the first element of the included object
    /// (eg. Model, Actor, Light, etc). It is not passed down to children
    /// elements.
    /// \param[in] _includeELem The <include> Element
    public: void SetIncludeElement(sdf::ElementPtr _includeElem);

    /// \brief Get the <include> element that was used to load this element.
    /// \return The Element pointer to the <include> element, if this element
    /// was loaded from an included file. Otherwise, nullptr. This is also
    /// nullptr for Elements that cannot be included.
    public: sdf::ElementPtr GetIncludeElement() const;

    /// \brief Set the path to the SDF document where this element came from.
    /// \param[in] _path Full path to SDF document.
    public: void SetFilePath(const std::string &_path);

    /// \brief Get the path to the SDF document where this element came from.
    /// \return Full path to SDF document.
    public: const std::string &FilePath() const;

    /// \brief Set the line number of this element within the SDF document.
    /// \param[in] _lineNumber Line number of element.
    public: void SetLineNumber(int _lineNumber);

    /// \brief Get the line number of this element within the SDF document.
    /// \return Line number of this element if it has been set, nullopt
    /// otherwise.
    public: std::optional<int> LineNumber() const;

    /// \brief Set the XML path of this element.
    /// \param[in] _path Full XML path (i.e., XPath) to the SDF element.
    /// E.g., a SDF document:
    /// <sdf>
    ///   <world name="default">
    ///     <model name="robot1">
    ///        <link name="link">
    ///          ...
    ///        </link>
    ///     </model>
    ///   </world>
    /// </sdf>
    ///  The full XML path to the SDF link element would be:
    /// /sdf/world[@name="default"]/model[@name="robot1"]/link[@name="link"])
    public: void SetXmlPath(const std::string &_path);

    /// \brief Get the XML path of this element.
    /// \return Full XML path to the SDF element.
    public: const std::string &XmlPath() const;

    /// \brief Set the spec version that this was originally parsed from.
    /// \param[in] _version Spec version string.
    public: void SetOriginalVersion(const std::string &_version);

    /// \brief Get the spec version that this was originally parsed from.
    /// \return Spec version string.
    public: const std::string &OriginalVersion() const;

    /// \brief Get a text description of the element.
    /// \return The text description of the element.
    public: std::string GetDescription() const;

    /// \brief Set a text description for the element.
    /// \param[in] _desc the text description to set for the element.
    public: void SetDescription(const std::string &_desc);

    /// \brief Add a new element description
    /// \param[in] _elem the Element object to add to the descriptions.
    public: void AddElementDescription(ElementPtr _elem);

    /// \brief Get a pointer to the named element.
    /// \param[in] _name the name of the element to look for.
    /// \return A pointer to the named element if found, nullptr otherwise.
    public: ElementPtr GetElementImpl(const std::string &_name) const;

    /// \brief List of elements to which exceptions are made when checking for
    /// name uniqueness.
    /// \return List of element types that are allowed to have name collisions.
    public: static std::vector<std::string> NameUniquenessExceptions();

    /// \brief Generate a string (XML) representation of this object.
<<<<<<< HEAD
    /// \param[out] _out the std::ostreamstream to write output to.
    /// \param[out] _errors Vector of errors.
=======
    /// \param[out] _errors Vector of errors.
    /// \param[out] _out the std::ostreamstream to write output to.
>>>>>>> 131750f0
    /// \param[in] _prefix arbitrary prefix to put on the string.
    /// \param[in] _includeDefaultElements flag to include default elements.
    /// \param[in] _includeDefaultAttributes flag to include default attributes.
    /// \param[in] _config Configuration for converting to string.
<<<<<<< HEAD
    private: void ToString(std::ostringstream &_out,
                           sdf::Errors &_errors,
=======
    private: void ToString(sdf::Errors &_errors,
                           std::ostringstream &_out,
>>>>>>> 131750f0
                           const std::string &_prefix,
                           bool _includeDefaultElements,
                           bool _includeDefaultAttributes,
                           const PrintConfig &_config) const;

    /// \brief Generate a string (XML) representation of this object.
    /// \param[out] _errors Vector of errors.
    /// \param[in] _prefix arbitrary prefix to put on the string.
    /// \param[in] _includeDefaultElements flag to include default elements.
    /// \param[in] _includeDefaultAttributes flag to include default attributes.
    /// \param[in] _config Configuration for printing values.
    /// \param[out] _out the std::ostringstream to write output to.
<<<<<<< HEAD
    /// \param[out] _errors Vector of errors.
    private: void PrintValuesImpl(const std::string &_prefix,
=======
    private: void PrintValuesImpl(sdf::Errors &_errors,
                                  const std::string &_prefix,
>>>>>>> 131750f0
                                  bool _includeDefaultElements,
                                  bool _includeDefaultAttributes,
                                  const PrintConfig &_config,
                                  std::ostringstream &_out,
                                  sdf::Errors &_errors) const;

    /// \brief Create a new Param object and return it.
    /// \param[in] _key Key for the parameter.
    /// \param[in] _type String name for the value type (double,
    /// int,...).
    /// \param[in] _defaultValue Default value.
    /// \param[in] _required True if the parameter is required to be set.
    /// \param[out] _errors Vector of errors.
    /// \param[in] _description Description of the parameter.
    /// \return A pointer to the new Param object.
    private: ParamPtr CreateParam(const std::string &_key,
                                  const std::string &_type,
                                  const std::string &_defaultValue,
                                  bool _required,
                                  sdf::Errors &_errors,
                                  const std::string &_description = "");

    /// \brief Private data pointer
    private: std::unique_ptr<ElementPrivate> dataPtr;
  };

  /// \internal
  /// \brief Private data for Element
  class ElementPrivate
  {
    /// \brief Element name
    public: std::string name;

    /// \brief True if element is required
    public: std::string required;

    /// \brief Element description
    public: std::string description;

    /// \brief True if element's children should be copied.
    public: bool copyChildren;

    /// \brief Element's parent
    public: ElementWeakPtr parent;

    // Attributes of this element
    public: Param_V attributes;

    // Value of this element
    public: ParamPtr value;

    // The existing child elements
    public: ElementPtr_V elements;

    // The possible child elements
    public: ElementPtr_V elementDescriptions;

    /// \brief The <include> element that was used to load this entity. For
    /// example, given the following SDFormat:
    /// <sdf version='1.8'>
    ///   <world name='default'>
    ///     <include>
    ///       <uri>model_uri</uri>
    ///       <pose>1 2 3 0 0 0</pose>
    ///     </include>
    ///   </world>
    /// </sdf>
    /// The ElementPtr associated with the model loaded from `model_uri` will
    /// have the includeElement set to
    ///     <include>
    ///       <uri>model_uri</uri>
    ///       <pose>1 2 3 0 0 0</pose>
    ///     </include>
    ///
    /// This can be used to retrieve additional information available under the
    /// <include> tag after the entity has been loaded. An example use case for
    /// this is when saving a loaded world back to SDFormat.
    public: ElementPtr includeElement;

    /// \brief Name of reference sdf.
    public: std::string referenceSDF;

    /// \brief Path to file where this element came from
    public: std::string path;

    /// \brief Spec version that this was originally parsed from.
    public: std::string originalVersion;

    /// \brief True if the element was set in the SDF file.
    public: bool explicitlySetInFile;

    /// \brief Line number in file where this element came from
    public: std::optional<int> lineNumber;

    /// \brief XML path of this element.
    public: std::string xmlPath;

    /// \brief Generate the string (XML) for the attributes.
    /// \param[in] _includeDefaultAttributes flag to include default attributes.
    /// \param[in] _config Configuration for printing attributes.
    /// \param[out] _out the std::ostringstream to write output to.
    public: void PrintAttributes(bool _includeDefaultAttributes,
                                 const PrintConfig &_config,
                                 std::ostringstream &_out) const;

    /// \brief Generate the string (XML) for the attributes.
<<<<<<< HEAD
    /// \param[in] _includeDefaultAttributes flag to include default attributes.
    /// \param[in] _config Configuration for printing attributes.
    /// \param[out] _out the std::ostringstream to write output to.
    /// \param[out] _errors Vector of errors.
    public: void PrintAttributes(bool _includeDefaultAttributes,
                                 const PrintConfig &_config,
                                 std::ostringstream &_out,
                                 sdf::Errors &_errors) const;
=======
    /// \param[out] _errors Vector of errors.
    /// \param[in] _includeDefaultAttributes flag to include default attributes.
    /// \param[in] _config Configuration for printing attributes.
    /// \param[out] _out the std::ostringstream to write output to.
    public: void PrintAttributes(sdf::Errors &_errors,
                                 bool _includeDefaultAttributes,
                                 const PrintConfig &_config,
                                 std::ostringstream &_out) const;
>>>>>>> 131750f0
  };

  ///////////////////////////////////////////////
  template<typename T>
  T Element::Get(sdf::Errors &_errors, const std::string &_key) const
  {
    T result = T();

    std::pair<T, bool> ret = this->Get<T>(_errors, _key, result);

    return ret.first;
  }

  ///////////////////////////////////////////////
  template<typename T>
  T Element::Get(const std::string &_key) const
  {
    T result = T();

    std::pair<T, bool> ret = this->Get<T>(_key, result);

    return ret.first;
  }

  ///////////////////////////////////////////////
  template<typename T>
  bool Element::Get(sdf::Errors &_errors,
                    const std::string &_key,
                    T &_param,
                    const T &_defaultValue) const
  {
    std::pair<T, bool> ret = this->Get<T>(_errors, _key, _defaultValue);
    _param = ret.first;
    return ret.second;
  }

  ///////////////////////////////////////////////
  template<typename T>
  bool Element::Get(const std::string &_key,
                    T &_param,
                    const T &_defaultValue) const
  {
    std::pair<T, bool> ret = this->Get<T>(_key, _defaultValue);
    _param = ret.first;
    return ret.second;
  }

  ///////////////////////////////////////////////
  template<typename T>
  std::pair<T, bool> Element::Get(const std::string &_key,
                                  const T &_defaultValue) const
  {
    sdf::Errors errors;
    std::pair<T, bool> result = this->Get<T>(errors, _key, _defaultValue);
    for(auto& error : errors)
    {
<<<<<<< HEAD
        sdferr << error.Message();
=======
      internal::throwOrPrintError(sdferr, error);
>>>>>>> 131750f0
    }
    return result;
  }

  ///////////////////////////////////////////////
  template<typename T>
  std::pair<T, bool> Element::Get(sdf::Errors &_errors,
                                  const std::string &_key,
                                  const T &_defaultValue) const
  {
    std::pair<T, bool> result(_defaultValue, true);

    if (_key.empty() && this->dataPtr->value)
    {
      this->dataPtr->value->Get<T>(result.first, _errors);
    }
    else if (!_key.empty())
    {
      ParamPtr param = this->GetAttribute(_key);
      if (param)
      {
        param->Get(result.first, _errors);
      }
      else if (this->HasElement(_key))
      {
        result.first = this->GetElementImpl(_key)->Get<T>(_errors);
      }
      else if (this->HasElementDescription(_key))
      {
        result.first = this->GetElementDescription(_key)->Get<T>(_errors);
      }
      else
      {
        result.second = false;
      }
    }
    else
    {
      result.second = false;
    }

    return result;
  }

  ///////////////////////////////////////////////
  template<typename T>
  bool Element::Set(const T &_value)
  {
    sdf::Errors errors;
<<<<<<< HEAD
    bool result = this->Set<T>(_value, errors);
    for(auto& error : errors)
    {
        sdferr << error.Message();
=======
    bool result = this->Set<T>(errors, _value);
    for(auto& error : errors)
    {
      internal::throwOrPrintError(sdferr, error);
>>>>>>> 131750f0
    }
    return result;
  }

  ///////////////////////////////////////////////
  template<typename T>
<<<<<<< HEAD
  bool Element::Set(const T &_value, sdf::Errors &_errors)
  {
    if (this->dataPtr->value)
    {
      this->dataPtr->value->Set(_value, _errors);
      return true;
=======
  bool Element::Set(sdf::Errors &_errors, const T &_value)
  {
    if (this->dataPtr->value)
    {
      return this->dataPtr->value->Set(_value, _errors);
>>>>>>> 131750f0
    }
    return false;
  }
  /// \}
  }
}

#ifdef _WIN32
#pragma warning(pop)
#endif

#endif<|MERGE_RESOLUTION|>--- conflicted
+++ resolved
@@ -163,17 +163,10 @@
     public: void PrintDescription(const std::string &_prefix) const;
 
     /// \brief Output Element's description to stdout.
-<<<<<<< HEAD
-    /// \param[in] _prefix String value to prefix to the output.
-    /// \param[out] _errors Vector of errors.
-    public: void PrintDescription(const std::string &_prefix,
-                                  sdf::Errors &_errors) const;
-=======
     /// \param[out] _errors Vector of errors.
     /// \param[in] _prefix String value to prefix to the output.
     public: void PrintDescription(sdf::Errors &_errors,
                                   const std::string &_prefix) const;
->>>>>>> 131750f0
 
     /// \brief Output Element's values to stdout.
     /// \param[in] _prefix String value to prefix to the output.
@@ -228,46 +221,12 @@
     public: void PrintDocRightPane(std::string &_html,
                                   int _spacing, int &_index) const;
 
-    /// \brief Helper function for SDF::PrintDoc
-    ///
-    /// This generates the SDF html documentation.
-    /// \param[out] _html Accumulated HTML for output.
-    /// \param[in] _spacing Amount of spacing for this element.
-    /// \param[out] _errors Vector of errors.
-    public: void PrintDocRightPane(std::string &_html, int _spacing,
-                                   int &_index, sdf::Errors &_errors) const;
-
     /// \brief Convert the element values to a string representation.
     /// \param[in] _prefix String value to prefix to the output.
     /// \param[in] _config Configuration for printing the values.
     /// \return The string representation.
     public: std::string ToString(
         const std::string &_prefix,
-        const PrintConfig &_config = PrintConfig()) const;
-
-    /// \brief Convert the element values to a string representation.
-    /// \param[out] _errors Vector of errors.
-    /// \param[in] _prefix String value to prefix to the output.
-    /// \param[in] _config Configuration for printing the values.
-    /// \return The string representation.
-    public: std::string ToString(
-        sdf::Errors &_errors,
-        const std::string &_prefix,
-        const PrintConfig &_config = PrintConfig()) const;
-
-    /// \brief Convert the element values to a string representation.
-    /// Current behavior of ToString(const std::string &_prefix) can be
-    /// achieved by calling this function with _includeDefaultElements=true
-    /// and _includeDefaultAttributes=false
-    /// \param[in] _prefix String value to prefix to the output.
-    /// \param[in] _includeDefaultElements flag to include default elements.
-    /// \param[in] _includeDefaultAttributes flag to include default attributes.
-    /// \param[in] _config Configuration for converting to string.
-    /// \return The string representation.
-    public: std::string ToString(
-        const std::string &_prefix,
-        bool _includeDefaultElements,
-        bool _includeDefaultAttributes,
         const PrintConfig &_config = PrintConfig()) const;
 
     /// \brief Convert the element values to a string representation.
@@ -538,19 +497,11 @@
             bool Set(const T &_value);
 
     /// \brief Set the value of this element.
-<<<<<<< HEAD
-    /// \param[in] _value the value to set.
-    /// \param[out] _errors Vector of errors.
-    /// \return True if the value was successfully set, false otherwise.
-    public: template<typename T>
-            bool Set(const T &_value, sdf::Errors &_errors);
-=======
     /// \param[out] _errors Vector of errors.
     /// \param[in] _value the value to set.
     /// \return True if the value was successfully set, false otherwise.
     public: template<typename T>
             bool Set(sdf::Errors &_errors, const T &_value);
->>>>>>> 131750f0
 
     /// \brief Return true if the named element exists.
     /// \param[in] _name the name of the element to look for.
@@ -652,8 +603,6 @@
                                const std::string &_type = "") const;
 
     /// \brief Count the number of child elements of the specified element type
-<<<<<<< HEAD
-=======
     /// that have the same name attribute value with the exception of elements
     /// listed in \p _ignoreElements.
     /// \param[in] _type The type of Element to check. If empty, count names
@@ -664,23 +613,6 @@
     /// occurs. The count should never be 0. If all 2nd values are 1, then
     /// there are exclusively unique names.
     public: std::map<std::string, std::size_t> CountNamedElements(
-                const std::string &_type,
-                const std::vector<std::string> &_ignoreElements) const;
-
-    /// \brief Count the number of child elements of the specified element type
->>>>>>> 131750f0
-    /// that have the same name attribute value with the exception of elements
-    /// listed in \p _ignoreElements.
-    /// \param[out] _errors Vector of errors.
-    /// \param[in] _type The type of Element to check. If empty, count names
-    /// of all child elements.
-    /// \param[in] _ignoreElements A list of child element types to ignore when
-    /// checking for uniqueness.
-    /// \return Map from Element names to a count of how many times the name
-    /// occurs. The count should never be 0. If all 2nd values are 1, then
-    /// there are exclusively unique names.
-    public: std::map<std::string, std::size_t> CountNamedElements(
-                sdf::Errors &_errors,
                 const std::string &_type,
                 const std::vector<std::string> &_ignoreElements) const;
 
@@ -885,24 +817,14 @@
     public: static std::vector<std::string> NameUniquenessExceptions();
 
     /// \brief Generate a string (XML) representation of this object.
-<<<<<<< HEAD
+    /// \param[out] _errors Vector of errors.
     /// \param[out] _out the std::ostreamstream to write output to.
-    /// \param[out] _errors Vector of errors.
-=======
-    /// \param[out] _errors Vector of errors.
-    /// \param[out] _out the std::ostreamstream to write output to.
->>>>>>> 131750f0
     /// \param[in] _prefix arbitrary prefix to put on the string.
     /// \param[in] _includeDefaultElements flag to include default elements.
     /// \param[in] _includeDefaultAttributes flag to include default attributes.
     /// \param[in] _config Configuration for converting to string.
-<<<<<<< HEAD
-    private: void ToString(std::ostringstream &_out,
-                           sdf::Errors &_errors,
-=======
     private: void ToString(sdf::Errors &_errors,
                            std::ostringstream &_out,
->>>>>>> 131750f0
                            const std::string &_prefix,
                            bool _includeDefaultElements,
                            bool _includeDefaultAttributes,
@@ -915,18 +837,12 @@
     /// \param[in] _includeDefaultAttributes flag to include default attributes.
     /// \param[in] _config Configuration for printing values.
     /// \param[out] _out the std::ostringstream to write output to.
-<<<<<<< HEAD
-    /// \param[out] _errors Vector of errors.
-    private: void PrintValuesImpl(const std::string &_prefix,
-=======
     private: void PrintValuesImpl(sdf::Errors &_errors,
                                   const std::string &_prefix,
->>>>>>> 131750f0
                                   bool _includeDefaultElements,
                                   bool _includeDefaultAttributes,
                                   const PrintConfig &_config,
-                                  std::ostringstream &_out,
-                                  sdf::Errors &_errors) const;
+                                  std::ostringstream &_out) const;
 
     /// \brief Create a new Param object and return it.
     /// \param[in] _key Key for the parameter.
@@ -1028,16 +944,6 @@
                                  std::ostringstream &_out) const;
 
     /// \brief Generate the string (XML) for the attributes.
-<<<<<<< HEAD
-    /// \param[in] _includeDefaultAttributes flag to include default attributes.
-    /// \param[in] _config Configuration for printing attributes.
-    /// \param[out] _out the std::ostringstream to write output to.
-    /// \param[out] _errors Vector of errors.
-    public: void PrintAttributes(bool _includeDefaultAttributes,
-                                 const PrintConfig &_config,
-                                 std::ostringstream &_out,
-                                 sdf::Errors &_errors) const;
-=======
     /// \param[out] _errors Vector of errors.
     /// \param[in] _includeDefaultAttributes flag to include default attributes.
     /// \param[in] _config Configuration for printing attributes.
@@ -1046,7 +952,6 @@
                                  bool _includeDefaultAttributes,
                                  const PrintConfig &_config,
                                  std::ostringstream &_out) const;
->>>>>>> 131750f0
   };
 
   ///////////////////////////////////////////////
@@ -1103,11 +1008,7 @@
     std::pair<T, bool> result = this->Get<T>(errors, _key, _defaultValue);
     for(auto& error : errors)
     {
-<<<<<<< HEAD
-        sdferr << error.Message();
-=======
       internal::throwOrPrintError(sdferr, error);
->>>>>>> 131750f0
     }
     return result;
   }
@@ -1157,37 +1058,21 @@
   bool Element::Set(const T &_value)
   {
     sdf::Errors errors;
-<<<<<<< HEAD
-    bool result = this->Set<T>(_value, errors);
-    for(auto& error : errors)
-    {
-        sdferr << error.Message();
-=======
     bool result = this->Set<T>(errors, _value);
     for(auto& error : errors)
     {
       internal::throwOrPrintError(sdferr, error);
->>>>>>> 131750f0
     }
     return result;
   }
 
   ///////////////////////////////////////////////
   template<typename T>
-<<<<<<< HEAD
-  bool Element::Set(const T &_value, sdf::Errors &_errors)
-  {
-    if (this->dataPtr->value)
-    {
-      this->dataPtr->value->Set(_value, _errors);
-      return true;
-=======
   bool Element::Set(sdf::Errors &_errors, const T &_value)
   {
     if (this->dataPtr->value)
     {
       return this->dataPtr->value->Set(_value, _errors);
->>>>>>> 131750f0
     }
     return false;
   }
