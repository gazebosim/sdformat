--- conflicted
+++ resolved
@@ -140,11 +140,7 @@
     /// calculated inertial values
     /// \return Errors, which is a vector of Error objects. Each Error includes
     /// an error code and message. An empty vector indicates no error
-<<<<<<< HEAD
-    public: Errors MassMatrix(gz::math::Vector3d &_xxyyzz, gz::math::Vector3d &_xyxzyz, double &_mass, const ParserConfig &_config);
-=======
     public: Errors CalculateInertial(gz::math::Inertiald &_inertial);
->>>>>>> 67126dd5
 
     /// \brief Get a pointer to the SDF element that was used during
     /// load.
