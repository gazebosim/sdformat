/*
 * Copyright 2018 Open Source Robotics Foundation
 *
 * Licensed under the Apache License, Version 2.0 (the "License");
 * you may not use this file except in compliance with the License.
 * You may obtain a copy of the License at
 *
 *     http://www.apache.org/licenses/LICENSE-2.0
 *
 * Unless required by applicable law or agreed to in writing, software
 * distributed under the License is distributed on an "AS IS" BASIS,
 * WITHOUT WARRANTIES OR CONDITIONS OF ANY KIND, either express or implied.
 * See the License for the specific language governing permissions and
 * limitations under the License.
 *
 */
#ifndef SDF_JOINT_HH_
#define SDF_JOINT_HH_

#include <memory>
#include <string>
#include <ignition/math/Pose3.hh>
#include "sdf/Element.hh"
#include "sdf/FrameSemantics.hh"
#include "sdf/Model.hh"
#include "sdf/Types.hh"
#include "sdf/sdf_config.h"
#include "sdf/system_util.hh"

namespace sdf
{
  // Inline bracket to help doxygen filtering.
  inline namespace SDF_VERSION_NAMESPACE {
  //

  // Forward declarations.
  class JointAxis;
  class JointPrivate;

  /// \enum JointType
  /// \brief The set of joint types. INVALID indicates that joint type has
  /// not been set, or has not been set correctly.
  enum class JointType
  {
    /// \brief An invalid joint. This indicates an error since a joint type
    /// is required to fully specify a joint.
    INVALID = 0,

    /// \brief A ball and socket joint
    BALL = 1,

    /// \brief A hinge joint that rotates on a single axis with a
    /// continuous range of motion
    CONTINUOUS = 2,

    /// \brief A joint with zero degrees of freedom that rigidly connects two
    /// links.
    FIXED = 3,

    /// \brief Geared revolute joint
    GEARBOX = 4,

    /// \brief A sliding joint that slides along an axis with a limited range
    /// specified by upper and lower limits
    PRISMATIC = 5,

    /// \brief A hinge joint that rotates on a single axis with a fixed range
    /// of motion
    REVOLUTE = 6,

    /// \brief Same as two revolute joints connected in series
    REVOLUTE2 = 7,

    /// \brief A single degree of freedom joint with coupled sliding and
    /// rotational motion
    SCREW = 8,

    /// \brief Similar to a ball joint, but constrains one degree of freedom
    UNIVERSAL = 9
  };

  class SDFORMAT_VISIBLE Joint
  {
    /// \brief Default constructor
    public: Joint();

    /// \brief Copy constructor
    /// \param[in] _joint Joint to copy.
    public: Joint(const Joint &_joint);

    /// \brief Move constructor
    /// \param[in] _joint Joint to move.
    public: Joint(Joint &&_joint) noexcept;

    /// \brief Move assignment operator.
    /// \param[in] _joint Joint to move.
    /// \return Reference to this.
    public: Joint &operator=(Joint &&_joint);

    /// \brief Copy assignment operator.
    /// \param[in] _joint Joint to copy.
    /// \return Reference to this.
    public: Joint &operator=(const Joint &_joint);

    /// \brief Destructor
    public: ~Joint();

    /// \brief Load the joint based on a element pointer. This is *not* the
    /// usual entry point. Typical usage of the SDF DOM is through the Root
    /// object.
    /// \param[in] _sdf The SDF Element pointer
    /// \return Errors, which is a vector of Error objects. Each Error includes
    /// an error code and message. An empty vector indicates no error.
    public: Errors Load(ElementPtr _sdf);

    /// \brief Get the name of the joint.
    /// The name of the joint must be unique within the scope of a Model.
    /// \return Name of the joint.
    public: const std::string &Name() const;

    /// \brief Set the name of the joint.
    /// The name of the joint must be unique within the scope of a Model.
    /// \param[in] _name Name of the joint.
    public: void SetName(const std::string &_name);

    /// \brief Get the joint type
    /// \return Type of joint.
    public: JointType Type() const;

    /// \brief Set the joint type
    /// \param[in] _jointType The type of joint.
    public: void SetType(const JointType _jointType);

    /// \brief Get the name of this joint's parent link.
    /// \return The name of the parent link.
    public: const std::string &ParentLinkName() const;

    /// \brief Set the name of the parent link.
    /// \param[in] _name Name of the parent link.
    public: void SetParentLinkName(const std::string &_name);

    /// \brief Get the name of this joint's child link.
    /// \return The name of the child link.
    public: const std::string &ChildLinkName() const;

    /// \brief Set the name of the child link.
    /// \param[in] _name Name of the child link.
    public: void SetChildLinkName(const std::string &_name);

    /// \brief Get a joint axis.
    /// \param[in] _index This value specifies which axis to get. A value of
    /// zero corresponds to the first axis, which is the <axis> SDF
    /// element. Any other value will return the second axis, which is the
    /// <axis2> SDF element.
    /// \return A JointAxis for either the first or second joint axis. A
    /// return value of nullptr indicates that the axis is not
    /// specified.
    public: const JointAxis *Axis(const unsigned int _index = 0) const;

    /// \brief Set a joint axis.
    /// \param[in] _index This value specifies which axis to set. A value of
    /// zero corresponds to the first axis, which is the <axis> SDF
    /// element. Any other value will set the second axis, which is the
    /// <axis2> SDF element.
    /// \param[in] _axis The JointAxis of the joint
    public: void SetAxis(const unsigned int _index, const JointAxis &_axis);

    /// \brief Get the pose of the joint. This is the pose of the joint
    /// as specified in SDF (<joint> <pose> ... </pose></joint>).
    /// Transformations have not been applied to the return value.
    /// \return The pose of the joint. This is the raw pose value, as set in
    /// the SDF file.
    /// \deprecated See RawPose.
    public: const ignition::math::Pose3d &Pose() const
        SDF_DEPRECATED(9.0);

    /// \brief Set the pose of the joint.
    /// \sa const ignition::math::Pose3d &Pose() const;
    /// \param[in] _pose The pose of the joint.
    /// \deprecated See SetRawPose.
    public: void SetPose(const ignition::math::Pose3d &_pose)
        SDF_DEPRECATED(9.0);

    /// \brief Get the pose of the joint. This is the pose of the joint
    /// as specified in SDF (<joint> <pose> ... </pose></joint>).
    /// Transformations have not been applied to the return value.
    /// \return The pose of the joint. This is the raw pose value, as set in
    /// the SDF file.
    public: const ignition::math::Pose3d &RawPose() const;

    /// \brief Set the pose of the joint.
    /// \sa const ignition::math::Pose3d &RawPose() const;
    /// \param[in] _pose The pose of the joint.
    public: void SetRawPose(const ignition::math::Pose3d &_pose);

    /// \brief Get the name of the coordinate frame relative to which this
    /// object's pose is expressed. An empty value indicates that the frame is
    /// relative to the child link frame.
    /// \return The name of the pose relative-to frame.
    public: const std::string &PoseRelativeTo() const;

    /// \brief Set the name of the coordinate frame relative to which this
    /// object's pose is expressed. An empty value indicates that the frame is
    /// relative to the child link frame.
    /// \param[in] _frame The name of the pose relative-to frame.
    public: void SetPoseRelativeTo(const std::string &_frame);

<<<<<<< HEAD
    /// \brief Get the name of the coordinate frame relative to which this
    /// object's pose is expressed. An empty value indicates that the frame is
    /// relative to the child link frame.
    /// \return The name of the pose relative-to frame.
    public: const std::string &PoseRelativeTo() const;

    /// \brief Set the name of the coordinate frame relative to which this
    /// object's pose is expressed. An empty value indicates that the frame is
    /// relative to the child link frame.
    /// \param[in] _frame The name of the pose relative-to frame.
    public: void SetPoseRelativeTo(const std::string &_frame);
=======
    /// \brief Get the name of the coordinate frame in which this joint's
    /// pose is expressed. A empty value indicates that the frame is the
    /// child link frame.
    /// \return The name of the pose frame.
    /// \deprecated See PoseRelativeTo.
    public: const std::string &PoseFrame() const
        SDF_DEPRECATED(9.0);

    /// \brief Set the name of the coordinate frame in which this joint's
    /// pose is expressed. A empty value indicates that the frame is the
    /// child link frame.
    /// \param[in] _frame The name of the pose frame.
    /// \deprecated See SetPoseRelativeTo.
    public: void SetPoseFrame(const std::string &_frame)
        SDF_DEPRECATED(9.0);
>>>>>>> 9a706ebb

    /// \brief Get the thread pitch (only valid for screw joints)
    /// \return The thread pitch
    public: double ThreadPitch() const;

    /// \brief Set the thread pitch (only valid for screw joints)
    /// \param[in] _threadPitch The thread pitch of the joint
    public: void SetThreadPitch(double _threadPitch);

    /// \brief Get a pointer to the SDF element that was used during
    /// load.
    /// \return SDF element pointer. The value will be nullptr if Load has
    /// not been called.
    public: sdf::ElementPtr Element() const;

    /// \brief Resolve pose of this object relative to another named frame.
    /// \param[in] _relativeTo Name of frame relative to which the pose of
    /// this object should be resolved.
    /// \param[out] _pose Resolved pose.
    public: Errors ResolvePose(
        const std::string &_relativeTo,
        ignition::math::Pose3d &_pose) const;

    /// \brief Resolve pose of this object relative to the default relative_to
    /// frame, which is the implicit frame of its child link.
    /// \param[out] _pose Resolved pose.
    public: Errors ResolvePose(ignition::math::Pose3d &_pose) const;

    /// \brief Give a weak pointer to the PoseRelativeToGraph to be used
    /// for resolving poses. This is private and is intended to be called by
    /// Model::Load.
    /// \param[in] _graph Weak pointer to PoseRelativeToGraph.
    private: void SetPoseRelativeToGraph(
        std::weak_ptr<const PoseRelativeToGraph> _graph);

    /// \brief Allow Model::Load to call SetPoseRelativeToGraph.
    friend Errors Model::Load(ElementPtr);

    /// \brief Private data pointer.
    private: JointPrivate *dataPtr = nullptr;
  };
  }
}
#endif<|MERGE_RESOLUTION|>--- conflicted
+++ resolved
@@ -205,19 +205,6 @@
     /// \param[in] _frame The name of the pose relative-to frame.
     public: void SetPoseRelativeTo(const std::string &_frame);
 
-<<<<<<< HEAD
-    /// \brief Get the name of the coordinate frame relative to which this
-    /// object's pose is expressed. An empty value indicates that the frame is
-    /// relative to the child link frame.
-    /// \return The name of the pose relative-to frame.
-    public: const std::string &PoseRelativeTo() const;
-
-    /// \brief Set the name of the coordinate frame relative to which this
-    /// object's pose is expressed. An empty value indicates that the frame is
-    /// relative to the child link frame.
-    /// \param[in] _frame The name of the pose relative-to frame.
-    public: void SetPoseRelativeTo(const std::string &_frame);
-=======
     /// \brief Get the name of the coordinate frame in which this joint's
     /// pose is expressed. A empty value indicates that the frame is the
     /// child link frame.
@@ -233,7 +220,6 @@
     /// \deprecated See SetPoseRelativeTo.
     public: void SetPoseFrame(const std::string &_frame)
         SDF_DEPRECATED(9.0);
->>>>>>> 9a706ebb
 
     /// \brief Get the thread pitch (only valid for screw joints)
     /// \return The thread pitch
