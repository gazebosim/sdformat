--- conflicted
+++ resolved
@@ -67,13 +67,9 @@
     /// \return A reference to a gz::math::Ellipsoidd object.
     public: gz::math::Ellipsoidd &Shape();
 
-<<<<<<< HEAD
-    /// \brief Calculate and return the Mass Matrix values for the Ellipsoid
-=======
     /// \brief Calculate and return the Inertial values for the Ellipsoid. In
     /// order to calculate the inertial properties, the function mutates the
     /// object by updating its material properties.
->>>>>>> ec627665
     /// \param[in] _density Density of the ellipsoid in kg/m^3
     /// \return A std::optional with gz::math::Inertiald object or std::nullopt
     public: std::optional<gz::math::Inertiald>
