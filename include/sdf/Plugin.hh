/*
 * Copyright 2021 Open Source Robotics Foundation
 *
 * Licensed under the Apache License, Version 2.0 (the "License");
 * you may not use this file except in compliance with the License.
 * You may obtain a copy of the License at
 *
 *     http://www.apache.org/licenses/LICENSE-2.0
 *
 * Unless required by applicable law or agreed to in writing, software
 * distributed under the License is distributed on an "AS IS" BASIS,
 * WITHOUT WARRANTIES OR CONDITIONS OF ANY KIND, either express or implied.
 * See the License for the specific language governing permissions and
 * limitations under the License.
 *
 */
#ifndef SDF_PLUGIN_HH_
#define SDF_PLUGIN_HH_

#include <memory>
#include <string>
#include <vector>

#include <sdf/Element.hh>
#include <sdf/Error.hh>
#include <sdf/parser.hh>
#include <sdf/Types.hh>
#include "sdf/sdf_config.h"
#include "sdf/system_util.hh"

#ifdef _WIN32
// Disable warning C4251 which is triggered by
// std::unique_ptr
#pragma warning(push)
#pragma warning(disable: 4251)
#endif

namespace sdf
{
  // Inline bracket to help doxygen filtering.
  inline namespace SDF_VERSION_NAMESPACE {
  //
  class PluginPrivate;

  class SDFORMAT_VISIBLE Plugin
  {
    /// \brief Default constructor
    public: Plugin();

    /// \brief Default destructor
    public: ~Plugin();

    /// \brief Copy constructor.
    /// \param[in] _plugin Plugin to copy.
    public: Plugin(const Plugin &_plugin);

    /// \brief Move constructor.
    /// \param[in] _plugin Plugin to copy.
    public: Plugin(Plugin &&_plugin) noexcept;

    /// \brief A constructor that initializes the plugin's filename, name, and
    /// optionally the content.
    /// \param[in] _filename Filename of the shared library associated with
    /// this plugin.
    /// \param[in] _name The name of the plugin.
    /// \param[in] _xmlContent Optional XML content that will be stored in
    /// this plugin.
    public: Plugin(const std::string &_filename, const std::string &_name,
                   const std::string &_xmlContent = "");

    /// \brief A constructor that initializes the plugin's filename, name, and
    /// optionally the content.
    /// \param[out] _errors Vector of errors.
    /// \param[in] _filename Filename of the shared library associated with
    /// this plugin.
    /// \param[in] _name The name of the plugin.
    /// \param[in] _xmlContent Optional XML content that will be stored in
    /// this plugin.
    public: Plugin(sdf::Errors &_errors, const std::string &_filename,
                   const std::string &_name,
                   const std::string &_xmlContent = "");

    /// \brief Load the plugin based on a element pointer. This is *not* the
    /// usual entry point. Typical usage of the SDF DOM is through the Root
    /// object.
    /// \param[in] _sdf The SDF Element pointer
    /// \return Errors, which is a vector of Error objects. Each Error includes
    /// an error code and message. An empty vector indicates no error.
    public: Errors Load(ElementPtr _sdf);

    /// \brief Get the name of the plugin.
    /// The name of the plugin should be unique within the scope of its
    /// parent.
    /// \return Name of the plugin.
    public: const std::string &Name() const;

    /// \brief Set the name of the plugin.
    /// The name of the plugin should be unique within the scope of its
    /// parent.
    /// \param[in] _name Name of the plugin.
    public: void SetName(const std::string &_name);

    /// \brief Get the filename of the shared library.
    /// \return Filename of the shared library associated with the plugin.
    public: const std::string &Filename() const;

    /// \brief Remove the contents of the plugin, this is everything that
    /// is a child element of the `<plugin>`.
    public: void ClearContents();

    /// \brief Get the plugin contents. This is all the SDF elements that
    /// are children of the `<plugin>`.
    /// \return The child elements of this plugin.
    public: const std::vector<sdf::ElementPtr> &Contents() const;

    /// \brief Insert an element into the plugin content. This does not
    /// modify the values in the sdf::ElementPtr returned by the `Element()`
    /// function.
    /// \param[in] _elem Element to insert.
    public: void InsertContent(const sdf::ElementPtr _elem);

    /// \brief Insert an element into the plugin content. This does not
    /// modify the values in the sdf::ElementPtr returned by the `Element()`
    /// function.
    /// \param[out] _errors Vector of errors.
    /// \param[in] _elem Element to insert.
    public: void InsertContent(sdf::Errors &_errors,
                               const sdf::ElementPtr _elem);

    /// \brief Insert XML content into this plugin. This function does not
    /// modify the values in the sdf::ElementPtr returned by the `Element()`
    /// function. The provided content must be valid XML.
    /// \param[in] _content A string that contains valid XML. The XML is
    /// inserted into this plugin if it is valid.
    /// \return False if the provided content was invalid, in which case the
    /// content of this plugin is not modified. True otherwise
    public: bool InsertContent(const std::string _content);

    /// \brief Insert XML content into this plugin. This function does not
    /// modify the values in the sdf::ElementPtr returned by the `Element()`
    /// function. The provided content must be valid XML.
    /// \param[out] _errors Vector of errors.
    /// \param[in] _content A string that contains valid XML. The XML is
    /// inserted into this plugin if it is valid.
    /// \return False if the provided content was invalid, in which case the
    /// content of this plugin is not modified. True otherwise
    public: bool InsertContent(sdf::Errors &_errors,
                               const std::string _content);

    /// \brief Set the filename of the shared library.
    /// \param[in] _filename Filename of the shared library associated with
    /// this plugin.
    public: void SetFilename(const std::string &_filename);

    /// \brief Get a pointer to the SDF element that was used during
    /// load.
    /// \return SDF element pointer. The value will be nullptr if Load has
    /// not been called.
    public: sdf::ElementPtr Element() const;

    /// \brief Create and return an SDF element filled with data from this
    /// plugin.
    /// Note that parameter passing functionality is not captured with this
    /// function.
    /// \return SDF element pointer with updated plugin values.
    public: sdf::ElementPtr ToElement() const;

    /// \brief Create and return an SDF element filled with data from this
    /// plugin.
    /// Note that parameter passing functionality is not captured with this
    /// function.
    /// \param[out] _errors Vector of errors.
    /// \return SDF element pointer with updated plugin values.
    public: sdf::ElementPtr ToElement(sdf::Errors &_errors) const;

    /// \brief Copy assignment operator
    /// \param[in] _plugin Plugin to copy
    /// \return A reference to this plugin
    public: Plugin &operator=(const Plugin &_plugin);

    /// \brief Move assignment operator
    /// \param[in] _plugin Plugin to move
    /// \return A reference to this plugin
    public: Plugin &operator=(Plugin &&_plugin) noexcept;

    /// \brief Plugin equality operator.
    /// \param[in] _plugin Plugin to compare against.
    /// \return True if this plugin matches the provided plugin. The name,
    /// filename, and contents must all match to return true.
    public: bool operator==(const Plugin &_plugin) const;

    /// \brief Plugin inequality operator.
    /// \param[in] _plugin Plugin to compare against.
    /// \return True if this plugin does not match the provided plugin.
    /// The name, filename, or contents must be different to return false.
    public: bool operator!=(const Plugin &_plugin) const;

    /// \brief Output stream operator for a Plugin.
    /// \param[in] _out The output stream
    /// \param[in] _plugin Plugin to output
    public: friend std::ostream &operator<<(std::ostream& _out,
                                            const sdf::Plugin &_plugin)
    {
      return _out << _plugin.ToElement()->ToString("");
    }

    /// \brief Input stream operator for a Plugin.
    /// \param[in] _out The output stream
    /// \param[in] _plugin Plugin to output
    public: friend std::istream &operator>>(std::istream &_in,
                                            sdf::Plugin &_plugin)
    {
      std::ostringstream stream;
      stream << "<sdf version='" << SDF_VERSION << "'>";
      stream << std::string(std::istreambuf_iterator<char>(_in), {});
      stream << "</sdf>";

      sdf::SDFPtr sdfParsed(new sdf::SDF());
      sdf::init(sdfParsed);
      bool result = sdf::readString(stream.str(), sdfParsed);
      if (!result)
        return _in;

      _plugin.ClearContents();
      _plugin.Load(sdfParsed->Root()->GetFirstElement());

      return _in;
    }

    /// \brief Initializer function to help Plugin constructors.
    /// \param[out] _errors Vector of errors.
    /// \param[in] _filename Filename of the shared library associated with
    /// this plugin.
    /// \param[in] _name The name of the plugin.
    /// \param[in] _xmlContent Optional XML content that will be stored in
    /// this plugin.
    private: void Init(sdf::Errors &_errors, const std::string &_filename,
                    const std::string &_name, const std::string &_xmlContent);

    /// \brief Private data pointer.
<<<<<<< HEAD
    private: std::unique_ptr<sdf::PluginPrivate> dataPtr;
=======
    public: std::unique_ptr<sdf::PluginPrivate> dataPtr;
>>>>>>> da1f325b
  };

  /// \brief A vector of Plugin.
  using Plugins = std::vector<Plugin>;
}
}

#ifdef _WIN32
#pragma warning(pop)
#endif

#endif<|MERGE_RESOLUTION|>--- conflicted
+++ resolved
@@ -238,11 +238,7 @@
                     const std::string &_name, const std::string &_xmlContent);
 
     /// \brief Private data pointer.
-<<<<<<< HEAD
     private: std::unique_ptr<sdf::PluginPrivate> dataPtr;
-=======
-    public: std::unique_ptr<sdf::PluginPrivate> dataPtr;
->>>>>>> da1f325b
   };
 
   /// \brief A vector of Plugin.
