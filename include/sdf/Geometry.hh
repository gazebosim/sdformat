/*
 * Copyright 2018 Open Source Robotics Foundation
 *
 * Licensed under the Apache License, Version 2.0 (the "License");
 * you may not use this file except in compliance with the License.
 * You may obtain a copy of the License at
 *
 *     http://www.apache.org/licenses/LICENSE-2.0
 *
 * Unless required by applicable law or agreed to in writing, software
 * distributed under the License is distributed on an "AS IS" BASIS,
 * WITHOUT WARRANTIES OR CONDITIONS OF ANY KIND, either express or implied.
 * See the License for the specific language governing permissions and
 * limitations under the License.
 *
 */
#ifndef SDF_GEOMETRY_HH_
#define SDF_GEOMETRY_HH_

#include <vector>
#include <optional>

#include <gz/utils/ImplPtr.hh>
#include <gz/math/Inertial.hh>
#include <sdf/Error.hh>
#include <sdf/Element.hh>
#include <sdf/sdf_config.h>
#include <sdf/ParserConfig.hh>
#include <sdf/Types.hh>

namespace sdf
{
  // Inline bracket to help doxygen filtering.
  inline namespace SDF_VERSION_NAMESPACE {
  //

  // Forward declare private data class.
  class Box;
  class Capsule;
  class Cylinder;
  class Ellipsoid;
  class Heightmap;
  class Mesh;
  class ParserConfig;
  class Plane;
  class Polyline;
  class Sphere;

  /// \enum GeometryType
  /// \brief The set of geometry types.
  enum class GeometryType
  {
    /// \brief Empty geometry. This means no shape has been defined.
    EMPTY = 0,

    /// \brief A box geometry.
    BOX = 1,

    /// \brief A cylinder geometry.
    CYLINDER = 2,

    /// \brief A plane geometry.
    PLANE = 3,

    /// \brief A sphere geometry.
    SPHERE = 4,

    /// \brief A mesh geometry.
    MESH = 5,

    /// \brief A heightmap geometry.
    HEIGHTMAP = 6,

    /// \brief A capsule geometry.
    CAPSULE = 7,

    /// \brief An ellipsoid geometry
    ELLIPSOID = 8,

    /// \brief A polyline geometry.
    POLYLINE = 9,
  };

  /// \brief Geometry provides access to a shape, such as a Box. Use the
  /// Type function to determine the type of shape contained within a
  /// Geometry. Access to shape data, such as a box's size, is achieved
  /// through the shape accessors, such as const Box *BoxShape() const.
  class SDFORMAT_VISIBLE Geometry
  {
    /// \brief Default constructor
    public: Geometry();

    /// \brief Load the geometry based on a element pointer. This is *not* the
    /// usual entry point. Typical usage of the SDF DOM is through the Root
    /// object.
    /// \param[in] _sdf The SDF Element pointer
    /// \return Errors, which is a vector of Error objects. Each Error includes
    /// an error code and message. An empty vector indicates no error.
    public: Errors Load(ElementPtr _sdf);

    /// \brief Load the geometry based on a element pointer. This is *not* the
    /// usual entry point. Typical usage of the SDF DOM is through the Root
    /// object.
    /// \param[in] _sdf The SDF Element pointer
    /// \param[in] _config Parser configuration
    /// \return Errors, which is a vector of Error objects. Each Error includes
    /// an error code and message. An empty vector indicates no error.
    public: Errors Load(sdf::ElementPtr _sdf, const ParserConfig &_config);

    /// \brief Get the type of geometry.
    /// \return The geometry type.
    public: GeometryType Type() const;

    /// \brief Set the type of geometry.
    /// \param[in] _type The geometry type.
    public: void SetType(const GeometryType _type);

    /// \brief Get the box geometry, or nullptr if the contained geometry is
    /// not a box.
    /// \return Pointer to the visual's box geometry, or nullptr if the
    /// geometry is not a box.
    /// \sa GeometryType Type() const
    public: const Box *BoxShape() const;

    /// \brief Set the box shape.
    /// \param[in] _box The box shape.
    public: void SetBoxShape(const Box &_box);

    /// \brief Get the capsule geometry, or nullptr if the contained
    /// geometry is not a capsule.
    /// \return Pointer to the capsule geometry, or nullptr if the
    /// geometry is not a capsule.
    /// \sa GeometryType Type() const
    public: const Capsule *CapsuleShape() const;

    /// \brief Set the capsule shape.
    /// \param[in] _capsule The capsule shape.
    public: void SetCapsuleShape(const Capsule &_capsule);

    /// \brief Get the cylinder geometry, or nullptr if the contained
    /// geometry is not a cylinder.
    /// \return Pointer to the visual's cylinder geometry, or nullptr if the
    /// geometry is not a cylinder.
    /// \sa GeometryType Type() const
    public: const Cylinder *CylinderShape() const;

    /// \brief Set the cylinder shape.
    /// \param[in] _cylinder The cylinder shape.
    public: void SetCylinderShape(const Cylinder &_cylinder);

    /// \brief Get the ellipsoid geometry, or nullptr if the contained
    /// geometry is not an ellipsoid.
    /// \return Pointer to the ellipsoid geometry, or nullptr if the geometry is
    /// not an ellipsoid.
    /// \sa GeometryType Type() const
    public: const Ellipsoid *EllipsoidShape() const;

    /// \brief Set the ellipsoid shape.
    /// \param[in] _ellipsoid The ellipsoid shape.
    public: void SetEllipsoidShape(const Ellipsoid &_ellipsoid);

    /// \brief Get the sphere geometry, or nullptr if the contained geometry is
    /// not a sphere.
    /// \return Pointer to the visual's sphere geometry, or nullptr if the
    /// geometry is not a sphere.
    /// \sa GeometryType Type() const
    public: const Sphere *SphereShape() const;

    /// \brief Set the sphere shape.
    /// \param[in] _sphere The sphere shape.
    public: void SetSphereShape(const Sphere &_sphere);

    /// \brief Get the polyline geometry. Vector is empty if the contained
    /// geometry is not a polyline.
    /// \return The visual's polyline geometries.
    /// \sa GeometryType Type() const
    public: const std::vector<Polyline> &PolylineShape() const;

    /// \brief Set the polyline shape.
    /// \param[in] _polyline The polyline shape.
    public: void SetPolylineShape(const std::vector<Polyline> &_polyline);

    /// \brief Get the plane geometry, or nullptr if the contained geometry is
    /// not a plane.
    /// \return Pointer to the visual's plane geometry, or nullptr if the
    /// geometry is not a plane.
    /// \sa GeometryType Type() const
    public: const Plane *PlaneShape() const;

    /// \brief Set the plane shape.
    /// \param[in] _plane The plane shape.
    public: void SetPlaneShape(const Plane &_plane);

    /// \brief Get the mesh geometry, or nullptr if the contained geometry is
    /// not a mesh.
    /// \return Pointer to the visual's mesh geometry, or nullptr if the
    /// geometry is not a mesh.
    /// \sa GeometryType Type() const
    public: const Mesh *MeshShape() const;

    /// \brief Set the mesh shape.
    /// \param[in] _mesh The mesh shape.
    public: void SetMeshShape(const Mesh &_mesh);

    /// \brief Get the heightmap geometry, or nullptr if the contained geometry
    /// is not a heightmap.
    /// \return Pointer to the heightmap geometry, or nullptr if the geometry is
    /// not a heightmap.
    /// \sa GeometryType Type() const
    public: const Heightmap *HeightmapShape() const;

    /// \brief Set the heightmap shape.
    /// \param[in] _heightmap The heightmap shape.
    public: void SetHeightmapShape(const Heightmap &_heightmap);

    /// \brief Calculate and return the Mass Matrix values for the Geometry
<<<<<<< HEAD
    /// \param[in] _density The density of the geometry element.
    /// \param[in] _config Parser Configuration
    /// \param[in] _autoInertiaParams ElementPtr to <auto_inertia_params>
    /// \param[out] _errors A vector of Errors object. Each object
    /// would contain an error code and an error message.
    /// \return A std::optional with gz::math::Inertiald object or std::nullopt
    public: std::optional<gz::math::Inertiald> CalculateInertial(
      double _density, const ParserConfig &_config,
      sdf::ElementPtr _autoInertiaParams, sdf::Errors &_errors);
=======
    /// \param[out] _errors A vector of Errors object. Each object
    /// would contain an error code and an error message.
    /// \param[in] _config Parser Config
    /// \param[in] _density The density of the geometry element.
    /// \return A std::optional with gz::math::Inertiald object or std::nullopt
    public: std::optional<gz::math::Inertiald> CalculateInertial(
      sdf::Errors &_errors,
      const sdf::ParserConfig &_config,
      double _density);
>>>>>>> ec627665

    /// \brief Get a pointer to the SDF element that was used during
    /// load.
    /// \return SDF element pointer. The value will be nullptr if Load has
    /// not been called.
    public: sdf::ElementPtr Element() const;

    /// \brief Create and return an SDF element filled with data from this
    /// geometry.
    /// Note that parameter passing functionality is not captured with this
    /// function.
    /// \return SDF element pointer with updated geometry values.
    public: sdf::ElementPtr ToElement() const;

    /// \brief Create and return an SDF element filled with data from this
    /// geometry.
    /// Note that parameter passing functionality is not captured with this
    /// function.
    /// \param[out] _errors Vector of errors.
    /// \return SDF element pointer with updated geometry values.
    public: sdf::ElementPtr ToElement(sdf::Errors &_errors) const;

    /// \brief Private data pointer.
    GZ_UTILS_IMPL_PTR(dataPtr)
  };
  }
}
#endif<|MERGE_RESOLUTION|>--- conflicted
+++ resolved
@@ -214,27 +214,15 @@
     public: void SetHeightmapShape(const Heightmap &_heightmap);
 
     /// \brief Calculate and return the Mass Matrix values for the Geometry
-<<<<<<< HEAD
-    /// \param[in] _density The density of the geometry element.
-    /// \param[in] _config Parser Configuration
-    /// \param[in] _autoInertiaParams ElementPtr to <auto_inertia_params>
-    /// \param[out] _errors A vector of Errors object. Each object
-    /// would contain an error code and an error message.
-    /// \return A std::optional with gz::math::Inertiald object or std::nullopt
-    public: std::optional<gz::math::Inertiald> CalculateInertial(
-      double _density, const ParserConfig &_config,
-      sdf::ElementPtr _autoInertiaParams, sdf::Errors &_errors);
-=======
     /// \param[out] _errors A vector of Errors object. Each object
     /// would contain an error code and an error message.
     /// \param[in] _config Parser Config
     /// \param[in] _density The density of the geometry element.
+    /// \param[in] _autoInertiaParams ElementPtr to <auto_inertia_params>
     /// \return A std::optional with gz::math::Inertiald object or std::nullopt
     public: std::optional<gz::math::Inertiald> CalculateInertial(
-      sdf::Errors &_errors,
-      const sdf::ParserConfig &_config,
-      double _density);
->>>>>>> ec627665
+      sdf::Errors &_errors, const ParserConfig &_config,
+      double _density, sdf::ElementPtr _autoInertiaParams);
 
     /// \brief Get a pointer to the SDF element that was used during
     /// load.
