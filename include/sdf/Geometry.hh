/*
 * Copyright 2018 Open Source Robotics Foundation
 *
 * Licensed under the Apache License, Version 2.0 (the "License");
 * you may not use this file except in compliance with the License.
 * You may obtain a copy of the License at
 *
 *     http://www.apache.org/licenses/LICENSE-2.0
 *
 * Unless required by applicable law or agreed to in writing, software
 * distributed under the License is distributed on an "AS IS" BASIS,
 * WITHOUT WARRANTIES OR CONDITIONS OF ANY KIND, either express or implied.
 * See the License for the specific language governing permissions and
 * limitations under the License.
 *
 */
#ifndef SDF_GEOMETRY_HH_
#define SDF_GEOMETRY_HH_

#include <vector>
#include <optional>

#include <gz/utils/ImplPtr.hh>
#include <gz/math/Inertial.hh>
#include <sdf/Error.hh>
#include <sdf/Element.hh>
#include <sdf/sdf_config.h>

namespace sdf
{
  // Inline bracket to help doxygen filtering.
  inline namespace SDF_VERSION_NAMESPACE {
  //

  // Forward declare private data class.
  class Box;
  class Capsule;
  class Cylinder;
  class Ellipsoid;
  class Heightmap;
  class Mesh;
  class ParserConfig;
  class Plane;
  class Polyline;
  class Sphere;

  /// \enum GeometryType
  /// \brief The set of geometry types.
  enum class GeometryType
  {
    /// \brief Empty geometry. This means no shape has been defined.
    EMPTY = 0,

    /// \brief A box geometry.
    BOX = 1,

    /// \brief A cylinder geometry.
    CYLINDER = 2,

    /// \brief A plane geometry.
    PLANE = 3,

    /// \brief A sphere geometry.
    SPHERE = 4,

    /// \brief A mesh geometry.
    MESH = 5,

    /// \brief A heightmap geometry.
    HEIGHTMAP = 6,

    /// \brief A capsule geometry.
    CAPSULE = 7,

    /// \brief An ellipsoid geometry
    ELLIPSOID = 8,

    /// \brief A polyline geometry.
    POLYLINE = 9,
  };

  /// \brief Geometry provides access to a shape, such as a Box. Use the
  /// Type function to determine the type of shape contained within a
  /// Geometry. Access to shape data, such as a box's size, is achieved
  /// through the shape accessors, such as const Box *BoxShape() const.
  class SDFORMAT_VISIBLE Geometry
  {
    /// \brief Default constructor
    public: Geometry();

    /// \brief Load the geometry based on a element pointer. This is *not* the
    /// usual entry point. Typical usage of the SDF DOM is through the Root
    /// object.
    /// \param[in] _sdf The SDF Element pointer
    /// \return Errors, which is a vector of Error objects. Each Error includes
    /// an error code and message. An empty vector indicates no error.
    public: Errors Load(ElementPtr _sdf);

    /// \brief Load the geometry based on a element pointer. This is *not* the
    /// usual entry point. Typical usage of the SDF DOM is through the Root
    /// object.
    /// \param[in] _sdf The SDF Element pointer
    /// \param[in] _config Parser configuration
    /// \return Errors, which is a vector of Error objects. Each Error includes
    /// an error code and message. An empty vector indicates no error.
    public: Errors Load(sdf::ElementPtr _sdf, const ParserConfig &_config);

    /// \brief Get the type of geometry.
    /// \return The geometry type.
    public: GeometryType Type() const;

    /// \brief Set the type of geometry.
    /// \param[in] _type The geometry type.
    public: void SetType(const GeometryType _type);

    /// \brief Get the box geometry, or nullptr if the contained geometry is
    /// not a box.
    /// \return Pointer to the visual's box geometry, or nullptr if the
    /// geometry is not a box.
    /// \sa GeometryType Type() const
    public: const Box *BoxShape() const;

    /// \brief Set the box shape.
    /// \param[in] _box The box shape.
    public: void SetBoxShape(const Box &_box);

    /// \brief Get the capsule geometry, or nullptr if the contained
    /// geometry is not a capsule.
    /// \return Pointer to the capsule geometry, or nullptr if the
    /// geometry is not a capsule.
    /// \sa GeometryType Type() const
    public: const Capsule *CapsuleShape() const;

    /// \brief Set the capsule shape.
    /// \param[in] _capsule The capsule shape.
    public: void SetCapsuleShape(const Capsule &_capsule);

    /// \brief Get the cylinder geometry, or nullptr if the contained
    /// geometry is not a cylinder.
    /// \return Pointer to the visual's cylinder geometry, or nullptr if the
    /// geometry is not a cylinder.
    /// \sa GeometryType Type() const
    public: const Cylinder *CylinderShape() const;

    /// \brief Set the cylinder shape.
    /// \param[in] _cylinder The cylinder shape.
    public: void SetCylinderShape(const Cylinder &_cylinder);

    /// \brief Get the ellipsoid geometry, or nullptr if the contained
    /// geometry is not an ellipsoid.
    /// \return Pointer to the ellipsoid geometry, or nullptr if the geometry is
    /// not an ellipsoid.
    /// \sa GeometryType Type() const
    public: const Ellipsoid *EllipsoidShape() const;

    /// \brief Set the ellipsoid shape.
    /// \param[in] _ellipsoid The ellipsoid shape.
    public: void SetEllipsoidShape(const Ellipsoid &_ellipsoid);

    /// \brief Get the sphere geometry, or nullptr if the contained geometry is
    /// not a sphere.
    /// \return Pointer to the visual's sphere geometry, or nullptr if the
    /// geometry is not a sphere.
    /// \sa GeometryType Type() const
    public: const Sphere *SphereShape() const;

    /// \brief Set the sphere shape.
    /// \param[in] _sphere The sphere shape.
    public: void SetSphereShape(const Sphere &_sphere);

    /// \brief Get the polyline geometry. Vector is empty if the contained
    /// geometry is not a polyline.
    /// \return The visual's polyline geometries.
    /// \sa GeometryType Type() const
    public: const std::vector<Polyline> &PolylineShape() const;

    /// \brief Set the polyline shape.
    /// \param[in] _polyline The polyline shape.
    public: void SetPolylineShape(const std::vector<Polyline> &_polyline);

    /// \brief Get the plane geometry, or nullptr if the contained geometry is
    /// not a plane.
    /// \return Pointer to the visual's plane geometry, or nullptr if the
    /// geometry is not a plane.
    /// \sa GeometryType Type() const
    public: const Plane *PlaneShape() const;

    /// \brief Set the plane shape.
    /// \param[in] _plane The plane shape.
    public: void SetPlaneShape(const Plane &_plane);

    /// \brief Get the mesh geometry, or nullptr if the contained geometry is
    /// not a mesh.
    /// \return Pointer to the visual's mesh geometry, or nullptr if the
    /// geometry is not a mesh.
    /// \sa GeometryType Type() const
    public: const Mesh *MeshShape() const;

    /// \brief Set the mesh shape.
    /// \param[in] _mesh The mesh shape.
    public: void SetMeshShape(const Mesh &_mesh);

    /// \brief Get the heightmap geometry, or nullptr if the contained geometry
    /// is not a heightmap.
    /// \return Pointer to the heightmap geometry, or nullptr if the geometry is
    /// not a heightmap.
    /// \sa GeometryType Type() const
    public: const Heightmap *HeightmapShape() const;

    /// \brief Set the heightmap shape.
    /// \param[in] _heightmap The heightmap shape.
    public: void SetHeightmapShape(const Heightmap &_heightmap);

    /// \brief Calculate and return the Mass Matrix values for the Geometry
    /// \param[in] _density The density of the geometry element.
<<<<<<< HEAD
    /// \param[in] _config Parser Configuration
    /// \param[in] _autoInertiaParams ElementPtr to <auto_inertia_params>
    /// \return A std::optional with gz::math::Inertiald object or std::nullopt
    public: std::optional<gz::math::Inertiald>
            CalculateInertial(double _density, const ParserConfig &_config,
                              sdf::ElementPtr _autoInertiaParams);
=======
    /// \param[in] _config Parser Config
    /// \param[out] _errors A vector of Errors object. Each object
    /// would contain an error code and an error message.
    /// \return A std::optional with gz::math::Inertiald object or std::nullopt
    public: std::optional<gz::math::Inertiald> CalculateInertial(
      double _density,
      const sdf::ParserConfig &_config,
      sdf::Errors &_errors);
>>>>>>> b5648ff4

    /// \brief Get a pointer to the SDF element that was used during
    /// load.
    /// \return SDF element pointer. The value will be nullptr if Load has
    /// not been called.
    public: sdf::ElementPtr Element() const;

    /// \brief Create and return an SDF element filled with data from this
    /// geometry.
    /// Note that parameter passing functionality is not captured with this
    /// function.
    /// \return SDF element pointer with updated geometry values.
    public: sdf::ElementPtr ToElement() const;

    /// \brief Create and return an SDF element filled with data from this
    /// geometry.
    /// Note that parameter passing functionality is not captured with this
    /// function.
    /// \param[out] _errors Vector of errors.
    /// \return SDF element pointer with updated geometry values.
    public: sdf::ElementPtr ToElement(sdf::Errors &_errors) const;

    /// \brief Private data pointer.
    GZ_UTILS_IMPL_PTR(dataPtr)
  };
  }
}
#endif<|MERGE_RESOLUTION|>--- conflicted
+++ resolved
@@ -213,23 +213,14 @@
 
     /// \brief Calculate and return the Mass Matrix values for the Geometry
     /// \param[in] _density The density of the geometry element.
-<<<<<<< HEAD
     /// \param[in] _config Parser Configuration
     /// \param[in] _autoInertiaParams ElementPtr to <auto_inertia_params>
-    /// \return A std::optional with gz::math::Inertiald object or std::nullopt
-    public: std::optional<gz::math::Inertiald>
-            CalculateInertial(double _density, const ParserConfig &_config,
-                              sdf::ElementPtr _autoInertiaParams);
-=======
-    /// \param[in] _config Parser Config
     /// \param[out] _errors A vector of Errors object. Each object
     /// would contain an error code and an error message.
     /// \return A std::optional with gz::math::Inertiald object or std::nullopt
     public: std::optional<gz::math::Inertiald> CalculateInertial(
-      double _density,
-      const sdf::ParserConfig &_config,
-      sdf::Errors &_errors);
->>>>>>> b5648ff4
+      double _density, const ParserConfig &_config,
+      sdf::ElementPtr _autoInertiaParams, sdf::Errors &_errors);
 
     /// \brief Get a pointer to the SDF element that was used during
     /// load.
