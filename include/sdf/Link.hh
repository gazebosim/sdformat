--- conflicted
+++ resolved
@@ -419,20 +419,18 @@
     /// \sa Model::SetEnableWind(bool)
     public: void SetEnableWind(bool _enableWind);
 
-<<<<<<< HEAD
-    /// \brief Check if this link is kinematic only
-    /// \return true if the link is kinematic only, false otherwise.
-    public: bool Kinematic() const;
-
-    /// \brief Set whether this link is kinematic only.
-    /// \param[in] _kinematic True to make the link kinematic only,
-    public: void SetKinematic(bool _kinematic);
-=======
     /// \brief Set whether this link should be subject to gravity.
     /// \param[in] _enableGravity True or false depending on whether the link
     /// should be subject to gravity.
     public: void SetEnableGravity(bool _enableGravity);
->>>>>>> d80af036
+
+    /// \brief Check if this link is kinematic only
+    /// \return true if the link is kinematic only, false otherwise.
+    public: bool Kinematic() const;
+
+    /// \brief Set whether this link is kinematic only.
+    /// \param[in] _kinematic True to make the link kinematic only,
+    public: void SetKinematic(bool _kinematic);
 
     /// \brief Check if the automatic calculation for the link inertial
     /// is enabled or not.
