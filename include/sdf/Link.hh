--- conflicted
+++ resolved
@@ -252,7 +252,6 @@
     /// \sa Model::SetEnableWind(bool)
     public: void SetEnableWind(bool _enableWind);
 
-<<<<<<< HEAD
     /// \brief Create and return an SDF element filled with data from this
     /// link.
     /// \return SDF element pointer with updated link values.
@@ -260,33 +259,18 @@
 
     /// \brief Add a collision to the link.
     /// \param[in] _collision Collision to add.
-    /// \return True if successfull, false if a collision with the name already
-=======
-    /// \brief Add a collision to the link.
-    /// \param[in] _collision Collision to add.
     /// \return True if successful, false if a collision with the name already
->>>>>>> 3d8147b8
     /// exists.
     public: bool AddCollision(const Collision &_collision);
 
     /// \brief Add a visual to the link.
     /// \param[in] _visual Visual to add.
-<<<<<<< HEAD
-    /// \return True if successfull, false if a visual with the name already
-=======
     /// \return True if successful, false if a visual with the name already
->>>>>>> 3d8147b8
     /// exists.
     public: bool AddVisual(const Visual &_visual);
 
     /// \brief Add a light to the link.
     /// \param[in] _light Light to add.
-<<<<<<< HEAD
-    /// \return True if successfull, false if a light with the name already
-    /// exists.
-    public: bool AddLight(const Light &_light);
-
-=======
     /// \return True if successful, false if a light with the name already
     /// exists.
     public: bool AddLight(const Light &_light);
@@ -297,7 +281,6 @@
     /// exists.
     public: bool AddSensor(const Sensor &_sensor);
 
->>>>>>> 3d8147b8
     /// \brief Remove all collisions
     public: void ClearCollisions();
 
@@ -307,12 +290,9 @@
     /// \brief Remove all lights
     public: void ClearLights();
 
-<<<<<<< HEAD
-=======
     /// \brief Remove all sensors
     public: void ClearSensors();
 
->>>>>>> 3d8147b8
     /// \brief Private data pointer.
     IGN_UTILS_IMPL_PTR(dataPtr)
   };
