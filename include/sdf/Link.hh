/*
 * Copyright 2018 Open Source Robotics Foundation
 *
 * Licensed under the Apache License, Version 2.0 (the "License");
 * you may not use this file except in compliance with the License.
 * You may obtain a copy of the License at
 *
 *     http://www.apache.org/licenses/LICENSE-2.0
 *
 * Unless required by applicable law or agreed to in writing, software
 * distributed under the License is distributed on an "AS IS" BASIS,
 * WITHOUT WARRANTIES OR CONDITIONS OF ANY KIND, either express or implied.
 * See the License for the specific language governing permissions and
 * limitations under the License.
 *
 */
#ifndef SDF_LINK_HH_
#define SDF_LINK_HH_

#include <memory>
#include <string>
#include <ignition/math/Pose3.hh>
#include <ignition/utils/ImplPtr.hh>
#include "sdf/Element.hh"
#include "sdf/SemanticPose.hh"
#include "sdf/Types.hh"
#include "sdf/sdf_config.h"
#include "sdf/system_util.hh"

namespace sdf
{
  // Inline bracket to help doxygen filtering.
  inline namespace SDF_VERSION_NAMESPACE {
  //

  // Forward declarations.
  class Collision;
  class Light;
<<<<<<< HEAD
=======
  class LinkPrivate;
  class ParticleEmitter;
>>>>>>> f310d759
  class Sensor;
  class Visual;
  struct PoseRelativeToGraph;
  template <typename T> class ScopedGraph;

  class SDFORMAT_VISIBLE Link
  {
    /// \brief Default constructor
    public: Link();

    /// \brief Load the link based on a element pointer. This is *not* the
    /// usual entry point. Typical usage of the SDF DOM is through the Root
    /// object.
    /// \param[in] _sdf The SDF Element pointer
    /// \return Errors, which is a vector of Error objects. Each Error includes
    /// an error code and message. An empty vector indicates no error.
    public: Errors Load(ElementPtr _sdf);

    /// \brief Get the name of the link.
    /// The name of a link must be unique within the scope of a Model.
    /// \return Name of the link.
    public: std::string Name() const;

    /// \brief Set the name of the link.
    /// The name of a link must be unique within the scope of a Model.
    /// \param[in] _name Name of the link.
    public: void SetName(const std::string &_name);

    /// \brief Get the number of visuals.
    /// \return Number of visuals contained in this Link object.
    public: uint64_t VisualCount() const;

    /// \brief Get a visual based on an index.
    /// \param[in] _index Index of the visual. The index should be in the
    /// range [0..VisualCount()).
    /// \return Pointer to the visual. Nullptr if the index does not exist.
    /// \sa uint64_t VisualCount() const
    public: const Visual *VisualByIndex(const uint64_t _index) const;

    /// \brief Get whether a visual name exists.
    /// \param[in] _name Name of the visual to check.
    /// \return True if there exists a visual with the given name.
    public: bool VisualNameExists(const std::string &_name) const;

    /// \brief Get a visual based on a name.
    /// \param[in] _name Name of the visual.
    /// \return Pointer to the visual. Nullptr if the name does not exist.
    public: const Visual *VisualByName(const std::string &_name) const;

    /// \brief Get the number of collisions.
    /// \return Number of collisions contained in this Link object.
    public: uint64_t CollisionCount() const;

    /// \brief Get a collision based on an index.
    /// \param[in] _index Index of the collision. The index should be in the
    /// range [0..CollisionCount()).
    /// \return Pointer to the collision. Nullptr if the index does not exist.
    /// \sa uint64_t CollisionCount() const
    public: const Collision *CollisionByIndex(const uint64_t _index) const;

    /// \brief Get whether a collision name exists.
    /// \param[in] _name Name of the collision to check.
    /// \return True if there exists a collision with the given name.
    public: bool CollisionNameExists(const std::string &_name) const;

    /// \brief Get a collision based on a name.
    /// \param[in] _name Name of the collision.
    /// \return Pointer to the collision. Nullptr if the name does not exist.
    public: const Collision *CollisionByName(const std::string &_name) const;

    /// \brief Get the number of lights.
    /// \return Number of lights contained in this Link object.
    public: uint64_t LightCount() const;

    /// \brief Get a light based on an index.
    /// \param[in] _index Index of the light. The index should be in the
    /// range [0..LightCount()).
    /// \return Pointer to the light. Nullptr if the index does not exist.
    /// \sa uint64_t LightCount() const
    public: const Light *LightByIndex(const uint64_t _index) const;

    /// \brief Get whether a light name exists.
    /// \param[in] _name Name of the light to check.
    /// \return True if there exists a light with the given name.
    public: bool LightNameExists(const std::string &_name) const;

    /// \brief Get a light based on a name.
    /// \param[in] _name Name of the light.
    /// \return Pointer to the light. Nullptr if the name does not exist.
    public: const Light *LightByName(const std::string &_name) const;

    /// \brief Get the number of sensors.
    /// \return Number of sensors contained in this Link object.
    public: uint64_t SensorCount() const;

    /// \brief Get a sensor based on an index.
    /// \param[in] _index Index of the sensor. The index should be in the
    /// range [0..SensorCount()).
    /// \return Pointer to the sensor. Nullptr if the index does not exist.
    /// \sa uint64_t SensorCount() const
    public: const Sensor *SensorByIndex(const uint64_t _index) const;

    /// \brief Get whether a sensor name exists.
    /// \param[in] _name Name of the sensor to check.
    /// \return True if there exists a sensor with the given name.
    public: bool SensorNameExists(const std::string &_name) const;

    /// \brief Get a sensor based on a name.
    /// \param[in] _name Name of the sensor.
    /// \return Pointer to the sensor. Nullptr if a sensor with the given name
    ///  does not exist.
    /// \sa bool SensorNameExists(const std::string &_name) const
    public: const Sensor *SensorByName(const std::string &_name) const;

    /// \brief Get the number of particle emitters.
    /// \return Number of particle emitters contained in this Link object.
    public: uint64_t ParticleEmitterCount() const;

    /// \brief Get a particle emitter based on an index.
    /// \param[in] _index Index of the particle emitter.
    /// The index should be in the range [0..ParticleEmitterCount()).
    /// \return Pointer to the particle emitter. Nullptr if the index does
    /// not exist.
    /// \sa uint64_t ParticleEmitterCount() const
    public: const ParticleEmitter *ParticleEmitterByIndex(
                const uint64_t _index) const;

    /// \brief Get whether a particle emitter name exists.
    /// \param[in] _name Name of the particle emitter to check.
    /// \return True if there exists a particle emitter with the given name.
    public: bool ParticleEmitterNameExists(const std::string &_name) const;

    /// \brief Get a particle emitter based on a name.
    /// \param[in] _name Name of the particle emitter.
    /// \return Pointer to the particle emitter. Nullptr if a particle emitter
    /// with the given name does not exist.
    /// \sa bool ParticleEmitterNameExists(const std::string &_name) const
    public: const ParticleEmitter *ParticleEmitterByName(
                const std::string &_name) const;

    /// \brief Get the inertial value for this link. The inertial object
    /// consists of the link's mass, a 3x3 rotational inertia matrix, and
    /// a pose for the inertial reference frame. The units for mass is
    /// kilograms with a default value of 1kg. The 3x3 rotational inertia
    /// matrix is symmetric and only 6 above-diagonal elements of this matrix
    /// are specified the Interial's ignition::math::MassMatrix3 property.
    ///
    /// The origin of the inertial reference frame needs to be at the center
    /// of mass expressed in this link's frame.
    /// The axes of the inertial reference frame do not need to
    /// be aligned with the principal axes of the inertia.
    /// \return The link's inertial value.
    /// \sa void SetInertial(const ignition::math::Inertiald &_inertial)
    public: const ignition::math::Inertiald &Inertial() const;

    /// \brief Set the inertial value for this link.
    /// \param[in] _inertial The link's inertial value.
    /// \return True if the inertial is valid, false otherwise.
    /// \sa const ignition::math::Inertiald &Inertial() const
    public: bool SetInertial(const ignition::math::Inertiald &_inertial);

    /// \brief Get the pose of the link. This is the pose of the link
    /// as specified in SDF (<link> <pose> ... </pose></link>).
    /// \return The pose of the link.
    public: const ignition::math::Pose3d &RawPose() const;

    /// \brief Set the pose of the link.
    /// \sa const ignition::math::Pose3d &RawPose() const
    /// \param[in] _pose The new link pose.
    public: void SetRawPose(const ignition::math::Pose3d &_pose);

    /// \brief Get the name of the coordinate frame relative to which this
    /// object's pose is expressed. An empty value indicates that the frame is
    /// relative to the parent model.
    /// \return The name of the pose relative-to frame.
    public: const std::string &PoseRelativeTo() const;

    /// \brief Set the name of the coordinate frame relative to which this
    /// object's pose is expressed. An empty value indicates that the frame is
    /// relative to the parent model.
    /// \param[in] _frame The name of the pose relative-to frame.
    public: void SetPoseRelativeTo(const std::string &_frame);

    /// \brief Get a pointer to the SDF element that was used during
    /// load.
    /// \return SDF element pointer. The value will be nullptr if Load has
    /// not been called.
    public: sdf::ElementPtr Element() const;

    /// \brief Get SemanticPose object of this object to aid in resolving
    /// poses.
    /// \return SemanticPose object for this link.
    public: sdf::SemanticPose SemanticPose() const;

    /// \brief Give the scoped PoseRelativeToGraph to be used for resolving
    /// poses. This is private and is intended to be called by Model::Load.
    /// \param[in] _graph scoped PoseRelativeToGraph object.
    private: void SetPoseRelativeToGraph(
        sdf::ScopedGraph<PoseRelativeToGraph> _graph);

    /// \brief Allow Model::Load to call SetPoseRelativeToGraph.
    friend class Model;

    /// \brief Check if this link should be subject to wind.
    /// If true, this link should be affected by wind.
    /// \return true if the model should be subject to wind, false otherwise.
    /// \sa bool Model::EnableWind
    public: bool EnableWind() const;

    /// \brief Set whether this link should be subject to wind.
    /// \param[in] _enableWind True or false depending on whether the link
    /// should be subject to wind.
    /// \sa Model::SetEnableWind(bool)
    public: void SetEnableWind(bool _enableWind);

    /// \brief Private data pointer.
    IGN_UTILS_IMPL_PTR(dataPtr)
  };
  }
}
#endif<|MERGE_RESOLUTION|>--- conflicted
+++ resolved
@@ -36,11 +36,7 @@
   // Forward declarations.
   class Collision;
   class Light;
-<<<<<<< HEAD
-=======
-  class LinkPrivate;
   class ParticleEmitter;
->>>>>>> f310d759
   class Sensor;
   class Visual;
   struct PoseRelativeToGraph;
