--- conflicted
+++ resolved
@@ -392,8 +392,6 @@
     /// \sa Model::SetEnableWind(bool)
     public: void SetEnableWind(bool _enableWind);
 
-<<<<<<< HEAD
-=======
     /// \brief Check if the automatic calculation for the link inertial
     /// is enabled or not.
     /// \return True if automatic calculation is enabled. This can be done
@@ -407,7 +405,6 @@
     /// \param[in] _autoInertia True or False
     public: void SetAutoInertia(bool _autoInertia);
 
->>>>>>> ec627665
     /// \brief Check if the inertial values for this link were saved.
     /// If true, the inertial values for this link wont be calculated
     /// when CalculateInertial() is called. This value is set to true
@@ -418,11 +415,7 @@
     public: bool AutoInertiaSaved() const;
 
     /// \brief Set the autoInertiaSaved() values
-<<<<<<< HEAD
-    /// \param _autoInertiaSaved True or False
-=======
     /// \param[in] _autoInertiaSaved True or False
->>>>>>> ec627665
     public: void SetAutoInertiaSaved(bool _autoInertiaSaved);
 
     /// \brief Add a collision to the link.
