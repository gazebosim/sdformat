--- conflicted
+++ resolved
@@ -605,7 +605,6 @@
                 std::string &_valueStr,
                 sdf::Errors &_errors) const;
 
-<<<<<<< HEAD
     /// \brief Method used to get the string representation from a ParamVariant,
     /// or the string that was used to set it.
     /// \param[in] _config Print configuration for the string output
@@ -624,8 +623,6 @@
                 std::string &_valueStr,
                 sdf::Errors &_errors) const;
 
-=======
->>>>>>> e363110e
     /// \brief Data type to string mapping
     /// \return The type as a string, empty string if unknown type
     public: template<typename T>
