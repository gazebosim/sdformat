--- conflicted
+++ resolved
@@ -26,13 +26,10 @@
 
 ## SDFormat 3.0
      
-### SDFormat 3.1.1 (2015-08-03)
-
-<<<<<<< HEAD
+### SDFormat 3.7.0 (2015-11-20)
+
 1. Fix tinyxml linking error
      * [Pull request #209](https://bitbucket.org/osrf/sdformat/pull-request/209)
-=======
-### SDFormat 3.7.0 (2015-11-20)
 
 1. Add spring pass through for sdf3
      * [Design document](https://bitbucket.org/osrf/gazebo_design/pull-requests/23)
@@ -77,7 +74,6 @@
     * [Pull request 218](https://bitbucket.org/osrf/sdformat/pull-request/218)
 1. Torsional friction default surface radius not infinity
     * [Pull request 217](https://bitbucket.org/osrf/sdformat/pull-request/217)
->>>>>>> d77c4f48
 
 ### SDFormat 3.2.2 (2015-08-24)
 
