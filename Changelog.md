--- conflicted
+++ resolved
@@ -9,12 +9,11 @@
    * [Pull request #432](https://bitbucket.org/osrf/sdformat/pull-requests/432)
 
 1. SDF DOM: Additions to the document object model.
-<<<<<<< HEAD
+   * [Pull request 433](https://bitbucket.org/osrf/sdformat/pull-requests/433)
+
+1. SDF DOM: Additions to the document object model.
    * [Pull request
    442](https://bitbucket.org/osrf/sdformat/pull-requests/442)
-=======
-   * [Pull request 433](https://bitbucket.org/osrf/sdformat/pull-requests/433)
->>>>>>> 1d8aeeb0
 
 ## SDFormat 6.0
 
