## SDFormat 10.X

### SDFormat 10.X.X (202X-XX-XX)

<<<<<<< HEAD
1. Changed the default radius of a Cylinder from 1.0 to 0.5 meters.
    * [Pull request 643](https://bitbucket.org/osrf/sdformat/pull-requests/643)
=======
### SDFormat 10.0.0 (202X-XX-XX)
>>>>>>> 2ca0a1bd

## SDFormat 9.X

### SDFormat 9.X.X (202X-XX-XX)

1. Added accessors to `ignition::math::[Boxd, Cylinderd, Planed, Sphered]`
   in the matching `sdf::[Box, Cylinder, Plane, Sphere]` classes.
    * [Pull request 639](https://bitbucket.org/osrf/sdformat/pull-requests/639)

### SDFormat 9.1.0 (201X-XX-XX)

1. sdf 1.7: remove `//world/joint` element since it has never been used.
    * [Pull request 637](https://bitbucket.org/osrf/sdformat/pull-requests/637)

1. Add clipping for depth camera on rgbd camera sensor
    * [Pull request 628](https://bitbucket.org/osrf/sdformat/pull-requests/628)

1. Add tests to confirm that world is not allowed as child link of a joint.
    * [Pull request 634](https://bitbucket.org/osrf/sdformat/pull-requests/634)

1. Fix link pose multiplication for URDF.
    * [Pull request 630](https://bitbucket.org/osrf/sdformat/pull-requests/630)

1. Enable linter for URDF parser and fix style.
    * [Pull request 631](https://bitbucket.org/osrf/sdformat/pull-requests/631)

1. Converter: fix memory leak pointed out by ASan.
    * [Pull request 638](https://bitbucket.org/osrf/sdformat/pull-requests/638)

### SDFormat 9.0.0 (2019-12-10)

1. Move recursiveSameTypeUniqueNames from ign.cc to parser.cc and make public.
    * [Pull request 606](https://bitbucket.org/osrf/sdformat/pull-requests/606)

1. Check that joints have valid parent and child names in `ign sdf --check`.
    * [Pull request 609](https://bitbucket.org/osrf/sdformat/pull-requests/609)

1. Model DOM: error when trying to load nested models, which aren't yet supported.
    * [Pull request 610](https://bitbucket.org/osrf/sdformat/pull-requests/610)

1. Use consistent namespaces in Filesystem.
    * [Pull request 567](https://bitbucket.org/osrf/sdformat/pull-requests/567)

1. Enforce rules about reserved names and unique names among sibling elements.
    * [Pull request 600](https://bitbucket.org/osrf/sdformat/pull-requests/600)

1. Relax name checking, so name collisions generate warnings and names are automatically changed.
    * [Pull request 621](https://bitbucket.org/osrf/sdformat/pull-requests/621)

1. Unversioned library name for ign tool commands.
    * [Pull request 612](https://bitbucket.org/osrf/sdformat/pull-requests/612)

1. Initial version of sdformat 1.7 specification.
    * [Pull request 588](https://bitbucket.org/osrf/sdformat/pull-requests/588)

1. Converter: add `<map>` element for converting fixed values.
    * [Pull request 580](https://bitbucket.org/osrf/sdformat/pull-requests/580)

1. Converter: add `descendant_name` attribute to recursively search for elements to convert.
    * [Pull request 596](https://bitbucket.org/osrf/sdformat/pull-requests/596)

1. sdf 1.7: replace `use_parent_model_frame` element with `//axis/xyz/@expressed_in` attribute.
    * [Pull request 589](https://bitbucket.org/osrf/sdformat/pull-requests/589)

1. sdf 1.7: replace `//pose/@frame` attribute with `//pose/@relative_to` attribute.
    * [Pull request 597](https://bitbucket.org/osrf/sdformat/pull-requests/597)

1. sdf 1.7: add `//model/@canonical_link` attribute and require models to have at least one link.
    * [Pull request 601](https://bitbucket.org/osrf/sdformat/pull-requests/601)

1. Static models: allow them to have no links and skip building FrameAttachedToGraph.
    * [Pull request 626](https://bitbucket.org/osrf/sdformat/pull-requests/626)

1. sdf 1.7: add `//frame/attached_to`, only allow frames in model and world, add Frame DOM.
    * [pull request 603](https://bitbucket.org/osrf/sdformat/pull-requests/603)

1. FrameSemantics API: add FrameAttachedToGraph and functions for building graph and resolving attached-to body.
    * [Pull request 613](https://bitbucket.org/osrf/sdformat/pull-requests/613)

1. FrameSemantics API: add PoseRelativeToGraph and functions for building graph and resolving poses.
    * [Pull request 614](https://bitbucket.org/osrf/sdformat/pull-requests/614)

1. Build and validate graphs during Model::Load and World::Load.
    * [Pull request 615](https://bitbucket.org/osrf/sdformat/pull-requests/615)

1. Add SemanticPose class with implementation for Link.
    * [Pull request 616](https://bitbucket.org/osrf/sdformat/pull-requests/616)

1. Add JointAxis::ResolveXyz and Joint::SemanticPose.
    * [Pull request 617](https://bitbucket.org/osrf/sdformat/pull-requests/617)

1. Implement SemanticPose() for Collision, Frame, Light, Model, Sensor, Visual.
    * [Pull request 618](https://bitbucket.org/osrf/sdformat/pull-requests/618)

1. Add Frame::ResolveAttachedToBody API for resolving the attached-to body of a frame.
    * [Pull request 619](https://bitbucket.org/osrf/sdformat/pull-requests/619)

1. DOM API: deprecate `(Set)?PoseFrame` API and replace with `(Set)?PoseRelativeTo`
    * [Pull request 598](https://bitbucket.org/osrf/sdformat/pull-requests/598)

1. DOM API: deprecate `(Set)?Pose` API and replace with `(Set)?RawPose`
    * [Pull request 599](https://bitbucket.org/osrf/sdformat/pull-requests/599)

1. Hide FrameSemantics implementation.
    * [Pull request 622](https://bitbucket.org/osrf/sdformat/pull-requests/622)
    * [Pull request 623](https://bitbucket.org/osrf/sdformat/pull-requests/623)

## SDFormat 8.0

### SDFormat 8.X.X (201X-XX-XX)

### SDFormat 8.7.0 (201X-12-13)

1. Remove some URDF error messages
    * [Pull request 605](https://bitbucket.org/osrf/sdformat/pull-requests/605)

1. Fix parsing URDF without <material> inside <gazebo>
    * [Pull request 608](https://bitbucket.org/osrf/sdformat/pull-requests/608)

1. Backport URDF multiplication and linter
    * [Pull request 632](https://bitbucket.org/osrf/sdformat/pull-requests/632)

1. Add clipping for depth camera on rgbd camera sensor
    * [Pull request 628](https://bitbucket.org/osrf/sdformat/pull-requests/628)

### SDFormat 8.6.1 (2019-12-05)

1. Unversioned lib name for cmds
    * [Pull request 612](https://bitbucket.org/osrf/sdformat/pull-requests/612)

### SDFormat 8.6.0 (2019-11-20)

1. configure.bat: use ign-math6, not gz11
    * [Pull request 595](https://bitbucket.org/osrf/sdformat/pull-requests/595)

1. Set `sdformat8_PKGCONFIG_*` variables in cmake config instead of `SDFormat_PKGCONFIG*`.
    * [Pull request 594](https://bitbucket.org/osrf/sdformat/pull-requests/594)

1. Relax cmake check to allow compiling with gcc-7.
    * [Pull request 592](https://bitbucket.org/osrf/sdformat/pull-requests/592)

1. Use custom callbacks when reading file (support Fuel URIs).
    * [Pull request 591](https://bitbucket.org/osrf/sdformat/pull-requests/591)

1. Update visual DOM to parse `cast_shadows` property of a visual.
    * [Pull request 590](https://bitbucket.org/osrf/sdformat/pull-requests/590)

1. Build `Utils_TEST` with Utils.cc explicitly passed since its symbols are not visible.
    * [Pull request 572](https://bitbucket.org/osrf/sdformat/pull-requests/572)

### SDFormat 8.5.0 (2019-11-06)

1. Add `thermal_camera` sensor type
    * [Pull request 586](https://bitbucket.org/osrf/sdformat/pull-requests/586)

1. Use inline namespaces in Utils.cc
    * [Pull request 574](https://bitbucket.org/osrf/sdformat/pull-requests/574)

1. Convert `ign sdf` file inputs to absolute paths before processing them
    * [Pull request 583](https://bitbucket.org/osrf/sdformat/pull-requests/583)

1. Add `emissive_map` to material sdf
    * [Pull request 585](https://bitbucket.org/osrf/sdformat/pull-requests/585)

1. Converter: fix bug when converting across multiple versions.
    * [Pull request 584](https://bitbucket.org/osrf/sdformat/pull-requests/584)
    * [Pull request 573](https://bitbucket.org/osrf/sdformat/pull-requests/573)

### SDFormat 8.4.0 (2019-10-22)

1. Accept relative path in `<uri>`.
    * [Pull request 558](https://bitbucket.org/osrf/sdformat/pull-requests/558)

1. Element: don't print unset attributes.
    * [Pull request 571](https://bitbucket.org/osrf/sdformat/pull-requests/571)
    * [Pull request 576](https://bitbucket.org/osrf/sdformat/pull-requests/576)

1. Lidar.hh: remove 'using namespace ignition'.
    * [Pull request 577](https://bitbucket.org/osrf/sdformat/pull-requests/577)

1. Parse urdf files to sdf 1.5 instead of 1.4 to avoid `use_parent_model_frame`.
    * [Pull request 575](https://bitbucket.org/osrf/sdformat/pull-requests/575)

1. Set camera intrinsics axis skew (s) default value to 0
    * [Pull request 504](https://bitbucket.org/osrf/sdformat/pull-requests/504)

1. SDF Root DOM: add ActorCount, ActorByIndex, and ActorNameExists.
    * [Pull request 566](https://bitbucket.org/osrf/sdformat/pull-requests/566)

1. Avoid hardcoding /machine:x64 flag on 64-bit on MSVC with CMake >= 3.5.
    * [Pull request 565](https://bitbucket.org/osrf/sdformat/pull-requests/565)

1. Move private headers from include/sdf to src folder.
    * [Pull request 553](https://bitbucket.org/osrf/sdformat/pull-requests/553)

1. Fix ign library path on macOS.
    * [Pull request 542](https://bitbucket.org/osrf/sdformat/pull-requests/542)
    * [Pull request 564](https://bitbucket.org/osrf/sdformat/pull-requests/564)

1. Use `ign sdf --check` to check sibling elements of the same type for non-unique names.
    * [Pull request 554](https://bitbucket.org/osrf/sdformat/pull-requests/554)

1. Converter: remove all matching elements specified by `<remove>` tag.
    * [Pull request 551](https://bitbucket.org/osrf/sdformat/pull-requests/551)

### SDFormat 8.3.0 (2019-08-17)

1. Added Actor DOM
    * [Pull request 547](https://bitbucket.org/osrf/sdformat/pull-requests/547)

1. Print cmake build warnings and errors to std_err
    * [Pull request 549](https://bitbucket.org/osrf/sdformat/pull-requests/549)

### SDFormat 8.2.0 (2019-06-18)

1. Added RGBD Camera Sensor type.
    * [Pull request 540](https://bitbucket.org/osrf/sdformat/pull-requests/540)

### SDFormat 8.1.0 (2019-05-20)

1.  Change installation path of SDF description files to allow side-by-side installation.
    * [pull request 538](https://bitbucket.org/osrf/sdformat/pull-requests/538)

1. Added Lidar Sensor DOM. Also added `lidar` and `gpu_lidar` as sensor
   types. These two types are equivalent to `ray` and `gpu_ray`.
    * [Pull request 536](https://bitbucket.org/osrf/sdformat/pull-requests/536)

1. SDF Sensor DOM: copy update rate in copy constructor.
    * [Pull request 534](https://bitbucket.org/osrf/sdformat/pull-requests/534)

1. Added IMU Sensor DOM.
    * [Pull request 532](https://bitbucket.org/osrf/sdformat/pull-requests/532)

1. Added Camera Sensor DOM.
    * [Pull request 531](https://bitbucket.org/osrf/sdformat/pull-requests/531)

1. Added wind to link dom.
    * [Pull request 530](https://bitbucket.org/osrf/sdformat/pull-requests/530)

1. Added Sensor DOM `==` operator.
    * [Pull request 529](https://bitbucket.org/osrf/sdformat/pull-requests/529)

1. Added AirPressure SDF DOM
    * [Pull request 528](https://bitbucket.org/osrf/sdformat/pull-requests/528)

1. Update sdf noise elements
    * [Pull request 525](https://bitbucket.org/osrf/sdformat/pull-requests/525)
    * [Pull request 522](https://bitbucket.org/osrf/sdformat/pull-requests/522)

1. Apply rule of five for various DOM classes
    * [Pull request 524](https://bitbucket.org/osrf/sdformat/pull-requests/524)

1. Support setting sensor types from a string.
    * [Pull request 523](https://bitbucket.org/osrf/sdformat/pull-requests/523)

1. Added Altimeter SDF DOM
    * [Pull request 527](https://bitbucket.org/osrf/sdformat/pull-requests/527)

1. Added Magnetometer SDF DOM
    * [Pull request 518](https://bitbucket.org/osrf/sdformat/pull-requests/518)
    * [Pull request 519](https://bitbucket.org/osrf/sdformat/pull-requests/519)

1. Add Scene SDF DOM
    * [Pull request 517](https://bitbucket.org/osrf/sdformat/pull-requests/517)

1. Add PBR material SDF element
    * [Pull request 512](https://bitbucket.org/osrf/sdformat/pull-requests/512)
    * [Pull request 520](https://bitbucket.org/osrf/sdformat/pull-requests/520)
    * [Pull request 535](https://bitbucket.org/osrf/sdformat/pull-requests/535)

1. Set geometry shapes
    * [Pull request 515](https://bitbucket.org/osrf/sdformat/pull-requests/515)

1. Clarify names of libsdformat parser and SDF specification in Readme.
    * [Pull request 514](https://bitbucket.org/osrf/sdformat/pull-requests/514)

1. Disable macOS tests failing due to issue 202.
    * [Pull request 511](https://bitbucket.org/osrf/sdformat/pull-requests/511)
    * [Issue 202](https://bitbucket.org/osrf/sdformat/issues/202)

### SDFormat 8.0.0 (2019-03-01)

1. Rename depth camera from 'depth' to 'depth_camera'
    * [Pull request 507](https://bitbucket.org/osrf/sdformat/pull-requests/507)

1. Rename enum Ray to Lidar
    * [Pull request 502](https://bitbucket.org/osrf/sdformat/pull-requests/502)

1. Add support for files that have light tags in the root
    * [Pull request 499](https://bitbucket.org/osrf/sdformat/pull-requests/499)

1. Fix locale problems of std::stringstream and of Param::ValueFromString
    * [Pull request 492](https://bitbucket.org/osrf/sdformat/pull-requests/492)
    * Contribution by Silvio Traversaro

1. Add functions to set visual dom's geometry and material
    * [Pull request 490](https://bitbucket.org/osrf/sdformat/pull-requests/490)

1. Change cmake project name to sdformat8, export cmake targets
    * [Pull request 475](https://bitbucket.org/osrf/sdformat/pull-requests/475)
    * [Pull request 476](https://bitbucket.org/osrf/sdformat/pull-requests/476)

1. SDF DOM: Add copy constructor and assignment operator to Light. Add lights to Link
    * [Pull request 469](https://bitbucket.org/osrf/sdformat/pull-requests/469)

1. Make `<limit>` a required element for `<axis2>`
    * [Pull request #472](https://bitbucket.org/osrf/sdformat/pull-requests/472)

1. SDF DOM: Add DOM methods for setting axis and thread pitch in `sdf::Joint`
    * [Pull request #471](https://bitbucket.org/osrf/sdformat/pull-requests/471)
    * [Pull request #474](https://bitbucket.org/osrf/sdformat/pull-requests/474)

1. SDF DOM: Add copy constructors and assignment operator to JointAxis
    * [Pull request #470](https://bitbucket.org/osrf/sdformat/pull-requests/470)

1. Removed boost
    * [Pull request #438](https://bitbucket.org/osrf/sdformat/pull-requests/438)

1. Versioned namespace
    * [Pull request 464](https://bitbucket.org/osrf/sdformat/pull-requests/464)

1. Versioned library install
    * [Pull request 463](https://bitbucket.org/osrf/sdformat/pull-requests/463)

1. Add SetGeom to Collision
    * [Pull request 465](https://bitbucket.org/osrf/sdformat/pull-requests/465)

1. SDF DOM: Add copy/move constructors and assignment operator to Geometry
    * [Pull request 460](https://bitbucket.org/osrf/sdformat/pull-requests/460)

1. SDF DOM: Add copy/move constructors and assignment operator to Material
    * [Pull request 461](https://bitbucket.org/osrf/sdformat/pull-requests/461)

1. Add collision_detector to dart physics config
    * [Pull request 440](https://bitbucket.org/osrf/sdformat/pull-requests/440)

1. Fix cpack now that project name has version number
    * [Pull request 478](https://bitbucket.org/osrf/sdformat/pull-requests/478)

1. Animation tension
    * [Pull request 466](https://bitbucket.org/osrf/sdformat/pull-requests/466)

1. Add "geometry" for sonar collision shape
    * [Pull request 479](https://bitbucket.org/osrf/sdformat/pull-requests/479)

1. Fix Gui copy constructor
    * [Pull request 486](https://bitbucket.org/osrf/sdformat/pull-requests/486)

1. Sensor DOM
    * [Pull request 488](https://bitbucket.org/osrf/sdformat/pull-requests/488)
    * [Pull request 481](https://bitbucket.org/osrf/sdformat/pull-requests/481)

## SDFormat 7.0

### SDFormat 7.0.0 (xxxx-xx-xx)

1. Build Utils_TEST with Utils.cc explicitly passed since its symbols are not visible.
    * [Pull request 572](https://bitbucket.org/osrf/sdformat/pull-requests/572)

1. Parse urdf files to sdf 1.5 instead of 1.4 to avoid `use_parent_model_frame`.
    * [Pull request 575](https://bitbucket.org/osrf/sdformat/pull-requests/575)

1. Set camera intrinsics axis skew (s) default value to 0
    * [Pull request 504](https://bitbucket.org/osrf/sdformat/pull-requests/504)

1. Avoid hardcoding /machine:x64 flag on 64-bit on MSVC with CMake >= 3.5.
    * [Pull request 565](https://bitbucket.org/osrf/sdformat/pull-requests/565)

1. Prevent duplicate `use_parent_model_frame` tags during file conversion.
    * [Pull request 573](https://bitbucket.org/osrf/sdformat/pull-requests/573)

1. Backport inline versioned namespace from version 8.
    * [Pull request 557](https://bitbucket.org/osrf/sdformat/pull-requests/557)
    * [pull request 464](https://bitbucket.org/osrf/sdformat/pull-requests/464)

1. Backport cmake and sdf spec changes from version 8.
    * [Pull request 550](https://bitbucket.org/osrf/sdformat/pull-requests/550)
    * [pull request 538](https://bitbucket.org/osrf/sdformat/pull-requests/538)
    * [Pull request 525](https://bitbucket.org/osrf/sdformat/pull-requests/525)
    * [Pull request 475](https://bitbucket.org/osrf/sdformat/pull-requests/475)
    * [Pull request 476](https://bitbucket.org/osrf/sdformat/pull-requests/476)
    * [Pull request 463](https://bitbucket.org/osrf/sdformat/pull-requests/463)

1. Fix ign library path on macOS.
    * [Pull request 542](https://bitbucket.org/osrf/sdformat/pull-requests/542)

1. Preserve XML elements that are not part of the SDF specification.
    * [Pull request 449](https://bitbucket.org/osrf/sdformat/pull-requests/449)

1. Embed SDF specification files directly in libsdformat.so.
    * [Pull request 434](https://bitbucket.org/osrf/sdformat/pull-requests/434)

1. Removed support for SDF spec versions 1.0 and 1.2
    * [Pull request #432](https://bitbucket.org/osrf/sdformat/pull-requests/432)

1. SDF DOM: Additions to the document object model.
    * [Pull request 433](https://bitbucket.org/osrf/sdformat/pull-requests/433)
    * [Pull request 441](https://bitbucket.org/osrf/sdformat/pull-requests/441)
    * [Pull request 442](https://bitbucket.org/osrf/sdformat/pull-requests/442)
    * [Pull request 445](https://bitbucket.org/osrf/sdformat/pull-requests/445)
    * [Pull request 451](https://bitbucket.org/osrf/sdformat/pull-requests/451)
    * [Pull request 455](https://bitbucket.org/osrf/sdformat/pull-requests/455)
    * [Pull request 481](https://bitbucket.org/osrf/sdformat/pull-requests/481)

1. SDF DOM: Add Element() accessor to Gui, JointAxis and World classes.
    * [Pull request 450](https://bitbucket.org/osrf/sdformat/pull-requests/450)

1. Adds the equalivent of gz sdf -d to sdformat. The command line option
   will print the full description of the SDF spec.
    * [Pull request 424](https://bitbucket.org/osrf/sdformat/pull-requests/424)

1. Adds the equalivent of gz sdf -p to sdformat. The command line option
   will convert and print the specified sdf file.
    * [Pull request 494](https://bitbucket.org/osrf/sdformat/pull-requests/494)

1. SDF DOM: Additions to the document object model.
    * [Pull request 393](https://bitbucket.org/osrf/sdformat/pull-requests/393)
    * [Pull request 394](https://bitbucket.org/osrf/sdformat/pull-requests/394)
    * [Pull request 395](https://bitbucket.org/osrf/sdformat/pull-requests/395)
    * [Pull request 396](https://bitbucket.org/osrf/sdformat/pull-requests/396)
    * [Pull request 397](https://bitbucket.org/osrf/sdformat/pull-requests/397)
    * [Pull request 406](https://bitbucket.org/osrf/sdformat/pull-requests/406)
    * [Pull request 407](https://bitbucket.org/osrf/sdformat/pull-requests/407)
    * [Pull request 410](https://bitbucket.org/osrf/sdformat/pull-requests/410)
    * [Pull request 415](https://bitbucket.org/osrf/sdformat/pull-requests/415)
    * [Pull request 420](https://bitbucket.org/osrf/sdformat/pull-requests/420)


## SDFormat 6.0

### SDFormat 6.X.X (20XX-XX-XX)

1. Parse urdf files to sdf 1.5 instead of 1.4 to avoid `use_parent_model_frame`.
    * [Pull request 575](https://bitbucket.org/osrf/sdformat/pull-requests/575)

1. Set camera intrinsics axis skew (s) default value to 0
    * [Pull request 504](https://bitbucket.org/osrf/sdformat/pull-requests/504)

1. Avoid hardcoding /machine:x64 flag on 64-bit on MSVC with CMake >= 3.5.
    * [Pull request 565](https://bitbucket.org/osrf/sdformat/pull-requests/565)

1. Fix ign library path on macOS.
    * [Pull request 552](https://bitbucket.org/osrf/sdformat/pull-requests/552)

1. Use `ign sdf --check` to check sibling elements of the same type for non-unique names.
    * [Pull request 554](https://bitbucket.org/osrf/sdformat/pull-requests/554)

1. Converter: remove all matching elements specified by `<remove>` tag.
    * [Pull request 551](https://bitbucket.org/osrf/sdformat/pull-requests/551)

### SDFormat 6.2.0 (2019-01-17)

1. Add geometry for sonar collision shape
    * [Pull request 495](https://bitbucket.org/osrf/sdformat/pull-requests/495)

1. Add camera intrinsics (fx, fy, cx, cy, s)
    * [Pull request 496](https://bitbucket.org/osrf/sdformat/pull-requests/496)

1. Add actor trajectory tension parameter
    * [Pull request 466](https://bitbucket.org/osrf/sdformat/pull-requests/466)


### SDFormat 6.1.0 (2018-10-04)

1. Add collision\_detector to dart physics config
    * [Pull request 440](https://bitbucket.org/osrf/sdformat/pull-requests/440)

1. Fix Windows support for SDFormat6
    * [Pull request 401](https://bitbucket.org/osrf/sdformat/pull-requests/401)

1. root.sdf: default sdf version 1.6
    * [Pull request 425](https://bitbucket.org/osrf/sdformat/pull-requests/425)

1. parser\_urdf: print value of highstop instead of pointer address
    * [Pull request 408](https://bitbucket.org/osrf/sdformat/pull-requests/408)

1. Tweak error output so jenkins doesn't think it's a compiler warning
    * [Pull request 402](https://bitbucket.org/osrf/sdformat/pull-requests/402)


### SDFormat 6.0.0 (2018-01-25)

1. SDF DOM: Added a document object model.
    * [Pull request 387](https://bitbucket.org/osrf/sdformat/pull-requests/387)
    * [Pull request 389](https://bitbucket.org/osrf/sdformat/pull-requests/389)

1. Add simplified ``readFile`` function.
    * [Pull request 347](https://bitbucket.org/osrf/sdformat/pull-requests/347)

1. Remove boost::lexical cast instances
    * [Pull request 342](https://bitbucket.org/osrf/sdformat/pull-requests/342)

1. Remove boost regex and iostreams as dependencies
    * [Pull request 302](https://bitbucket.org/osrf/sdformat/pull-requests/302)

1. Change certain error checks from asserts to throwing
   sdf::AssertionInternalError, which is more appropriate for a library.
    * [Pull request 315](https://bitbucket.org/osrf/sdformat/pull-requests/315)

1. Updated the internal copy of urdfdom to 1.0, removing more of boost.
    * [Pull request 324](https://bitbucket.org/osrf/sdformat/pull-requests/324)

1. urdfdom 1.0 is now required on all platforms.
    * [Pull request 324](https://bitbucket.org/osrf/sdformat/pull-requests/324)

1. Remove boost filesystem as a dependency
    * [Pull request 335](https://bitbucket.org/osrf/sdformat/pull-requests/335)
    * [Pull request 338](https://bitbucket.org/osrf/sdformat/pull-requests/338)
    * [Pull request 339](https://bitbucket.org/osrf/sdformat/pull-requests/339)

1. Deprecated sdf::Color, and switch to use ignition::math::Color
    * [Pull request 330](https://bitbucket.org/osrf/sdformat/pull-requests/330)

## SDFormat 5.x

### SDFormat 5.x.x (2017-xx-xx)

### SDFormat 5.3.0 (2017-11-13)

1. Added wrapper around root SDF for an SDF element
    * [Pull request 378](https://bitbucket.org/osrf/sdformat/pull-request/378)
    * [Pull request 372](https://bitbucket.org/osrf/sdformat/pull-request/372)

1. Add ODE parallelization parameters: threaded islands and position correction
    * [Pull request 380](https://bitbucket.org/osrf/sdformat/pull-request/380)

1. surface.sdf: expand documentation of friction and slip coefficients
    * [Pull request 343](https://bitbucket.org/osrf/sdformat/pull-request/343)

1. Add preserveFixedJoint option to the URDF parser
    * [Pull request 352](https://bitbucket.org/osrf/sdformat/pull-request/352)

1. Add light as child of link
    * [Pull request 373](https://bitbucket.org/osrf/sdformat/pull-request/373)

### SDFormat 5.2.0 (2017-08-03)

1. Added a block for DART-specific physics properties.
    * [Pull request 369](https://bitbucket.org/osrf/sdformat/pull-requests/369)

1. Fix parser to read plugin child elements within an `<include>`
    * [Pull request 350](https://bitbucket.org/osrf/sdformat/pull-request/350)

1. Choosing models with more recent sdf version with `<include>` tag
    * [Pull request 291](https://bitbucket.org/osrf/sdformat/pull-request/291)
    * [Issue 123](https://bitbucket.org/osrf/sdformat/issues/123)

1. Added `<category_bitmask>` to 1.6 surface contact parameters
    * [Pull request 318](https://bitbucket.org/osrf/sdformat/pull-request/318)

1. Support light insertion in state
    * [Pull request 325](https://bitbucket.org/osrf/sdformat/pull-request/325)

1. Case insensitive boolean strings
    * [Pull request 322](https://bitbucket.org/osrf/sdformat/pull-request/322)

1. Enable coverage testing
    * [Pull request 317](https://bitbucket.org/osrf/sdformat/pull-request/317)

1. Add `friction_model` parameter to ode solver
    * [Pull request 294](https://bitbucket.org/osrf/sdformat/pull-request/294)
    * [Gazebo pull request 1522](https://bitbucket.org/osrf/gazebo/pull-request/1522)

1. Add cmake `@PKG_NAME@_LIBRARY_DIRS` variable to cmake config file
    * [Pull request 292](https://bitbucket.org/osrf/sdformat/pull-request/292)

### SDFormat 5.1.0 (2017-02-22)

1. Fixed `sdf::convertFile` and `sdf::convertString` always converting to latest version
    * [Pull request 320](https://bitbucket.org/osrf/sdformat/pull-requests/320)
1. Added back the ability to set sdf version at runtime
    * [Pull request 307](https://bitbucket.org/osrf/sdformat/pull-requests/307)

### SDFormat 5.0.0 (2017-01-25)

1. Removed SDFormat 4 deprecations
    * [Pull request 295](https://bitbucket.org/osrf/sdformat/pull-requests/295)

1. Added an example
    * [Pull request 275](https://bitbucket.org/osrf/sdformat/pull-requests/275)

1. Move functions that use TinyXML classes in private headers
   A contribution from Silvio Traversaro
    * [Pull request 262](https://bitbucket.org/osrf/sdformat/pull-requests/262)

1. Fix issues found by the Coverity tool
   A contribution from Olivier Crave
    * [Pull request 259](https://bitbucket.org/osrf/sdformat/pull-requests/259)

1. Add tag to allow for specification of initial joint position
    * [Pull request 279](https://bitbucket.org/osrf/sdformat/pull-requests/279)

1. Require ignition-math3 as dependency
    * [Pull request 299](https://bitbucket.org/osrf/sdformat/pull-requests/299)

1. Simplifier way of retrieving a value from SDF using Get
    * [Pull request 285](https://bitbucket.org/osrf/sdformat/pull-requests/285)

## SDFormat 4.0

### SDFormat 4.x.x (2017-xx-xx)

### SDFormat 4.4.0 (2017-10-26)

1. Add ODE parallelization parameters: threaded islands and position correction
    * [Pull request 380](https://bitbucket.org/osrf/sdformat/pull-request/380)

1. surface.sdf: expand documentation of friction and slip coefficients
    * [Pull request 343](https://bitbucket.org/osrf/sdformat/pull-request/343)

1. Add preserveFixedJoint option to the URDF parser
    * [Pull request 352](https://bitbucket.org/osrf/sdformat/pull-request/352)

1. Add light as child of link
    * [Pull request 373](https://bitbucket.org/osrf/sdformat/pull-request/373)

### SDFormat 4.3.2 (2017-07-19)

1. Add documentation for `Element::GetFirstElement()` and `Element::GetNextElement()`
    * [Pull request 341](https://bitbucket.org/osrf/sdformat/pull-request/341)

1. Fix parser to read plugin child elements within an `<include>`
    * [Pull request 350](https://bitbucket.org/osrf/sdformat/pull-request/350)

### SDFormat 4.3.1 (2017-03-24)

1. Fix segmentation Fault in `sdf::getBestSupportedModelVersion`
    * [Pull request 327](https://bitbucket.org/osrf/sdformat/pull-requests/327)
    * [Issue 152](https://bitbucket.org/osrf/sdformat/issues/152)

### SDFormat 4.3.0 (2017-03-20)

1. Choosing models with more recent sdf version with `<include>` tag
    * [Pull request 291](https://bitbucket.org/osrf/sdformat/pull-request/291)
    * [Issue 123](https://bitbucket.org/osrf/sdformat/issues/123)

1. Added `<category_bitmask>` to 1.6 surface contact parameters
    * [Pull request 318](https://bitbucket.org/osrf/sdformat/pull-request/318)

1. Support light insertion in state
    * [Pull request 325](https://bitbucket.org/osrf/sdformat/pull-request/325)

1. Case insensitive boolean strings
    * [Pull request 322](https://bitbucket.org/osrf/sdformat/pull-request/322)

1. Enable coverage testing
    * [Pull request 317](https://bitbucket.org/osrf/sdformat/pull-request/317)

1. Add `friction_model` parameter to ode solver
    * [Pull request 294](https://bitbucket.org/osrf/sdformat/pull-request/294)
    * [Gazebo pull request 1522](https://bitbucket.org/osrf/gazebo/pull-request/1522)

1. Added `sampling` parameter to `<heightmap>` SDF element.
    * [Pull request 293](https://bitbucket.org/osrf/sdformat/pull-request/293)

1. Added Migration guide
    * [Pull request 290](https://bitbucket.org/osrf/sdformat/pull-request/290)

1. Add cmake `@PKG_NAME@_LIBRARY_DIRS` variable to cmake config file
    * [Pull request 292](https://bitbucket.org/osrf/sdformat/pull-request/292)

### SDFormat 4.2.0 (2016-10-10)

1. Added tag to specify ODE friction model.
    * [Pull request 294](https://bitbucket.org/osrf/sdformat/pull-request/294)

1. Fix URDF to SDF `self_collide` bug.
    * [Pull request 287](https://bitbucket.org/osrf/sdformat/pull-request/287)

1. Added IMU orientation specification to SDF.
    * [Pull request 284](https://bitbucket.org/osrf/sdformat/pull-request/284)

### SDFormat 4.1.1 (2016-07-08)

1. Added documentation and animation to `<actor>` element.
    * [Pull request 280](https://bitbucket.org/osrf/sdformat/pull-request/280)

1. Added tag to specify initial joint position
    * [Pull request 279](https://bitbucket.org/osrf/sdformat/pull-request/279)

### SDFormat 4.1.0 (2016-04-01)

1. Added SDF conversion functions to parser including sdf::convertFile and sdf::convertString.
    * [Pull request 266](https://bitbucket.org/osrf/sdformat/pull-request/266)

1. Added an upload script
    * [Pull request 256](https://bitbucket.org/osrf/sdformat/pull-request/256)

### SDFormat 4.0.0 (2015-01-12)

1. Boost pointers and boost::function in the public API have been replaced
   by their std::equivalents (C++11 standard)
1. Move gravity and magnetic_field tags from physics to world
    * [Pull request 247](https://bitbucket.org/osrf/sdformat/pull-request/247)
1. Switch lump link prefix from lump:: to lump_
    * [Pull request 245](https://bitbucket.org/osrf/sdformat/pull-request/245)
1. New <wind> element.
   A contribution from Olivier Crave
    * [Pull request 240](https://bitbucket.org/osrf/sdformat/pull-request/240)
1. Add scale to model state
    * [Pull request 246](https://bitbucket.org/osrf/sdformat/pull-request/246)
1. Use stof functions to parse hex strings as floating point params.
   A contribution from Rich Mattes
    * [Pull request 250](https://bitbucket.org/osrf/sdformat/pull-request/250)
1. Fix memory leaks.
   A contribution from Silvio Traversaro
    * [Pull request 249](https://bitbucket.org/osrf/sdformat/pull-request/249)
1. Update SDF to version 1.6: new style for representing the noise properties
   of an `imu`
    * [Pull request 243](https://bitbucket.org/osrf/sdformat/pull-request/243)
    * [Pull request 199](https://bitbucket.org/osrf/sdformat/pull-requests/199)

## SDFormat 3.0

### SDFormat 3.X.X (201X-XX-XX)

1. Improve precision of floating point parameters
     * [Pull request 273](https://bitbucket.org/osrf/sdformat/pull-requests/273)
     * [Pull request 276](https://bitbucket.org/osrf/sdformat/pull-requests/276)

### SDFormat 3.7.0 (2015-11-20)

1. Add spring pass through for sdf3
     * [Design document](https://bitbucket.org/osrf/gazebo_design/pull-requests/23)
     * [Pull request 242](https://bitbucket.org/osrf/sdformat/pull-request/242)

1. Support frame specification in SDF
     * [Pull request 237](https://bitbucket.org/osrf/sdformat/pull-request/237)

1. Remove boost from SDFExtension
     * [Pull request 229](https://bitbucket.org/osrf/sdformat/pull-request/229)

### SDFormat 3.6.0 (2015-10-27)

1. Add light state
    * [Pull request 227](https://bitbucket.org/osrf/sdformat/pull-request/227)
1. redo pull request #222 for sdf3 branch
    * [Pull request 232](https://bitbucket.org/osrf/sdformat/pull-request/232)
1. Fix links in API documentation
    * [Pull request 231](https://bitbucket.org/osrf/sdformat/pull-request/231)

### SDFormat 3.5.0 (2015-10-07)

1. Camera lens description (Replaces #213)
    * [Pull request 215](https://bitbucket.org/osrf/sdformat/pull-request/215)
1. Fix shared pointer reference loop in Element and memory leak (#104)
    * [Pull request 230](https://bitbucket.org/osrf/sdformat/pull-request/230)

### SDFormat 3.4.0 (2015-10-05)

1. Support nested model states
    * [Pull request 223](https://bitbucket.org/osrf/sdformat/pull-request/223)
1. Cleaner way to set SDF_PATH for tests
    * [Pull request 226](https://bitbucket.org/osrf/sdformat/pull-request/226)

### SDFormat 3.3.0 (2015-09-15)

1. Windows Boost linking errors
    * [Pull request 206](https://bitbucket.org/osrf/sdformat/pull-request/206)
1. Nested SDF -> sdf3
    * [Pull request 221](https://bitbucket.org/osrf/sdformat/pull-request/221)
1. Pointer types
    * [Pull request 218](https://bitbucket.org/osrf/sdformat/pull-request/218)
1. Torsional friction default surface radius not infinity
    * [Pull request 217](https://bitbucket.org/osrf/sdformat/pull-request/217)

### SDFormat 3.2.2 (2015-08-24)

1. Added battery element (contribution from Olivier Crave)
     * [Pull request #204](https://bitbucket.org/osrf/sdformat/pull-request/204)
1. Torsional friction backport
     * [Pull request #211](https://bitbucket.org/osrf/sdformat/pull-request/211)
1. Allow Visual Studio 2015
     * [Pull request #208](https://bitbucket.org/osrf/sdformat/pull-request/208)

### SDFormat 3.1.1 (2015-08-03)

1. Fix tinyxml linking error
     * [Pull request #209](https://bitbucket.org/osrf/sdformat/pull-request/209)

### SDFormat 3.1.0 (2015-08-02)

1. Added logical camera sensor to SDF
     * [Pull request #207](https://bitbucket.org/osrf/sdformat/pull-request/207)

### SDFormat 3.0.0 (2015-07-24)

1. Added battery to SDF
     * [Pull request 204](https://bitbucket.org/osrf/sdformat/pull-request/204)
1. Added altimeter sensor to SDF
     * [Pull request #197](https://bitbucket.org/osrf/sdformat/pull-request/197)
1. Added magnetometer sensor to SDF
     * [Pull request 198](https://bitbucket.org/osrf/sdformat/pull-request/198)
1. Fix detection of XML parsing errors
     * [Pull request 190](https://bitbucket.org/osrf/sdformat/pull-request/190)
1. Support for fixed joints
     * [Pull request 194](https://bitbucket.org/osrf/sdformat/pull-request/194)
1. Adding iterations to state
     * [Pull request 188](https://bitbucket.org/osrf/sdformat/pull-request/188)
1. Convert to use ignition-math
     * [Pull request 173](https://bitbucket.org/osrf/sdformat/pull-request/173)
1. Add world origin to scene
     * [Pull request 183](https://bitbucket.org/osrf/sdformat/pull-request/183)
1. Fix collide bitmask
     * [Pull request 182](https://bitbucket.org/osrf/sdformat/pull-request/182)
1. Adding meta information to visuals
     * [Pull request 180](https://bitbucket.org/osrf/sdformat/pull-request/180)
1. Add projection type to gui camera
     * [Pull request 178](https://bitbucket.org/osrf/sdformat/pull-request/178)
1. Fix print description to include attribute description
     * [Pull request 170](https://bitbucket.org/osrf/sdformat/pull-request/170)
1. Add -std=c++11 flag to sdf_config.cmake.in and sdformat.pc.in, needed by downstream code
     * [Pull request 172](https://bitbucket.org/osrf/sdformat/pull-request/172)
1. Added boost::any accessor for Param and Element
     * [Pull request 166](https://bitbucket.org/osrf/sdformat/pull-request/166)
1. Remove tinyxml from dependency list
     * [Pull request 152](https://bitbucket.org/osrf/sdformat/pull-request/152)
1. Added self_collide element for model
     * [Pull request 149](https://bitbucket.org/osrf/sdformat/pull-request/149)
1. Added a collision bitmask field to sdf-1.5 and c++11 support
     * [Pull request 145](https://bitbucket.org/osrf/sdformat/pull-request/145)
1. Fix problems with latin locales and decimal numbers (issue #60)
     * [Pull request 147](https://bitbucket.org/osrf/sdformat/pull-request/147)
     * [Issue 60](https://bitbucket.org/osrf/sdformat/issues/60)

## SDFormat 2.x

1. rename cfm_damping --> implicit_spring_damper
     * [Pull request 59](https://bitbucket.org/osrf/sdformat/pull-request/59)
1. add gear_ratio and reference_body for gearbox joint.
     * [Pull request 62](https://bitbucket.org/osrf/sdformat/pull-request/62)
1. Update joint stop stiffness and dissipation
     * [Pull request 61](https://bitbucket.org/osrf/sdformat/pull-request/61)
1. Support for GNUInstallDirs
     * [Pull request 64](https://bitbucket.org/osrf/sdformat/pull-request/64)
1. `<use_true_size>` element used by DEM heightmaps
     * [Pull request 67](https://bitbucket.org/osrf/sdformat/pull-request/67)
1. Do not export urdf symbols in sdformat 1.4
     * [Pull request 75](https://bitbucket.org/osrf/sdformat/pull-request/75)
1. adding deformable properties per issue #32
     * [Pull request 78](https://bitbucket.org/osrf/sdformat/pull-request/78)
     * [Issue 32](https://bitbucket.org/osrf/sdformat/issues/32)
1. Support to use external URDF
     * [Pull request 77](https://bitbucket.org/osrf/sdformat/pull-request/77)
1. Add lighting element to visual
     * [Pull request 79](https://bitbucket.org/osrf/sdformat/pull-request/79)
1. SDF 1.5: add flag to fix joint axis frame #43 (gazebo issue 494)
     * [Pull request 83](https://bitbucket.org/osrf/sdformat/pull-request/83)
     * [Issue 43](https://bitbucket.org/osrf/sdformat/issues/43)
     * [Gazebo issue 494](https://bitbucket.org/osrf/gazebo/issues/494)
1. Implement SDF_PROTOCOL_VERSION (issue #51)
     * [Pull request 90](https://bitbucket.org/osrf/sdformat/pull-request/90)
1. Port sdformat to compile on Windows (MSVC)
     * [Pull request 101](https://bitbucket.org/osrf/sdformat/pull-request/101)
1. Separate material properties in material.sdf
     * [Pull request 104](https://bitbucket.org/osrf/sdformat/pull-request/104)
1. Add road textures (repeat pull request #104 for sdf_2.0)
     * [Pull request 105](https://bitbucket.org/osrf/sdformat/pull-request/105)
1. Add Extruded Polylines as a model
     * [Pull request 93](https://bitbucket.org/osrf/sdformat/pull-request/93)
1. Added polyline for sdf_2.0
     * [Pull request 106](https://bitbucket.org/osrf/sdformat/pull-request/106)
1. Add spring_reference and spring_stiffness tags to joint axis dynamics
     * [Pull request 102](https://bitbucket.org/osrf/sdformat/pull-request/102)
1. Fix actor static
     * [Pull request 110](https://bitbucket.org/osrf/sdformat/pull-request/110)
1. New <Population> element
     * [Pull request 112](https://bitbucket.org/osrf/sdformat/pull-request/112)
1. Add camera distortion element
     * [Pull request 120](https://bitbucket.org/osrf/sdformat/pull-request/120)
1. Inclusion of magnetic field strength sensor
     * [Pull request 123](https://bitbucket.org/osrf/sdformat/pull-request/123)
1. Properly add URDF gazebo extensions blobs to SDF joint elements
     * [Pull request 125](https://bitbucket.org/osrf/sdformat/pull-request/125)
1. Allow gui plugins to be specified in SDF
     * [Pull request 127](https://bitbucket.org/osrf/sdformat/pull-request/127)
1. Backport magnetometer
     * [Pull request 128](https://bitbucket.org/osrf/sdformat/pull-request/128)
1. Add flag for MOI rescaling to sdf 1.4
     * [Pull request 121](https://bitbucket.org/osrf/sdformat/pull-request/121)
1. Parse urdf joint friction parameters, add corresponding test
     * [Pull request 129](https://bitbucket.org/osrf/sdformat/pull-request/129)
1. Allow reading of boolean values from plugin elements.
     * [Pull request 132](https://bitbucket.org/osrf/sdformat/pull-request/132)
1. Implement generation of XML Schema files (issue #2)
     * [Pull request 91](https://bitbucket.org/osrf/sdformat/pull-request/91)
1. Fix build for OS X 10.10
     * [Pull request 135](https://bitbucket.org/osrf/sdformat/pull-request/135)
1. Improve performance in loading <include> SDF elements
     * [Pull request 138](https://bitbucket.org/osrf/sdformat/pull-request/138)
1. Added urdf gazebo extension option to disable fixed joint lumping
     * [Pull request 133](https://bitbucket.org/osrf/sdformat/pull-request/133)
1. Support urdfdom 0.3 (alternative to pull request #122)
     * [Pull request 141](https://bitbucket.org/osrf/sdformat/pull-request/141)
1. Update list of supported joint types
     * [Pull request 142](https://bitbucket.org/osrf/sdformat/pull-request/142)
1. Ignore unknown elements
     * [Pull request 148](https://bitbucket.org/osrf/sdformat/pull-request/148)
1. Physics preset attributes
     * [Pull request 146](https://bitbucket.org/osrf/sdformat/pull-request/146)
1. Backport fix for latin locales (pull request #147)
     * [Pull request 150](https://bitbucket.org/osrf/sdformat/pull-request/150)

## SDFormat 1.4

### SDFormat 1.4.8 (2013-09-06)

1. Fix inertia transformations when reducing fixed joints in URDF
    * [Pull request 48](https://bitbucket.org/osrf/sdformat/pull-request/48/fix-for-issue-22-reducing-inertia-across/diff)
1. Add <use_terrain_paging> element to support terrain paging in gazebo
    * [Pull request 47](https://bitbucket.org/osrf/sdformat/pull-request/47/add-element-inside-heightmap/diff)
1. Further reduce console output when using URDF models
    * [Pull request 46](https://bitbucket.org/osrf/sdformat/pull-request/46/convert-a-few-more-sdfwarns-to-sdflog-fix/diff)
    * [Commit](https://bitbucket.org/osrf/sdformat/commits/b15d5a1ecc57abee6691618d02d59bbc3d1b84dc)

### SDFormat 1.4.7 (2013-08-22)

1. Direct console messages to std_err
    * [Pull request 44](https://bitbucket.org/osrf/sdformat/pull-request/44/fix-19-direct-all-messages-to-std_err)

### SDFormat 1.4.6 (2013-08-20)

1. Add tags for GPS sensor and sensor noise
    * [Pull request 36](https://bitbucket.org/osrf/sdformat/pull-request/36/gps-sensor-sensor-noise-and-spherical)
1. Add tags for wireless transmitter/receiver models
    * [Pull request 34](https://bitbucket.org/osrf/sdformat/pull-request/34/transceiver-support)
    * [Pull request 43](https://bitbucket.org/osrf/sdformat/pull-request/43/updated-description-of-the-transceiver-sdf)
1. Add tags for playback of audio files in Gazebo
    * [Pull request 26](https://bitbucket.org/osrf/sdformat/pull-request/26/added-audio-tags)
    * [Pull request 35](https://bitbucket.org/osrf/sdformat/pull-request/35/move-audio-to-link-and-playback-on-contact)
1. Add tags for simbody physics parameters
    * [Pull request 32](https://bitbucket.org/osrf/sdformat/pull-request/32/merging-some-updates-from-simbody-branch)
1. Log messages to a file, reduce console output
    * [Pull request 33](https://bitbucket.org/osrf/sdformat/pull-request/33/log-messages-to-file-8)
1. Generalize ode's <provide_feedback> element
    * [Pull request 38](https://bitbucket.org/osrf/sdformat/pull-request/38/add-provide_feedback-for-bullet-joint)
1. Various bug, style and test fixes

### SDFormat 1.4.5 (2013-07-23)

1. Deprecated Gazebo's internal SDF code
1. Use templatized Get functions for retrieving values from SDF files
1. Removed dependency on ROS<|MERGE_RESOLUTION|>--- conflicted
+++ resolved
@@ -2,12 +2,10 @@
 
 ### SDFormat 10.X.X (202X-XX-XX)
 
-<<<<<<< HEAD
+### SDFormat 10.0.0 (202X-XX-XX)
+
 1. Changed the default radius of a Cylinder from 1.0 to 0.5 meters.
     * [Pull request 643](https://bitbucket.org/osrf/sdformat/pull-requests/643)
-=======
-### SDFormat 10.0.0 (202X-XX-XX)
->>>>>>> 2ca0a1bd
 
 ## SDFormat 9.X
 
