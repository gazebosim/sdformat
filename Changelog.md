<<<<<<< HEAD
## libsdformat 9.X

### libsdformat 9.X.X (202X-XX-XX)

### libsdformat 9.7.0 (2021-11-03)

1. Make exception for plugins when checking for name uniqueness
    * [Pull request #733](https://github.com/ignitionrobotics/sdformat/pull/733)

1. Backport test utilities from sdf10
    * [Pull request #731](https://github.com/ignitionrobotics/sdformat/pull/731)

1. Added Force Torque Noise functions + Unit tests
    * [Pull request #669](https://github.com/ignitionrobotics/sdformat/pull/669)

1. Add Joint DOM API to access joint sensors
    * [Pull request #517](https://github.com/ignitionrobotics/sdformat/pull/517)

1. Add force torque sensor
    * [Pull request #393](https://github.com/ignitionrobotics/sdformat/pull/393)

### libsdformat 9.6.1 (2021-09-07)

1. Parse URDF continuous joint effort/velocity limits
    * [Pull request #684](https://github.com/ignitionrobotics/sdformat/pull/684)

1. Add a codecheck make target
    * [Pull request #682](https://github.com/ignitionrobotics/sdformat/pull/682)

1. Refactor sdf::readXml
    * [Pull request #681](https://github.com/ignitionrobotics/sdformat/pull/681)

1. Upgrade cpplint and fix new errors
    * [Pull request #680](https://github.com/ignitionrobotics/sdformat/pull/680)

1. BUG: add missing plugin element to include
    * [Pull request #675](https://github.com/ignitionrobotics/sdformat/pull/675)

1. Added comment reminder to update functions
    * [Pull request #677](https://github.com/ignitionrobotics/sdformat/pull/677)

### libsdformat 9.6.0 (2021-08-18)

1. Adds `enable_metrics` flag to Sensor.
    * [Pull request #665](https://github.com/ignitionrobotics/sdformat/pull/665)

1. Add GPS sensor DOM to sdf9
    * [Pull request #453](https://github.com/ignitionrobotics/sdformat/pull/453)

1. Support parsing elements that are not part of the schema
    * [Pull request #638](https://github.com/ignitionrobotics/sdformat/pull/638)

1. Add lightmap to 1.7 spec and PBR material DOM
    * [Pull request #429](https://github.com/ignitionrobotics/sdformat/pull/429)

1. Fix urdf link extension tags
    * [Pull request #628](https://github.com/ignitionrobotics/sdformat/pull/628)

1. Updated material spec
    * [Pull request #644](https://github.com/ignitionrobotics/sdformat/pull/644)

1. Minor fix to Migration guide
    * [Pull request #630](https://github.com/ignitionrobotics/sdformat/pull/630)

1. Error: move << operator from .hh to .cc file
    * [Pull request #625](https://github.com/ignitionrobotics/sdformat/pull/625)

1. Update build system to allow overriding CXX flags and using clang on Linux
    * [Pull request #621](https://github.com/ignitionrobotics/sdformat/pull/621)

1. Add Element::FindElement as an alternative to Element::GetElement
    * [Pull request #620](https://github.com/ignitionrobotics/sdformat/pull/620)

1. Add ValidateGraphs methods to Model/World (sdf9)
    * [Pull request #602](https://github.com/ignitionrobotics/sdformat/pull/602)

1. Fix ABI break
    * [Pull request #605](https://github.com/ignitionrobotics/sdformat/pull/605)

1. Making PrintValues() and ToString() able to not print default elements
    * [Pull request #575](https://github.com/ignitionrobotics/sdformat/pull/575)

1. Add API for determining if an element was set by the user
    * [Pull request #542](https://github.com/ignitionrobotics/sdformat/pull/542)

1. Methods for removing attributes from an element
    * [Pull request #555](https://github.com/ignitionrobotics/sdformat/pull/555)

1. Improve docs of collision_bitmask.
    * [Pull request #521](https://github.com/ignitionrobotics/sdformat/pull/521)

1. Add camera type aliases to docs.
    * [Pull request #514](https://github.com/ignitionrobotics/sdformat/pull/514)

1. Add action-ignition-ci
    * [Pull request #501](https://github.com/ignitionrobotics/sdformat/pull/452)

### libsdformat 9.5.0 (2021-02-11)

1. Add Windows installation
    * [Pull request 463](https://github.com/osrf/sdformat/pull/463)

1. Add laser_retro in Visual
    * [Pull request 454](https://github.com/osrf/sdformat/pull/454)

1. Wrap description tags in CDATA
    * [Pull request 483](https://github.com/osrf/sdformat/pull/483)

### libsdformat 9.4.0 (2021-01-08)

1. Define `PATH_MAX` for Debian Hurd system
    * [Pull request 369](https://github.com/osrf/sdformat/pull/369)

1. Fix supported shader types (`normal_map_X_space`)
    * [Pull request 383](https://github.com/osrf/sdformat/pull/383)

1. Move list of debian dependencies to packages.apt
    * [Pull request 392](https://github.com/osrf/sdformat/pull/392)

1. Enable/disable tests for issue #202, add macOS workflow
    * [Pull request 414](https://github.com/osrf/sdformat/pull/414)
    * [Pull request 438](https://github.com/osrf/sdformat/pull/438)
    * [Issue 202](https://github.com/osrf/sdformat/issues/202)

1. Test included model folder missing model.config
    * [Pull request 422](https://github.com/osrf/sdformat/pull/422)

1. Prefix nested model names when flattening
    * [Pull request 399](https://github.com/osrf/sdformat/pull/399)

1. Add Sky DOM
    * [Pull request 417](https://github.com/osrf/sdformat/pull/417)
    * [Pull request 397](https://github.com/osrf/sdformat/pull/397)

1. camera.sdf: decrease far clip lower bound
    * [Pull request 435](https://github.com/osrf/sdformat/pull/435)

1. material.sdf: add `double_sided` parameter
    * [Pull request 410](https://github.com/osrf/sdformat/pull/410)

1. Migration to GitHub: CI, links...
    * [Pull request 239](https://github.com/osrf/sdformat/pull/239)
    * [Pull request 310](https://github.com/osrf/sdformat/pull/310)
    * [Pull request 390](https://github.com/osrf/sdformat/pull/390)

1. Fix Actor copy operators and increase test coverage.
    * [Pull request 301](https://github.com/osrf/sdformat/pull/301)

1. Add Heightmap class
    * [Pull request 388](https://github.com/osrf/sdformat/pull/388)

### libsdformat 9.3.0 (2020-XX-XX)

1. Store material file path information.
    + [Pull request 349](https://github.com/osrf/sdformat/pull/349)

1. Support nested models in DOM and frame semantics.
    * [Pull request 316](https://github.com/osrf/sdformat/pull/316)
    + [Pull request 341](https://github.com/osrf/sdformat/pull/341)

1. Find python3 in cmake, fix cmake warning.
    * [Pull request 328](https://github.com/osrf/sdformat/pull/328)

1. Fix Actor copy operators and increase test coverage.
    * [Pull request 301](https://github.com/osrf/sdformat/pull/301)

1. GitHub Actions CI, pull request labels.
    * [Pull request 311](https://github.com/osrf/sdformat/pull/311)
    * [Pull request 363](https://github.com/osrf/sdformat/pull/363)

1. Change bitbucket links to GitHub.
    * [Pull request 240](https://github.com/osrf/sdformat/pull/240)

1. Param\_TEST: test parsing +Inf and -Inf.
    * [Pull request 277](https://github.com/osrf/sdformat/pull/277)

1. SearchForStuff: add logic to find urdfdom without pkg-config.
    * [Pull request 245](https://github.com/osrf/sdformat/pull/245)

1. Observe the CMake variable `BUILD_TESTING` if it is defined.
    * [Pull request 269](https://github.com/osrf/sdformat/pull/269)

1. Collision: don't load Surface without `<surface>`.
    * [Pull request 268](https://github.com/osrf/sdformat/pull/268)

1. Properly handle the requirement of C++17 at the CMake exported target level.
    * [Pull request 251](https://github.com/osrf/sdformat/pull/251)

1. Fix homebrew build with external urdfdom.
    * [BitBucket pull request 677](https://osrf-migration.github.io/sdformat-gh-pages/#!/osrf/sdformat/pull-requests/677)
    * [BitBucket pull request 686](https://osrf-migration.github.io/sdformat-gh-pages/#!/osrf/sdformat/pull-requests/686)

### libsdformat 9.2.0 (2020-04-02)

1. Remove URI scheme, if present, when finding files.
    * [BitBucket pull request 650](https://osrf-migration.github.io/sdformat-gh-pages/#!/osrf/sdformat/pull-requests/650)
    * [BitBucket pull request 652](https://osrf-migration.github.io/sdformat-gh-pages/#!/osrf/sdformat/pull-requests/652)

1. Build `Utils_TEST` with Utils.cc explicitly passed since its symbols are not visible.
    * [BitBucket pull request 572](https://osrf-migration.github.io/sdformat-gh-pages/#!/osrf/sdformat/pull-requests/572)

1. Keep the URDF style of specifying kinematics when converting URDF to SDF by using frame semantics.
    * [BitBucket pull request 676](https://osrf-migration.github.io/sdformat-gh-pages/#!/osrf/sdformat/pull-requests/676)

1. Increase output precision of URDF to SDF conversion, output -0 as 0.
    * [BitBucket pull request 675](https://osrf-migration.github.io/sdformat-gh-pages/#!/osrf/sdformat/pull-requests/675)

1. Add test of URDF frame semantics.
    * [BitBucket pull request 680](https://osrf-migration.github.io/sdformat-gh-pages/#!/osrf/sdformat/pull-requests/680)

1. Support frame semantics for models nested with <include>
    * [BitBucket pull request 668](https://osrf-migration.github.io/sdformat-gh-pages/#!/osrf/sdformat/pull-requests/668)

1. Add surface DOM
    * [BitBucket pull request 660](https://osrf-migration.github.io/sdformat-gh-pages/#!/osrf/sdformat/pull-requests/660)

1. Add Transparency to visual DOM
    * [BitBucket pull request 671](https://osrf-migration.github.io/sdformat-gh-pages/#!/osrf/sdformat/pull-requests/671)

1. Add camera visibility mask and visual visibility flags
    * [BitBucket pull request 673](https://osrf-migration.github.io/sdformat-gh-pages/#!/osrf/sdformat/pull-requests/673)

1. Include overrides for actor and light
    * [BitBucket pull request 669](https://osrf-migration.github.io/sdformat-gh-pages/#!/osrf/sdformat/pull-requests/669)

1. Add functionality to generate aggregated SDFormat descriptions via CMake.
    * [BitBucket pull request 667](https://osrf-migration.github.io/sdformat-gh-pages/#!/osrf/sdformat/pull-requests/667)
    * [BitBucket pull request 665](https://osrf-migration.github.io/sdformat-gh-pages/#!/osrf/sdformat/pull-requests/665)

1. parser addNestedModel: check `//axis/xyz/@expressed_in` before rotating joint axis.
    * [BitBucket pull request 657](https://osrf-migration.github.io/sdformat-gh-pages/#!/osrf/sdformat/pull-requests/657)
    * [Issue 219](https://github.com/osrf/sdformat/issues/219)

1. Remove TinyXML symbols from public API: Deprecate URDF2SDF
    * [BitBucket pull request 658](https://osrf-migration.github.io/sdformat-gh-pages/#!/osrf/sdformat/pull-requests/658)

1. Remove TinyXML symbols from public API: Move uninstalled headers
    * [BitBucket pull request 662](https://osrf-migration.github.io/sdformat-gh-pages/#!/osrf/sdformat/pull-requests/662)

1. Install the Windows `.dll` shared libraries to bin folder.
    * [BitBucket pull request 659](https://osrf-migration.github.io/sdformat-gh-pages/#!/osrf/sdformat/pull-requests/659)
    * [BitBucket pull request 663](https://osrf-migration.github.io/sdformat-gh-pages/#!/osrf/sdformat/pull-requests/663)

1. Fix cmake type for `tinyxml_INCLUDE_DIRS`.
    * [BitBucket pull request 661](https://osrf-migration.github.io/sdformat-gh-pages/#!/osrf/sdformat/pull-requests/661)
    * [BitBucket pull request 663](https://osrf-migration.github.io/sdformat-gh-pages/#!/osrf/sdformat/pull-requests/663)

1. Rename SDF to SDFormat / libsdformat on documentation
    * [BitBucket pull request 666](https://osrf-migration.github.io/sdformat-gh-pages/#!/osrf/sdformat/pull-requests/666)

### libsdformat 9.1.0 (2020-01-29)

1. Remove URI scheme, if present, when finding files.
    * [BitBucket pull request 653](https://osrf-migration.github.io/sdformat-gh-pages/#!/osrf/sdformat/pull-requests/653)

1. Fix parsing of pose elements under `<include>`
    * [BitBucket pull request 649](https://osrf-migration.github.io/sdformat-gh-pages/#!/osrf/sdformat/pull-requests/649)

1. Parser: add readFileWithoutConversion and readStringWithoutConversion.
    * [BitBucket pull request 647](https://osrf-migration.github.io/sdformat-gh-pages/#!/osrf/sdformat/pull-requests/647)

1. Added accessors to `ignition::math::[Boxd, Cylinderd, Planed, Sphered]`
   in the matching `sdf::[Box, Cylinder, Plane, Sphere]` classes.
    * [BitBucket pull request 639](https://osrf-migration.github.io/sdformat-gh-pages/#!/osrf/sdformat/pull-requests/639)

1. Forward port of adjustments for memory leaks:
    * [BitBucket pull request 641](https://osrf-migration.github.io/sdformat-gh-pages/#!/osrf/sdformat/pull-requests/641) and
    * [BitBucket pull request 644](https://osrf-migration.github.io/sdformat-gh-pages/#!/osrf/sdformat/pull-requests/644)
    * [BitBucket pull request 645](https://osrf-migration.github.io/sdformat-gh-pages/#!/osrf/sdformat/pull-requests/645)

1. sdf 1.7: remove `//world/joint` element since it has never been used.
    * [BitBucket pull request 637](https://osrf-migration.github.io/sdformat-gh-pages/#!/osrf/sdformat/pull-requests/637)

1. Add clipping for depth camera on rgbd camera sensor
    * [BitBucket pull request 628](https://osrf-migration.github.io/sdformat-gh-pages/#!/osrf/sdformat/pull-requests/628)

1. Add tests to confirm that world is not allowed as child link of a joint.
    * [BitBucket pull request 634](https://osrf-migration.github.io/sdformat-gh-pages/#!/osrf/sdformat/pull-requests/634)

1. Fix link pose multiplication for URDF.
    * [BitBucket pull request 630](https://osrf-migration.github.io/sdformat-gh-pages/#!/osrf/sdformat/pull-requests/630)

1. Enable linter for URDF parser and fix style.
    * [BitBucket pull request 631](https://osrf-migration.github.io/sdformat-gh-pages/#!/osrf/sdformat/pull-requests/631)

1. Converter: fix memory leak pointed out by ASan.
    * [BitBucket pull request 638](https://osrf-migration.github.io/sdformat-gh-pages/#!/osrf/sdformat/pull-requests/638)

1. Access the original parsed version of an SDF document with `Element::OriginalVersion`.
    * [BitBucket pull request 640](https://osrf-migration.github.io/sdformat-gh-pages/#!/osrf/sdformat/pull-requests/640)

1. Model::Load: fail fast if an sdf 1.7 file has name collisions.
    * [BitBucket pull request 648](https://osrf-migration.github.io/sdformat-gh-pages/#!/osrf/sdformat/pull-requests/648)

1. Keep DOM objects even if they were loaded with errors.
    * [BitBucket pull request 655](https://osrf-migration.github.io/sdformat-gh-pages/#!/osrf/sdformat/pull-requests/655)

### libsdformat 9.0.0 (2019-12-10)

1. Move recursiveSameTypeUniqueNames from ign.cc to parser.cc and make public.
    * [BitBucket pull request 606](https://osrf-migration.github.io/sdformat-gh-pages/#!/osrf/sdformat/pull-requests/606)

1. Check that joints have valid parent and child names in `ign sdf --check`.
    * [BitBucket pull request 609](https://osrf-migration.github.io/sdformat-gh-pages/#!/osrf/sdformat/pull-requests/609)

1. Model DOM: error when trying to load nested models, which aren't yet supported.
    * [BitBucket pull request 610](https://osrf-migration.github.io/sdformat-gh-pages/#!/osrf/sdformat/pull-requests/610)

1. Use consistent namespaces in Filesystem.
    * [BitBucket pull request 567](https://osrf-migration.github.io/sdformat-gh-pages/#!/osrf/sdformat/pull-requests/567)

1. Enforce rules about reserved names and unique names among sibling elements.
    * [BitBucket pull request 600](https://osrf-migration.github.io/sdformat-gh-pages/#!/osrf/sdformat/pull-requests/600)

1. Relax name checking, so name collisions generate warnings and names are automatically changed.
    * [BitBucket pull request 621](https://osrf-migration.github.io/sdformat-gh-pages/#!/osrf/sdformat/pull-requests/621)

1. Unversioned library name for ign tool commands.
    * [BitBucket pull request 612](https://osrf-migration.github.io/sdformat-gh-pages/#!/osrf/sdformat/pull-requests/612)

1. Initial version of sdformat 1.7 specification.
    * [BitBucket pull request 588](https://osrf-migration.github.io/sdformat-gh-pages/#!/osrf/sdformat/pull-requests/588)

1. Converter: add `<map>` element for converting fixed values.
    * [BitBucket pull request 580](https://osrf-migration.github.io/sdformat-gh-pages/#!/osrf/sdformat/pull-requests/580)

1. Converter: add `descendant_name` attribute to recursively search for elements to convert.
    * [BitBucket pull request 596](https://osrf-migration.github.io/sdformat-gh-pages/#!/osrf/sdformat/pull-requests/596)

1. sdf 1.7: replace `use_parent_model_frame` element with `//axis/xyz/@expressed_in` attribute.
    * [BitBucket pull request 589](https://osrf-migration.github.io/sdformat-gh-pages/#!/osrf/sdformat/pull-requests/589)

1. sdf 1.7: replace `//pose/@frame` attribute with `//pose/@relative_to` attribute.
    * [BitBucket pull request 597](https://osrf-migration.github.io/sdformat-gh-pages/#!/osrf/sdformat/pull-requests/597)

1. sdf 1.7: add `//model/@canonical_link` attribute and require models to have at least one link.
    * [BitBucket pull request 601](https://osrf-migration.github.io/sdformat-gh-pages/#!/osrf/sdformat/pull-requests/601)

1. Static models: allow them to have no links and skip building FrameAttachedToGraph.
    * [BitBucket pull request 626](https://osrf-migration.github.io/sdformat-gh-pages/#!/osrf/sdformat/pull-requests/626)

1. sdf 1.7: add `//frame/attached_to`, only allow frames in model and world, add Frame DOM.
    * [BitBucket pull request 603](https://osrf-migration.github.io/sdformat-gh-pages/#!/osrf/sdformat/pull-requests/603)

1. FrameSemantics API: add FrameAttachedToGraph and functions for building graph and resolving attached-to body.
    * [BitBucket pull request 613](https://osrf-migration.github.io/sdformat-gh-pages/#!/osrf/sdformat/pull-requests/613)

1. FrameSemantics API: add PoseRelativeToGraph and functions for building graph and resolving poses.
    * [BitBucket pull request 614](https://osrf-migration.github.io/sdformat-gh-pages/#!/osrf/sdformat/pull-requests/614)

1. Build and validate graphs during Model::Load and World::Load.
    * [BitBucket pull request 615](https://osrf-migration.github.io/sdformat-gh-pages/#!/osrf/sdformat/pull-requests/615)

1. Add SemanticPose class with implementation for Link.
    * [BitBucket pull request 616](https://osrf-migration.github.io/sdformat-gh-pages/#!/osrf/sdformat/pull-requests/616)

1. Add JointAxis::ResolveXyz and Joint::SemanticPose.
    * [BitBucket pull request 617](https://osrf-migration.github.io/sdformat-gh-pages/#!/osrf/sdformat/pull-requests/617)

1. Implement SemanticPose() for Collision, Frame, Light, Model, Sensor, Visual.
    * [BitBucket pull request 618](https://osrf-migration.github.io/sdformat-gh-pages/#!/osrf/sdformat/pull-requests/618)

1. Add Frame::ResolveAttachedToBody API for resolving the attached-to body of a frame.
    * [BitBucket pull request 619](https://osrf-migration.github.io/sdformat-gh-pages/#!/osrf/sdformat/pull-requests/619)

1. DOM API: deprecate `(Set)?PoseFrame` API and replace with `(Set)?PoseRelativeTo`
    * [BitBucket pull request 598](https://osrf-migration.github.io/sdformat-gh-pages/#!/osrf/sdformat/pull-requests/598)

1. DOM API: deprecate `(Set)?Pose` API and replace with `(Set)?RawPose`
    * [BitBucket pull request 599](https://osrf-migration.github.io/sdformat-gh-pages/#!/osrf/sdformat/pull-requests/599)

1. Hide FrameSemantics implementation.
    * [BitBucket pull request 622](https://osrf-migration.github.io/sdformat-gh-pages/#!/osrf/sdformat/pull-requests/622)
    * [BitBucket pull request 623](https://osrf-migration.github.io/sdformat-gh-pages/#!/osrf/sdformat/pull-requests/623)

## SDFormat 8.0

### SDFormat 8.X.X (202X-XX-XX)

### SDFormat 8.9.0 (2020-09-04)

1. Find python3 in cmake, fix warning
    * [Pull request 328](https://github.com/osrf/sdformat/pull/328)

1. Store material file path information
    * [Pull request 349](https://github.com/osrf/sdformat/pull/349)

1. Fix Actor copy operators and increase test coverage.
    * [Pull request 301](https://github.com/osrf/sdformat/pull/301)

1. Migration to GitHub: CI, links...
    * [Pull request 239](https://github.com/osrf/sdformat/pull/239)
    * [Pull request 310](https://github.com/osrf/sdformat/pull/310)

1. Increase output precision of URDF to SDF conversion, output -0 as 0.
    * [BitBucket pull request 675](https://osrf-migration.github.io/sdformat-gh-pages/#!/osrf/sdformat/pull-requests/675)

1. Fix homebrew build with external urdfdom.
    * [BitBucket pull request 677](https://osrf-migration.github.io/sdformat-gh-pages/#!/osrf/sdformat/pull-requests/677)
    * [BitBucket pull request 686](https://osrf-migration.github.io/sdformat-gh-pages/#!/osrf/sdformat/pull-requests/686)

### SDFormat 8.8.0 (2020-03-18)

1. Add Transparency to visual DOM
    * [BitBucket pull request 671](https://osrf-migration.github.io/sdformat-gh-pages/#!/osrf/sdformat/pull-requests/671)

1. Install the Windows `.dll` shared libraries to bin folder.
    * [BitBucket pull request 659](https://osrf-migration.github.io/sdformat-gh-pages/#!/osrf/sdformat/pull-requests/659)
    * [BitBucket pull request 663](https://osrf-migration.github.io/sdformat-gh-pages/#!/osrf/sdformat/pull-requests/663)

1. Fix cmake type for `tinyxml_INCLUDE_DIRS`.
    * [BitBucket pull request 661](https://osrf-migration.github.io/sdformat-gh-pages/#!/osrf/sdformat/pull-requests/661)
    * [BitBucket pull request 663](https://osrf-migration.github.io/sdformat-gh-pages/#!/osrf/sdformat/pull-requests/663)

1. Add functionality to generate aggregated SDFormat descriptions via CMake.
    * [BitBucket pull request 665](https://osrf-migration.github.io/sdformat-gh-pages/#!/osrf/sdformat/pull-requests/665)

1. Remove URI scheme, if present, when finding files.
    * [BitBucket pull request 650](https://osrf-migration.github.io/sdformat-gh-pages/#!/osrf/sdformat/pull-requests/650)
    * [BitBucket pull request 652](https://osrf-migration.github.io/sdformat-gh-pages/#!/osrf/sdformat/pull-requests/652)

1. Rename SDF to SDFormat / libsdformat on documentation
    * [BitBucket pull request 666](https://osrf-migration.github.io/sdformat-gh-pages/#!/osrf/sdformat/pull-requests/666)

### SDFormat 8.7.1 (2020-01-13)

1. Fix memory leaks in move assignment operator.
    * [BitBucket pull request 641](https://osrf-migration.github.io/sdformat-gh-pages/#!/osrf/sdformat/pull-requests/641)

1. Refactoring based on rule-of-five guidance to address memory leaks
    * [BitBucket pull request 644](https://osrf-migration.github.io/sdformat-gh-pages/#!/osrf/sdformat/pull-requests/644)

### SDFormat 8.7.0 (2019-12-13)

1. Remove some URDF error messages
    * [BitBucket pull request 605](https://osrf-migration.github.io/sdformat-gh-pages/#!/osrf/sdformat/pull-requests/605)

1. Fix parsing URDF without <material> inside <gazebo>
    * [BitBucket pull request 608](https://osrf-migration.github.io/sdformat-gh-pages/#!/osrf/sdformat/pull-requests/608)

1. Backport URDF multiplication and linter
    * [BitBucket pull request 632](https://osrf-migration.github.io/sdformat-gh-pages/#!/osrf/sdformat/pull-requests/632)

1. Add clipping for depth camera on rgbd camera sensor
    * [BitBucket pull request 628](https://osrf-migration.github.io/sdformat-gh-pages/#!/osrf/sdformat/pull-requests/628)

### SDFormat 8.6.1 (2019-12-05)

1. Unversioned lib name for cmds
    * [BitBucket pull request 612](https://osrf-migration.github.io/sdformat-gh-pages/#!/osrf/sdformat/pull-requests/612)

### SDFormat 8.6.0 (2019-11-20)

1. configure.bat: use ign-math6, not gz11
    * [BitBucket pull request 595](https://osrf-migration.github.io/sdformat-gh-pages/#!/osrf/sdformat/pull-requests/595)

1. Set `sdformat8_PKGCONFIG_*` variables in cmake config instead of `SDFormat_PKGCONFIG*`.
    * [BitBucket pull request 594](https://osrf-migration.github.io/sdformat-gh-pages/#!/osrf/sdformat/pull-requests/594)

1. Relax cmake check to allow compiling with gcc-7.
    * [BitBucket pull request 592](https://osrf-migration.github.io/sdformat-gh-pages/#!/osrf/sdformat/pull-requests/592)

1. Use custom callbacks when reading file (support Fuel URIs).
    * [BitBucket pull request 591](https://osrf-migration.github.io/sdformat-gh-pages/#!/osrf/sdformat/pull-requests/591)

1. Update visual DOM to parse `cast_shadows` property of a visual.
    * [BitBucket pull request 590](https://osrf-migration.github.io/sdformat-gh-pages/#!/osrf/sdformat/pull-requests/590)

1. Build `Utils_TEST` with Utils.cc explicitly passed since its symbols are not visible.
    * [BitBucket pull request 572](https://osrf-migration.github.io/sdformat-gh-pages/#!/osrf/sdformat/pull-requests/572)

### SDFormat 8.5.0 (2019-11-06)

1. Add `thermal_camera` sensor type
    * [BitBucket pull request 586](https://osrf-migration.github.io/sdformat-gh-pages/#!/osrf/sdformat/pull-requests/586)

1. Use inline namespaces in Utils.cc
    * [BitBucket pull request 574](https://osrf-migration.github.io/sdformat-gh-pages/#!/osrf/sdformat/pull-requests/574)

1. Convert `ign sdf` file inputs to absolute paths before processing them
    * [BitBucket pull request 583](https://osrf-migration.github.io/sdformat-gh-pages/#!/osrf/sdformat/pull-requests/583)

1. Add `emissive_map` to material sdf
    * [BitBucket pull request 585](https://osrf-migration.github.io/sdformat-gh-pages/#!/osrf/sdformat/pull-requests/585)

1. Converter: fix bug when converting across multiple versions.
    * [BitBucket pull request 584](https://osrf-migration.github.io/sdformat-gh-pages/#!/osrf/sdformat/pull-requests/584)
    * [BitBucket pull request 573](https://osrf-migration.github.io/sdformat-gh-pages/#!/osrf/sdformat/pull-requests/573)

### SDFormat 8.4.0 (2019-10-22)

1. Accept relative path in `<uri>`.
    * [BitBucket pull request 558](https://osrf-migration.github.io/sdformat-gh-pages/#!/osrf/sdformat/pull-requests/558)

1. Element: don't print unset attributes.
    * [BitBucket pull request 571](https://osrf-migration.github.io/sdformat-gh-pages/#!/osrf/sdformat/pull-requests/571)
    * [BitBucket pull request 576](https://osrf-migration.github.io/sdformat-gh-pages/#!/osrf/sdformat/pull-requests/576)

1. Lidar.hh: remove 'using namespace ignition'.
    * [BitBucket pull request 577](https://osrf-migration.github.io/sdformat-gh-pages/#!/osrf/sdformat/pull-requests/577)

1. Parse urdf files to sdf 1.5 instead of 1.4 to avoid `use_parent_model_frame`.
    * [BitBucket pull request 575](https://osrf-migration.github.io/sdformat-gh-pages/#!/osrf/sdformat/pull-requests/575)

1. Set camera intrinsics axis skew (s) default value to 0
    * [BitBucket pull request 504](https://osrf-migration.github.io/sdformat-gh-pages/#!/osrf/sdformat/pull-requests/504)

1. SDF Root DOM: add ActorCount, ActorByIndex, and ActorNameExists.
    * [BitBucket pull request 566](https://osrf-migration.github.io/sdformat-gh-pages/#!/osrf/sdformat/pull-requests/566)

1. Avoid hardcoding /machine:x64 flag on 64-bit on MSVC with CMake >= 3.5.
    * [BitBucket pull request 565](https://osrf-migration.github.io/sdformat-gh-pages/#!/osrf/sdformat/pull-requests/565)

1. Move private headers from include/sdf to src folder.
    * [BitBucket pull request 553](https://osrf-migration.github.io/sdformat-gh-pages/#!/osrf/sdformat/pull-requests/553)

1. Fix ign library path on macOS.
    * [BitBucket pull request 542](https://osrf-migration.github.io/sdformat-gh-pages/#!/osrf/sdformat/pull-requests/542)
    * [BitBucket pull request 564](https://osrf-migration.github.io/sdformat-gh-pages/#!/osrf/sdformat/pull-requests/564)

1. Use `ign sdf --check` to check sibling elements of the same type for non-unique names.
    * [BitBucket pull request 554](https://osrf-migration.github.io/sdformat-gh-pages/#!/osrf/sdformat/pull-requests/554)

1. Converter: remove all matching elements specified by `<remove>` tag.
    * [BitBucket pull request 551](https://osrf-migration.github.io/sdformat-gh-pages/#!/osrf/sdformat/pull-requests/551)

### SDFormat 8.3.0 (2019-08-17)

1. Added Actor DOM
    * [BitBucket pull request 547](https://osrf-migration.github.io/sdformat-gh-pages/#!/osrf/sdformat/pull-requests/547)

1. Print cmake build warnings and errors to std_err
    * [BitBucket pull request 549](https://osrf-migration.github.io/sdformat-gh-pages/#!/osrf/sdformat/pull-requests/549)

### SDFormat 8.2.0 (2019-06-18)

1. Added RGBD Camera Sensor type.
    * [BitBucket pull request 540](https://osrf-migration.github.io/sdformat-gh-pages/#!/osrf/sdformat/pull-requests/540)

### SDFormat 8.1.0 (2019-05-20)

1.  Change installation path of SDF description files to allow side-by-side installation.
    * [BitBucket pull request 538](https://osrf-migration.github.io/sdformat-gh-pages/#!/osrf/sdformat/pull-requests/538)

1. Added Lidar Sensor DOM. Also added `lidar` and `gpu_lidar` as sensor
   types. These two types are equivalent to `ray` and `gpu_ray`.
    * [BitBucket pull request 536](https://osrf-migration.github.io/sdformat-gh-pages/#!/osrf/sdformat/pull-requests/536)

1. SDF Sensor DOM: copy update rate in copy constructor.
    * [BitBucket pull request 534](https://osrf-migration.github.io/sdformat-gh-pages/#!/osrf/sdformat/pull-requests/534)

1. Added IMU Sensor DOM.
    * [BitBucket pull request 532](https://osrf-migration.github.io/sdformat-gh-pages/#!/osrf/sdformat/pull-requests/532)

1. Added Camera Sensor DOM.
    * [BitBucket pull request 531](https://osrf-migration.github.io/sdformat-gh-pages/#!/osrf/sdformat/pull-requests/531)

1. Added wind to link dom.
    * [BitBucket pull request 530](https://osrf-migration.github.io/sdformat-gh-pages/#!/osrf/sdformat/pull-requests/530)

1. Added Sensor DOM `==` operator.
    * [BitBucket pull request 529](https://osrf-migration.github.io/sdformat-gh-pages/#!/osrf/sdformat/pull-requests/529)

1. Added AirPressure SDF DOM
    * [BitBucket pull request 528](https://osrf-migration.github.io/sdformat-gh-pages/#!/osrf/sdformat/pull-requests/528)

1. Update sdf noise elements
    * [BitBucket pull request 525](https://osrf-migration.github.io/sdformat-gh-pages/#!/osrf/sdformat/pull-requests/525)
    * [BitBucket pull request 522](https://osrf-migration.github.io/sdformat-gh-pages/#!/osrf/sdformat/pull-requests/522)

1. Apply rule of five for various DOM classes
    * [BitBucket pull request 524](https://osrf-migration.github.io/sdformat-gh-pages/#!/osrf/sdformat/pull-requests/524)

1. Support setting sensor types from a string.
    * [BitBucket pull request 523](https://osrf-migration.github.io/sdformat-gh-pages/#!/osrf/sdformat/pull-requests/523)

1. Added Altimeter SDF DOM
    * [BitBucket pull request 527](https://osrf-migration.github.io/sdformat-gh-pages/#!/osrf/sdformat/pull-requests/527)

1. Added Magnetometer SDF DOM
    * [BitBucket pull request 518](https://osrf-migration.github.io/sdformat-gh-pages/#!/osrf/sdformat/pull-requests/518)
    * [BitBucket pull request 519](https://osrf-migration.github.io/sdformat-gh-pages/#!/osrf/sdformat/pull-requests/519)

1. Add Scene SDF DOM
    * [BitBucket pull request 517](https://osrf-migration.github.io/sdformat-gh-pages/#!/osrf/sdformat/pull-requests/517)

1. Add PBR material SDF element
    * [BitBucket pull request 512](https://osrf-migration.github.io/sdformat-gh-pages/#!/osrf/sdformat/pull-requests/512)
    * [BitBucket pull request 520](https://osrf-migration.github.io/sdformat-gh-pages/#!/osrf/sdformat/pull-requests/520)
    * [BitBucket pull request 535](https://osrf-migration.github.io/sdformat-gh-pages/#!/osrf/sdformat/pull-requests/535)

1. Set geometry shapes
    * [BitBucket pull request 515](https://osrf-migration.github.io/sdformat-gh-pages/#!/osrf/sdformat/pull-requests/515)

1. Clarify names of libsdformat parser and SDF specification in Readme.
    * [BitBucket pull request 514](https://osrf-migration.github.io/sdformat-gh-pages/#!/osrf/sdformat/pull-requests/514)

1. Disable macOS tests failing due to issue 202.
    * [BitBucket pull request 511](https://osrf-migration.github.io/sdformat-gh-pages/#!/osrf/sdformat/pull-requests/511)
    * [Issue 202](https://github.com/osrf/sdformat/issues/202)

### SDFormat 8.0.0 (2019-03-01)

1. Rename depth camera from 'depth' to 'depth_camera'
    * [BitBucket pull request 507](https://osrf-migration.github.io/sdformat-gh-pages/#!/osrf/sdformat/pull-requests/507)

1. Rename enum Ray to Lidar
    * [BitBucket pull request 502](https://osrf-migration.github.io/sdformat-gh-pages/#!/osrf/sdformat/pull-requests/502)

1. Add support for files that have light tags in the root
    * [BitBucket pull request 499](https://osrf-migration.github.io/sdformat-gh-pages/#!/osrf/sdformat/pull-requests/499)

1. Fix locale problems of std::stringstream and of Param::ValueFromString
    * [BitBucket pull request 492](https://osrf-migration.github.io/sdformat-gh-pages/#!/osrf/sdformat/pull-requests/492)
    * Contribution by Silvio Traversaro

1. Add functions to set visual dom's geometry and material
    * [BitBucket pull request 490](https://osrf-migration.github.io/sdformat-gh-pages/#!/osrf/sdformat/pull-requests/490)

1. Change cmake project name to sdformat8, export cmake targets
    * [BitBucket pull request 475](https://osrf-migration.github.io/sdformat-gh-pages/#!/osrf/sdformat/pull-requests/475)
    * [BitBucket pull request 476](https://osrf-migration.github.io/sdformat-gh-pages/#!/osrf/sdformat/pull-requests/476)

1. SDF DOM: Add copy constructor and assignment operator to Light. Add lights to Link
    * [BitBucket pull request 469](https://osrf-migration.github.io/sdformat-gh-pages/#!/osrf/sdformat/pull-requests/469)

1. Make `<limit>` a required element for `<axis2>`
    * [BitBucket pull request #472](https://osrf-migration.github.io/sdformat-gh-pages/#!/osrf/sdformat/pull-requests/472)

1. SDF DOM: Add DOM methods for setting axis and thread pitch in `sdf::Joint`
    * [BitBucket pull request #471](https://osrf-migration.github.io/sdformat-gh-pages/#!/osrf/sdformat/pull-requests/471)
    * [BitBucket pull request #474](https://osrf-migration.github.io/sdformat-gh-pages/#!/osrf/sdformat/pull-requests/474)

1. SDF DOM: Add copy constructors and assignment operator to JointAxis
    * [BitBucket pull request #470](https://osrf-migration.github.io/sdformat-gh-pages/#!/osrf/sdformat/pull-requests/470)

1. Removed boost
    * [BitBucket pull request #438](https://osrf-migration.github.io/sdformat-gh-pages/#!/osrf/sdformat/pull-requests/438)

1. Versioned namespace
    * [BitBucket pull request 464](https://osrf-migration.github.io/sdformat-gh-pages/#!/osrf/sdformat/pull-requests/464)

1. Versioned library install
    * [BitBucket pull request 463](https://osrf-migration.github.io/sdformat-gh-pages/#!/osrf/sdformat/pull-requests/463)

1. Add SetGeom to Collision
    * [BitBucket pull request 465](https://osrf-migration.github.io/sdformat-gh-pages/#!/osrf/sdformat/pull-requests/465)

1. SDF DOM: Add copy/move constructors and assignment operator to Geometry
    * [BitBucket pull request 460](https://osrf-migration.github.io/sdformat-gh-pages/#!/osrf/sdformat/pull-requests/460)

1. SDF DOM: Add copy/move constructors and assignment operator to Material
    * [BitBucket pull request 461](https://osrf-migration.github.io/sdformat-gh-pages/#!/osrf/sdformat/pull-requests/461)

1. Add collision_detector to dart physics config
    * [BitBucket pull request 440](https://osrf-migration.github.io/sdformat-gh-pages/#!/osrf/sdformat/pull-requests/440)

1. Fix cpack now that project name has version number
    * [BitBucket pull request 478](https://osrf-migration.github.io/sdformat-gh-pages/#!/osrf/sdformat/pull-requests/478)

1. Animation tension
    * [BitBucket pull request 466](https://osrf-migration.github.io/sdformat-gh-pages/#!/osrf/sdformat/pull-requests/466)

1. Add "geometry" for sonar collision shape
    * [BitBucket pull request 479](https://osrf-migration.github.io/sdformat-gh-pages/#!/osrf/sdformat/pull-requests/479)

1. Fix Gui copy constructor
    * [BitBucket pull request 486](https://osrf-migration.github.io/sdformat-gh-pages/#!/osrf/sdformat/pull-requests/486)

1. Sensor DOM
    * [BitBucket pull request 488](https://osrf-migration.github.io/sdformat-gh-pages/#!/osrf/sdformat/pull-requests/488)
    * [BitBucket pull request 481](https://osrf-migration.github.io/sdformat-gh-pages/#!/osrf/sdformat/pull-requests/481)

## SDFormat 7.0

### SDFormat 7.0.0 (xxxx-xx-xx)

1. Build Utils_TEST with Utils.cc explicitly passed since its symbols are not visible.
    * [BitBucket pull request 572](https://osrf-migration.github.io/sdformat-gh-pages/#!/osrf/sdformat/pull-requests/572)

1. Parse urdf files to sdf 1.5 instead of 1.4 to avoid `use_parent_model_frame`.
    * [BitBucket pull request 575](https://osrf-migration.github.io/sdformat-gh-pages/#!/osrf/sdformat/pull-requests/575)

1. Set camera intrinsics axis skew (s) default value to 0
    * [BitBucket pull request 504](https://osrf-migration.github.io/sdformat-gh-pages/#!/osrf/sdformat/pull-requests/504)

1. Avoid hardcoding /machine:x64 flag on 64-bit on MSVC with CMake >= 3.5.
    * [BitBucket pull request 565](https://osrf-migration.github.io/sdformat-gh-pages/#!/osrf/sdformat/pull-requests/565)

1. Prevent duplicate `use_parent_model_frame` tags during file conversion.
    * [BitBucket pull request 573](https://osrf-migration.github.io/sdformat-gh-pages/#!/osrf/sdformat/pull-requests/573)

1. Backport inline versioned namespace from version 8.
    * [BitBucket pull request 557](https://osrf-migration.github.io/sdformat-gh-pages/#!/osrf/sdformat/pull-requests/557)
    * [BitBucket pull request 464](https://osrf-migration.github.io/sdformat-gh-pages/#!/osrf/sdformat/pull-requests/464)

1. Backport cmake and sdf spec changes from version 8.
    * [BitBucket pull request 550](https://osrf-migration.github.io/sdformat-gh-pages/#!/osrf/sdformat/pull-requests/550)
    * [BitBucket pull request 538](https://osrf-migration.github.io/sdformat-gh-pages/#!/osrf/sdformat/pull-requests/538)
    * [BitBucket pull request 525](https://osrf-migration.github.io/sdformat-gh-pages/#!/osrf/sdformat/pull-requests/525)
    * [BitBucket pull request 475](https://osrf-migration.github.io/sdformat-gh-pages/#!/osrf/sdformat/pull-requests/475)
    * [BitBucket pull request 476](https://osrf-migration.github.io/sdformat-gh-pages/#!/osrf/sdformat/pull-requests/476)
    * [BitBucket pull request 463](https://osrf-migration.github.io/sdformat-gh-pages/#!/osrf/sdformat/pull-requests/463)

1. Fix ign library path on macOS.
    * [BitBucket pull request 542](https://osrf-migration.github.io/sdformat-gh-pages/#!/osrf/sdformat/pull-requests/542)

1. Preserve XML elements that are not part of the SDF specification.
    * [BitBucket pull request 449](https://osrf-migration.github.io/sdformat-gh-pages/#!/osrf/sdformat/pull-requests/449)

1. Embed SDF specification files directly in libsdformat.so.
    * [BitBucket pull request 434](https://osrf-migration.github.io/sdformat-gh-pages/#!/osrf/sdformat/pull-requests/434)

1. Removed support for SDF spec versions 1.0 and 1.2
    * [BitBucket pull request #432](https://osrf-migration.github.io/sdformat-gh-pages/#!/osrf/sdformat/pull-requests/432)

1. SDF DOM: Additions to the document object model.
    * [BitBucket pull request 433](https://osrf-migration.github.io/sdformat-gh-pages/#!/osrf/sdformat/pull-requests/433)
    * [BitBucket pull request 441](https://osrf-migration.github.io/sdformat-gh-pages/#!/osrf/sdformat/pull-requests/441)
    * [BitBucket pull request 442](https://osrf-migration.github.io/sdformat-gh-pages/#!/osrf/sdformat/pull-requests/442)
    * [BitBucket pull request 445](https://osrf-migration.github.io/sdformat-gh-pages/#!/osrf/sdformat/pull-requests/445)
    * [BitBucket pull request 451](https://osrf-migration.github.io/sdformat-gh-pages/#!/osrf/sdformat/pull-requests/451)
    * [BitBucket pull request 455](https://osrf-migration.github.io/sdformat-gh-pages/#!/osrf/sdformat/pull-requests/455)
    * [BitBucket pull request 481](https://osrf-migration.github.io/sdformat-gh-pages/#!/osrf/sdformat/pull-requests/481)

1. SDF DOM: Add Element() accessor to Gui, JointAxis and World classes.
    * [BitBucket pull request 450](https://osrf-migration.github.io/sdformat-gh-pages/#!/osrf/sdformat/pull-requests/450)

1. Adds the equalivent of gz sdf -d to sdformat. The command line option
   will print the full description of the SDF spec.
    * [BitBucket pull request 424](https://osrf-migration.github.io/sdformat-gh-pages/#!/osrf/sdformat/pull-requests/424)

1. Adds the equalivent of gz sdf -p to sdformat. The command line option
   will convert and print the specified sdf file.
    * [BitBucket pull request 494](https://osrf-migration.github.io/sdformat-gh-pages/#!/osrf/sdformat/pull-requests/494)

1. SDF DOM: Additions to the document object model.
    * [BitBucket pull request 393](https://osrf-migration.github.io/sdformat-gh-pages/#!/osrf/sdformat/pull-requests/393)
    * [BitBucket pull request 394](https://osrf-migration.github.io/sdformat-gh-pages/#!/osrf/sdformat/pull-requests/394)
    * [BitBucket pull request 395](https://osrf-migration.github.io/sdformat-gh-pages/#!/osrf/sdformat/pull-requests/395)
    * [BitBucket pull request 396](https://osrf-migration.github.io/sdformat-gh-pages/#!/osrf/sdformat/pull-requests/396)
    * [BitBucket pull request 397](https://osrf-migration.github.io/sdformat-gh-pages/#!/osrf/sdformat/pull-requests/397)
    * [BitBucket pull request 406](https://osrf-migration.github.io/sdformat-gh-pages/#!/osrf/sdformat/pull-requests/406)
    * [BitBucket pull request 407](https://osrf-migration.github.io/sdformat-gh-pages/#!/osrf/sdformat/pull-requests/407)
    * [BitBucket pull request 410](https://osrf-migration.github.io/sdformat-gh-pages/#!/osrf/sdformat/pull-requests/410)
    * [BitBucket pull request 415](https://osrf-migration.github.io/sdformat-gh-pages/#!/osrf/sdformat/pull-requests/415)
    * [BitBucket pull request 420](https://osrf-migration.github.io/sdformat-gh-pages/#!/osrf/sdformat/pull-requests/420)


## SDFormat 6.0
=======
## libsdformat 6.0
>>>>>>> 0c6e7ad5

### libsdformat 6.3.1 (2021-07-06)

1. Fix flattening logic for nested model names
    * [Pull request 597](https://github.com/osrf/sdformat/pull/597)

1. Translate poses of nested models inside other nested models
    * [Pull request 596](https://github.com/osrf/sdformat/pull/596)

### libsdformat 6.3.0 (2021-06-21)

1. Move recursiveSameTypeUniqueNames from ign.cc to parser.cc and make public.
    * [Pull request 580](https://github.com/osrf/sdformat/pull/580)

1. Parse rpyOffset as radians
    * [Pull request 497](https://github.com/osrf/sdformat/pull/497)

1. Parse urdf files to SDFormat 1.5 instead of 1.4 to avoid `use_parent_model_frame`.
    * [BitBucket pull request 575](https://osrf-migration.github.io/sdformat-gh-pages/#!/osrf/sdformat/pull-requests/575)

1. Set camera intrinsics axis skew (s) default value to 0
    * [BitBucket pull request 504](https://osrf-migration.github.io/sdformat-gh-pages/#!/osrf/sdformat/pull-requests/504)

1. Avoid hardcoding /machine:x64 flag on 64-bit on MSVC with CMake >= 3.5.
    * [BitBucket pull request 565](https://osrf-migration.github.io/sdformat-gh-pages/#!/osrf/sdformat/pull-requests/565)

1. Fix ign library path on macOS.
    * [BitBucket pull request 552](https://osrf-migration.github.io/sdformat-gh-pages/#!/osrf/sdformat/pull-requests/552)

1. Use `ign sdf --check` to check sibling elements of the same type for non-unique names.
    * [BitBucket pull request 554](https://osrf-migration.github.io/sdformat-gh-pages/#!/osrf/sdformat/pull-requests/554)

1. Converter: remove all matching elements specified by `<remove>` tag.
    * [BitBucket pull request 551](https://osrf-migration.github.io/sdformat-gh-pages/#!/osrf/sdformat/pull-requests/551)

### libsdformat 6.2.0 (2019-01-17)

1. Add geometry for sonar collision shape
    * [BitBucket pull request 495](https://osrf-migration.github.io/sdformat-gh-pages/#!/osrf/sdformat/pull-requests/495)

1. Add camera intrinsics (fx, fy, cx, cy, s)
    * [BitBucket pull request 496](https://osrf-migration.github.io/sdformat-gh-pages/#!/osrf/sdformat/pull-requests/496)

1. Add actor trajectory tension parameter
    * [BitBucket pull request 466](https://osrf-migration.github.io/sdformat-gh-pages/#!/osrf/sdformat/pull-requests/466)


### libsdformat 6.1.0 (2018-10-04)

1. Add collision\_detector to dart physics config
    * [BitBucket pull request 440](https://osrf-migration.github.io/sdformat-gh-pages/#!/osrf/sdformat/pull-requests/440)

1. Fix Windows support for libsdformat6
    * [BitBucket pull request 401](https://osrf-migration.github.io/sdformat-gh-pages/#!/osrf/sdformat/pull-requests/401)

1. root.sdf: default SDFormat version 1.6
    * [BitBucket pull request 425](https://osrf-migration.github.io/sdformat-gh-pages/#!/osrf/sdformat/pull-requests/425)

1. parser\_urdf: print value of highstop instead of pointer address
    * [BitBucket pull request 408](https://osrf-migration.github.io/sdformat-gh-pages/#!/osrf/sdformat/pull-requests/408)

1. Tweak error output so jenkins doesn't think it's a compiler warning
    * [BitBucket pull request 402](https://osrf-migration.github.io/sdformat-gh-pages/#!/osrf/sdformat/pull-requests/402)


### libsdformat 6.0.0 (2018-01-25)

1. SDF DOM: Added a document object model.
    * [BitBucket pull request 387](https://osrf-migration.github.io/sdformat-gh-pages/#!/osrf/sdformat/pull-requests/387)
    * [BitBucket pull request 389](https://osrf-migration.github.io/sdformat-gh-pages/#!/osrf/sdformat/pull-requests/389)

1. Add simplified ``readFile`` function.
    * [BitBucket pull request 347](https://osrf-migration.github.io/sdformat-gh-pages/#!/osrf/sdformat/pull-requests/347)

1. Remove boost::lexical cast instances
    * [BitBucket pull request 342](https://osrf-migration.github.io/sdformat-gh-pages/#!/osrf/sdformat/pull-requests/342)

1. Remove boost regex and iostreams as dependencies
    * [BitBucket pull request 302](https://osrf-migration.github.io/sdformat-gh-pages/#!/osrf/sdformat/pull-requests/302)

1. Change certain error checks from asserts to throwing
   sdf::AssertionInternalError, which is more appropriate for a library.
    * [BitBucket pull request 315](https://osrf-migration.github.io/sdformat-gh-pages/#!/osrf/sdformat/pull-requests/315)

1. Updated the internal copy of urdfdom to 1.0, removing more of boost.
    * [BitBucket pull request 324](https://osrf-migration.github.io/sdformat-gh-pages/#!/osrf/sdformat/pull-requests/324)

1. urdfdom 1.0 is now required on all platforms.
    * [BitBucket pull request 324](https://osrf-migration.github.io/sdformat-gh-pages/#!/osrf/sdformat/pull-requests/324)

1. Remove boost filesystem as a dependency
    * [BitBucket pull request 335](https://osrf-migration.github.io/sdformat-gh-pages/#!/osrf/sdformat/pull-requests/335)
    * [BitBucket pull request 338](https://osrf-migration.github.io/sdformat-gh-pages/#!/osrf/sdformat/pull-requests/338)
    * [BitBucket pull request 339](https://osrf-migration.github.io/sdformat-gh-pages/#!/osrf/sdformat/pull-requests/339)

1. Deprecated sdf::Color, and switch to use ignition::math::Color
    * [BitBucket pull request 330](https://osrf-migration.github.io/sdformat-gh-pages/#!/osrf/sdformat/pull-requests/330)

## libsdformat 5.x

### libsdformat 5.x.x (2017-xx-xx)

### libsdformat 5.3.0 (2017-11-13)

1. Added wrapper around root SDF for an SDF element
    * [BitBucket pull request 378](https://osrf-migration.github.io/sdformat-gh-pages/#!/osrf/sdformat/pull-requests/378)
    * [BitBucket pull request 372](https://osrf-migration.github.io/sdformat-gh-pages/#!/osrf/sdformat/pull-requests/372)

1. Add ODE parallelization parameters: threaded islands and position correction
    * [BitBucket pull request 380](https://osrf-migration.github.io/sdformat-gh-pages/#!/osrf/sdformat/pull-requests/380)

1. surface.sdf: expand documentation of friction and slip coefficients
    * [BitBucket pull request 343](https://osrf-migration.github.io/sdformat-gh-pages/#!/osrf/sdformat/pull-requests/343)

1. Add preserveFixedJoint option to the URDF parser
    * [BitBucket pull request 352](https://osrf-migration.github.io/sdformat-gh-pages/#!/osrf/sdformat/pull-requests/352)

1. Add light as child of link
    * [BitBucket pull request 373](https://osrf-migration.github.io/sdformat-gh-pages/#!/osrf/sdformat/pull-requests/373)

### libsdformat 5.2.0 (2017-08-03)

1. Added a block for DART-specific physics properties.
    * [BitBucket pull request 369](https://osrf-migration.github.io/sdformat-gh-pages/#!/osrf/sdformat/pull-requests/369)

1. Fix parser to read plugin child elements within an `<include>`
    * [BitBucket pull request 350](https://osrf-migration.github.io/sdformat-gh-pages/#!/osrf/sdformat/pull-requests/350)

1. Choosing models with more recent SDFormat version with `<include>` tag
    * [BitBucket pull request 291](https://osrf-migration.github.io/sdformat-gh-pages/#!/osrf/sdformat/pull-requests/291)
    * [Issue 123](https://github.com/osrf/sdformat/issues/123)

1. Added `<category_bitmask>` to 1.6 surface contact parameters
    * [BitBucket pull request 318](https://osrf-migration.github.io/sdformat-gh-pages/#!/osrf/sdformat/pull-requests/318)

1. Support light insertion in state
    * [BitBucket pull request 325](https://osrf-migration.github.io/sdformat-gh-pages/#!/osrf/sdformat/pull-requests/325)

1. Case insensitive boolean strings
    * [BitBucket pull request 322](https://osrf-migration.github.io/sdformat-gh-pages/#!/osrf/sdformat/pull-requests/322)

1. Enable coverage testing
    * [BitBucket pull request 317](https://osrf-migration.github.io/sdformat-gh-pages/#!/osrf/sdformat/pull-requests/317)

1. Add `friction_model` parameter to ode solver
    * [BitBucket pull request 294](https://osrf-migration.github.io/sdformat-gh-pages/#!/osrf/sdformat/pull-requests/294)
    * [Gazebo pull request 1522](https://osrf-migration.github.io/gazebo-gh-pages/#!/osrf/gazebo/pull-requests/1522)

1. Add cmake `@PKG_NAME@_LIBRARY_DIRS` variable to cmake config file
    * [BitBucket pull request 292](https://osrf-migration.github.io/sdformat-gh-pages/#!/osrf/sdformat/pull-requests/292)

### libsdformat 5.1.0 (2017-02-22)

1. Fixed `sdf::convertFile` and `sdf::convertString` always converting to latest version
    * [BitBucket pull request 320](https://osrf-migration.github.io/sdformat-gh-pages/#!/osrf/sdformat/pull-requests/320)
1. Added back the ability to set SDFormat version at runtime
    * [BitBucket pull request 307](https://osrf-migration.github.io/sdformat-gh-pages/#!/osrf/sdformat/pull-requests/307)

### libsdformat 5.0.0 (2017-01-25)

1. Removed libsdformat 4 deprecations
    * [BitBucket pull request 295](https://osrf-migration.github.io/sdformat-gh-pages/#!/osrf/sdformat/pull-requests/295)

1. Added an example
    * [BitBucket pull request 275](https://osrf-migration.github.io/sdformat-gh-pages/#!/osrf/sdformat/pull-requests/275)

1. Move functions that use TinyXML classes in private headers
   A contribution from Silvio Traversaro
    * [BitBucket pull request 262](https://osrf-migration.github.io/sdformat-gh-pages/#!/osrf/sdformat/pull-requests/262)

1. Fix issues found by the Coverity tool
   A contribution from Olivier Crave
    * [BitBucket pull request 259](https://osrf-migration.github.io/sdformat-gh-pages/#!/osrf/sdformat/pull-requests/259)

1. Add tag to allow for specification of initial joint position
    * [BitBucket pull request 279](https://osrf-migration.github.io/sdformat-gh-pages/#!/osrf/sdformat/pull-requests/279)

1. Require ignition-math3 as dependency
    * [BitBucket pull request 299](https://osrf-migration.github.io/sdformat-gh-pages/#!/osrf/sdformat/pull-requests/299)

1. Simplifier way of retrieving a value from SDF using Get
    * [BitBucket pull request 285](https://osrf-migration.github.io/sdformat-gh-pages/#!/osrf/sdformat/pull-requests/285)

## libsdformat 4.0

### libsdformat 4.x.x (2017-xx-xx)

### libsdformat 4.4.0 (2017-10-26)

1. Add ODE parallelization parameters: threaded islands and position correction
    * [BitBucket pull request 380](https://osrf-migration.github.io/sdformat-gh-pages/#!/osrf/sdformat/pull-requests/380)

1. surface.sdf: expand documentation of friction and slip coefficients
    * [BitBucket pull request 343](https://osrf-migration.github.io/sdformat-gh-pages/#!/osrf/sdformat/pull-requests/343)

1. Add preserveFixedJoint option to the URDF parser
    * [BitBucket pull request 352](https://osrf-migration.github.io/sdformat-gh-pages/#!/osrf/sdformat/pull-requests/352)

1. Add light as child of link
    * [BitBucket pull request 373](https://osrf-migration.github.io/sdformat-gh-pages/#!/osrf/sdformat/pull-requests/373)

### libsdformat 4.3.2 (2017-07-19)

1. Add documentation for `Element::GetFirstElement()` and `Element::GetNextElement()`
    * [BitBucket pull request 341](https://osrf-migration.github.io/sdformat-gh-pages/#!/osrf/sdformat/pull-requests/341)

1. Fix parser to read plugin child elements within an `<include>`
    * [BitBucket pull request 350](https://osrf-migration.github.io/sdformat-gh-pages/#!/osrf/sdformat/pull-requests/350)

### libsdformat 4.3.1 (2017-03-24)

1. Fix segmentation Fault in `sdf::getBestSupportedModelVersion`
    * [BitBucket pull request 327](https://osrf-migration.github.io/sdformat-gh-pages/#!/osrf/sdformat/pull-requests/327)
    * [Issue 152](https://github.com/osrf/sdformat/issues/152)

### libsdformat 4.3.0 (2017-03-20)

1. Choosing models with more recent SDFormat version with `<include>` tag
    * [BitBucket pull request 291](https://osrf-migration.github.io/sdformat-gh-pages/#!/osrf/sdformat/pull-requests/291)
    * [Issue 123](https://github.com/osrf/sdformat/issues/123)

1. Added `<category_bitmask>` to 1.6 surface contact parameters
    * [BitBucket pull request 318](https://osrf-migration.github.io/sdformat-gh-pages/#!/osrf/sdformat/pull-requests/318)

1. Support light insertion in state
    * [BitBucket pull request 325](https://osrf-migration.github.io/sdformat-gh-pages/#!/osrf/sdformat/pull-requests/325)

1. Case insensitive boolean strings
    * [BitBucket pull request 322](https://osrf-migration.github.io/sdformat-gh-pages/#!/osrf/sdformat/pull-requests/322)

1. Enable coverage testing
    * [BitBucket pull request 317](https://osrf-migration.github.io/sdformat-gh-pages/#!/osrf/sdformat/pull-requests/317)

1. Add `friction_model` parameter to ode solver
    * [BitBucket pull request 294](https://osrf-migration.github.io/sdformat-gh-pages/#!/osrf/sdformat/pull-requests/294)
    * [Gazebo pull request 1522](https://osrf-migration.github.io/gazebo-gh-pages/#!/osrf/gazebo/pull-requests/1522)

1. Added `sampling` parameter to `<heightmap>` SDF element.
    * [BitBucket pull request 293](https://osrf-migration.github.io/sdformat-gh-pages/#!/osrf/sdformat/pull-requests/293)

1. Added Migration guide
    * [BitBucket pull request 290](https://osrf-migration.github.io/sdformat-gh-pages/#!/osrf/sdformat/pull-requests/290)

1. Add cmake `@PKG_NAME@_LIBRARY_DIRS` variable to cmake config file
    * [BitBucket pull request 292](https://osrf-migration.github.io/sdformat-gh-pages/#!/osrf/sdformat/pull-requests/292)

### libsdformat 4.2.0 (2016-10-10)

1. Added tag to specify ODE friction model.
    * [BitBucket pull request 294](https://osrf-migration.github.io/sdformat-gh-pages/#!/osrf/sdformat/pull-requests/294)

1. Fix URDF to SDF `self_collide` bug.
    * [BitBucket pull request 287](https://osrf-migration.github.io/sdformat-gh-pages/#!/osrf/sdformat/pull-requests/287)

1. Added IMU orientation specification to SDF.
    * [BitBucket pull request 284](https://osrf-migration.github.io/sdformat-gh-pages/#!/osrf/sdformat/pull-requests/284)

### libsdformat 4.1.1 (2016-07-08)

1. Added documentation and animation to `<actor>` element.
    * [BitBucket pull request 280](https://osrf-migration.github.io/sdformat-gh-pages/#!/osrf/sdformat/pull-requests/280)

1. Added tag to specify initial joint position
    * [BitBucket pull request 279](https://osrf-migration.github.io/sdformat-gh-pages/#!/osrf/sdformat/pull-requests/279)

### libsdformat 4.1.0 (2016-04-01)

1. Added SDF conversion functions to parser including sdf::convertFile and sdf::convertString.
    * [BitBucket pull request 266](https://osrf-migration.github.io/sdformat-gh-pages/#!/osrf/sdformat/pull-requests/266)

1. Added an upload script
    * [BitBucket pull request 256](https://osrf-migration.github.io/sdformat-gh-pages/#!/osrf/sdformat/pull-requests/256)

### libsdformat 4.0.0 (2015-01-12)

1. Boost pointers and boost::function in the public API have been replaced
   by their std::equivalents (C++11 standard)
1. Move gravity and magnetic_field tags from physics to world
    * [BitBucket pull request 247](https://osrf-migration.github.io/sdformat-gh-pages/#!/osrf/sdformat/pull-requests/247)
1. Switch lump link prefix from lump:: to lump_
    * [BitBucket pull request 245](https://osrf-migration.github.io/sdformat-gh-pages/#!/osrf/sdformat/pull-requests/245)
1. New <wind> element.
   A contribution from Olivier Crave
    * [BitBucket pull request 240](https://osrf-migration.github.io/sdformat-gh-pages/#!/osrf/sdformat/pull-requests/240)
1. Add scale to model state
    * [BitBucket pull request 246](https://osrf-migration.github.io/sdformat-gh-pages/#!/osrf/sdformat/pull-requests/246)
1. Use stof functions to parse hex strings as floating point params.
   A contribution from Rich Mattes
    * [BitBucket pull request 250](https://osrf-migration.github.io/sdformat-gh-pages/#!/osrf/sdformat/pull-requests/250)
1. Fix memory leaks.
   A contribution from Silvio Traversaro
    * [BitBucket pull request 249](https://osrf-migration.github.io/sdformat-gh-pages/#!/osrf/sdformat/pull-requests/249)
1. Update SDF to version 1.6: new style for representing the noise properties
   of an `imu`
    * [BitBucket pull request 243](https://osrf-migration.github.io/sdformat-gh-pages/#!/osrf/sdformat/pull-requests/243)
    * [BitBucket pull request 199](https://osrf-migration.github.io/sdformat-gh-pages/#!/osrf/sdformat/pull-requests/199)

## libsdformat 3.0

### libsdformat 3.X.X (201X-XX-XX)

1. Improve precision of floating point parameters
    * [BitBucket pull request 273](https://osrf-migration.github.io/sdformat-gh-pages/#!/osrf/sdformat/pull-requests/273)
    * [BitBucket pull request 276](https://osrf-migration.github.io/sdformat-gh-pages/#!/osrf/sdformat/pull-requests/276)

### libsdformat 3.7.0 (2015-11-20)

1. Add spring pass through for sdf3
    * [Design document](https://osrf-migration.github.io/osrf-others-gh-pages/#!/osrf/gazebo_design/pull-requests/23)
    * [BitBucket pull request 242](https://osrf-migration.github.io/sdformat-gh-pages/#!/osrf/sdformat/pull-requests/242)

1. Support frame specification in SDF
    * [BitBucket pull request 237](https://osrf-migration.github.io/sdformat-gh-pages/#!/osrf/sdformat/pull-requests/237)

1. Remove boost from SDFExtension
    * [BitBucket pull request 229](https://osrf-migration.github.io/sdformat-gh-pages/#!/osrf/sdformat/pull-requests/229)

### libsdformat 3.6.0 (2015-10-27)

1. Add light state
    * [BitBucket pull request 227](https://osrf-migration.github.io/sdformat-gh-pages/#!/osrf/sdformat/pull-requests/227)
1. redo pull request #222 for sdf3 branch
    * [BitBucket pull request 232](https://osrf-migration.github.io/sdformat-gh-pages/#!/osrf/sdformat/pull-requests/232)
1. Fix links in API documentation
    * [BitBucket pull request 231](https://osrf-migration.github.io/sdformat-gh-pages/#!/osrf/sdformat/pull-requests/231)

### libsdformat 3.5.0 (2015-10-07)

1. Camera lens description (Replaces #213)
    * [BitBucket pull request 215](https://osrf-migration.github.io/sdformat-gh-pages/#!/osrf/sdformat/pull-requests/215)
1. Fix shared pointer reference loop in Element and memory leak (#104)
    * [BitBucket pull request 230](https://osrf-migration.github.io/sdformat-gh-pages/#!/osrf/sdformat/pull-requests/230)

### libsdformat 3.4.0 (2015-10-05)

1. Support nested model states
    * [BitBucket pull request 223](https://osrf-migration.github.io/sdformat-gh-pages/#!/osrf/sdformat/pull-requests/223)
1. Cleaner way to set SDF_PATH for tests
    * [BitBucket pull request 226](https://osrf-migration.github.io/sdformat-gh-pages/#!/osrf/sdformat/pull-requests/226)

### libsdformat 3.3.0 (2015-09-15)

1. Windows Boost linking errors
    * [BitBucket pull request 206](https://osrf-migration.github.io/sdformat-gh-pages/#!/osrf/sdformat/pull-requests/206)
1. Nested SDF -> sdf3
    * [BitBucket pull request 221](https://osrf-migration.github.io/sdformat-gh-pages/#!/osrf/sdformat/pull-requests/221)
1. Pointer types
    * [BitBucket pull request 218](https://osrf-migration.github.io/sdformat-gh-pages/#!/osrf/sdformat/pull-requests/218)
1. Torsional friction default surface radius not infinity
    * [BitBucket pull request 217](https://osrf-migration.github.io/sdformat-gh-pages/#!/osrf/sdformat/pull-requests/217)

### libsdformat 3.2.2 (2015-08-24)

1. Added battery element (contribution from Olivier Crave)
    * [BitBucket pull request #204](https://osrf-migration.github.io/sdformat-gh-pages/#!/osrf/sdformat/pull-requests/204)
1. Torsional friction backport
    * [BitBucket pull request #211](https://osrf-migration.github.io/sdformat-gh-pages/#!/osrf/sdformat/pull-requests/211)
1. Allow Visual Studio 2015
    * [BitBucket pull request #208](https://osrf-migration.github.io/sdformat-gh-pages/#!/osrf/sdformat/pull-requests/208)

### libsdformat 3.1.1 (2015-08-03)

1. Fix tinyxml linking error
    * [BitBucket pull request #209](https://osrf-migration.github.io/sdformat-gh-pages/#!/osrf/sdformat/pull-requests/209)

### libsdformat 3.1.0 (2015-08-02)

1. Added logical camera sensor to SDF
    * [BitBucket pull request #207](https://osrf-migration.github.io/sdformat-gh-pages/#!/osrf/sdformat/pull-requests/207)

### libsdformat 3.0.0 (2015-07-24)

1. Added battery to SDF
    * [BitBucket pull request 204](https://osrf-migration.github.io/sdformat-gh-pages/#!/osrf/sdformat/pull-requests/204)
1. Added altimeter sensor to SDF
    * [BitBucket pull request #197](https://osrf-migration.github.io/sdformat-gh-pages/#!/osrf/sdformat/pull-requests/197)
1. Added magnetometer sensor to SDF
    * [BitBucket pull request 198](https://osrf-migration.github.io/sdformat-gh-pages/#!/osrf/sdformat/pull-requests/198)
1. Fix detection of XML parsing errors
    * [BitBucket pull request 190](https://osrf-migration.github.io/sdformat-gh-pages/#!/osrf/sdformat/pull-requests/190)
1. Support for fixed joints
    * [BitBucket pull request 194](https://osrf-migration.github.io/sdformat-gh-pages/#!/osrf/sdformat/pull-requests/194)
1. Adding iterations to state
    * [BitBucket pull request 188](https://osrf-migration.github.io/sdformat-gh-pages/#!/osrf/sdformat/pull-requests/188)
1. Convert to use ignition-math
    * [BitBucket pull request 173](https://osrf-migration.github.io/sdformat-gh-pages/#!/osrf/sdformat/pull-requests/173)
1. Add world origin to scene
    * [BitBucket pull request 183](https://osrf-migration.github.io/sdformat-gh-pages/#!/osrf/sdformat/pull-requests/183)
1. Fix collide bitmask
    * [BitBucket pull request 182](https://osrf-migration.github.io/sdformat-gh-pages/#!/osrf/sdformat/pull-requests/182)
1. Adding meta information to visuals
    * [BitBucket pull request 180](https://osrf-migration.github.io/sdformat-gh-pages/#!/osrf/sdformat/pull-requests/180)
1. Add projection type to gui camera
    * [BitBucket pull request 178](https://osrf-migration.github.io/sdformat-gh-pages/#!/osrf/sdformat/pull-requests/178)
1. Fix print description to include attribute description
    * [BitBucket pull request 170](https://osrf-migration.github.io/sdformat-gh-pages/#!/osrf/sdformat/pull-requests/170)
1. Add -std=c++11 flag to sdf_config.cmake.in and sdformat.pc.in, needed by downstream code
    * [BitBucket pull request 172](https://osrf-migration.github.io/sdformat-gh-pages/#!/osrf/sdformat/pull-requests/172)
1. Added boost::any accessor for Param and Element
    * [BitBucket pull request 166](https://osrf-migration.github.io/sdformat-gh-pages/#!/osrf/sdformat/pull-requests/166)
1. Remove tinyxml from dependency list
    * [BitBucket pull request 152](https://osrf-migration.github.io/sdformat-gh-pages/#!/osrf/sdformat/pull-requests/152)
1. Added self_collide element for model
    * [BitBucket pull request 149](https://osrf-migration.github.io/sdformat-gh-pages/#!/osrf/sdformat/pull-requests/149)
1. Added a collision bitmask field to sdf-1.5 and c++11 support
    * [BitBucket pull request 145](https://osrf-migration.github.io/sdformat-gh-pages/#!/osrf/sdformat/pull-requests/145)
1. Fix problems with latin locales and decimal numbers (issue #60)
    * [BitBucket pull request 147](https://osrf-migration.github.io/sdformat-gh-pages/#!/osrf/sdformat/pull-requests/147)
    * [Issue 60](https://github.com/osrf/sdformat/issues/60)

## libsdformat 2.x

1. rename cfm_damping --> implicit_spring_damper
    * [BitBucket pull request 59](https://osrf-migration.github.io/sdformat-gh-pages/#!/osrf/sdformat/pull-requests/59)
1. add gear_ratio and reference_body for gearbox joint.
    * [BitBucket pull request 62](https://osrf-migration.github.io/sdformat-gh-pages/#!/osrf/sdformat/pull-requests/62)
1. Update joint stop stiffness and dissipation
    * [BitBucket pull request 61](https://osrf-migration.github.io/sdformat-gh-pages/#!/osrf/sdformat/pull-requests/61)
1. Support for GNUInstallDirs
    * [BitBucket pull request 64](https://osrf-migration.github.io/sdformat-gh-pages/#!/osrf/sdformat/pull-requests/64)
1. `<use_true_size>` element used by DEM heightmaps
    * [BitBucket pull request 67](https://osrf-migration.github.io/sdformat-gh-pages/#!/osrf/sdformat/pull-requests/67)
1. Do not export urdf symbols in SDFormat 1.4
    * [BitBucket pull request 75](https://osrf-migration.github.io/sdformat-gh-pages/#!/osrf/sdformat/pull-requests/75)
1. adding deformable properties per issue #32
    * [BitBucket pull request 78](https://osrf-migration.github.io/sdformat-gh-pages/#!/osrf/sdformat/pull-requests/78)
    * [Issue 32](https://github.com/osrf/sdformat/issues/32)
1. Support to use external URDF
    * [BitBucket pull request 77](https://osrf-migration.github.io/sdformat-gh-pages/#!/osrf/sdformat/pull-requests/77)
1. Add lighting element to visual
    * [BitBucket pull request 79](https://osrf-migration.github.io/sdformat-gh-pages/#!/osrf/sdformat/pull-requests/79)
1. SDF 1.5: add flag to fix joint axis frame #43 (gazebo issue 494)
    * [BitBucket pull request 83](https://osrf-migration.github.io/sdformat-gh-pages/#!/osrf/sdformat/pull-requests/83)
    * [Issue 43](https://github.com/osrf/sdformat/issues/43)
    * [Gazebo issue 494](https://github.com/osrf/gazebo/issues/494)
1. Implement SDF_PROTOCOL_VERSION (issue #51)
    * [BitBucket pull request 90](https://osrf-migration.github.io/sdformat-gh-pages/#!/osrf/sdformat/pull-requests/90)
1. Port libsdformat to compile on Windows (MSVC)
    * [BitBucket pull request 101](https://osrf-migration.github.io/sdformat-gh-pages/#!/osrf/sdformat/pull-requests/101)
1. Separate material properties in material.sdf
    * [BitBucket pull request 104](https://osrf-migration.github.io/sdformat-gh-pages/#!/osrf/sdformat/pull-requests/104)
1. Add road textures (repeat pull request #104 for sdf_2.0)
    * [BitBucket pull request 105](https://osrf-migration.github.io/sdformat-gh-pages/#!/osrf/sdformat/pull-requests/105)
1. Add Extruded Polylines as a model
    * [BitBucket pull request 93](https://osrf-migration.github.io/sdformat-gh-pages/#!/osrf/sdformat/pull-requests/93)
1. Added polyline for sdf_2.0
    * [BitBucket pull request 106](https://osrf-migration.github.io/sdformat-gh-pages/#!/osrf/sdformat/pull-requests/106)
1. Add spring_reference and spring_stiffness tags to joint axis dynamics
    * [BitBucket pull request 102](https://osrf-migration.github.io/sdformat-gh-pages/#!/osrf/sdformat/pull-requests/102)
1. Fix actor static
    * [BitBucket pull request 110](https://osrf-migration.github.io/sdformat-gh-pages/#!/osrf/sdformat/pull-requests/110)
1. New <Population> element
    * [BitBucket pull request 112](https://osrf-migration.github.io/sdformat-gh-pages/#!/osrf/sdformat/pull-requests/112)
1. Add camera distortion element
    * [BitBucket pull request 120](https://osrf-migration.github.io/sdformat-gh-pages/#!/osrf/sdformat/pull-requests/120)
1. Inclusion of magnetic field strength sensor
    * [BitBucket pull request 123](https://osrf-migration.github.io/sdformat-gh-pages/#!/osrf/sdformat/pull-requests/123)
1. Properly add URDF gazebo extensions blobs to SDF joint elements
    * [BitBucket pull request 125](https://osrf-migration.github.io/sdformat-gh-pages/#!/osrf/sdformat/pull-requests/125)
1. Allow gui plugins to be specified in SDF
    * [BitBucket pull request 127](https://osrf-migration.github.io/sdformat-gh-pages/#!/osrf/sdformat/pull-requests/127)
1. Backport magnetometer
    * [BitBucket pull request 128](https://osrf-migration.github.io/sdformat-gh-pages/#!/osrf/sdformat/pull-requests/128)
1. Add flag for MOI rescaling to SDFormat 1.4
    * [BitBucket pull request 121](https://osrf-migration.github.io/sdformat-gh-pages/#!/osrf/sdformat/pull-requests/121)
1. Parse urdf joint friction parameters, add corresponding test
    * [BitBucket pull request 129](https://osrf-migration.github.io/sdformat-gh-pages/#!/osrf/sdformat/pull-requests/129)
1. Allow reading of boolean values from plugin elements.
    * [BitBucket pull request 132](https://osrf-migration.github.io/sdformat-gh-pages/#!/osrf/sdformat/pull-requests/132)
1. Implement generation of XML Schema files (issue #2)
    * [BitBucket pull request 91](https://osrf-migration.github.io/sdformat-gh-pages/#!/osrf/sdformat/pull-requests/91)
1. Fix build for OS X 10.10
    * [BitBucket pull request 135](https://osrf-migration.github.io/sdformat-gh-pages/#!/osrf/sdformat/pull-requests/135)
1. Improve performance in loading <include> SDF elements
    * [BitBucket pull request 138](https://osrf-migration.github.io/sdformat-gh-pages/#!/osrf/sdformat/pull-requests/138)
1. Added urdf gazebo extension option to disable fixed joint lumping
    * [BitBucket pull request 133](https://osrf-migration.github.io/sdformat-gh-pages/#!/osrf/sdformat/pull-requests/133)
1. Support urdfdom 0.3 (alternative to pull request #122)
    * [BitBucket pull request 141](https://osrf-migration.github.io/sdformat-gh-pages/#!/osrf/sdformat/pull-requests/141)
1. Update list of supported joint types
    * [BitBucket pull request 142](https://osrf-migration.github.io/sdformat-gh-pages/#!/osrf/sdformat/pull-requests/142)
1. Ignore unknown elements
    * [BitBucket pull request 148](https://osrf-migration.github.io/sdformat-gh-pages/#!/osrf/sdformat/pull-requests/148)
1. Physics preset attributes
    * [BitBucket pull request 146](https://osrf-migration.github.io/sdformat-gh-pages/#!/osrf/sdformat/pull-requests/146)
1. Backport fix for latin locales (pull request #147)
    * [BitBucket pull request 150](https://osrf-migration.github.io/sdformat-gh-pages/#!/osrf/sdformat/pull-requests/150)

## libsdformat 1.4

### libsdformat 1.4.8 (2013-09-06)

1. Fix inertia transformations when reducing fixed joints in URDF
    * [BitBucket pull request 48](https://osrf-migration.github.io/sdformat-gh-pages/#!/osrf/sdformat/pull-requests/48/fix-for-issue-22-reducing-inertia-across/diff)
1. Add <use_terrain_paging> element to support terrain paging in gazebo
    * [BitBucket pull request 47](https://osrf-migration.github.io/sdformat-gh-pages/#!/osrf/sdformat/pull-requests/47/add-element-inside-heightmap/diff)
1. Further reduce console output when using URDF models
    * [BitBucket pull request 46](https://osrf-migration.github.io/sdformat-gh-pages/#!/osrf/sdformat/pull-requests/46/convert-a-few-more-sdfwarns-to-sdflog-fix/diff)
    * [Commit](https://osrf-migration.github.io/sdformat-gh-pages/#!/osrf/sdformat/commits/b15d5a1ecc57abee6691618d02d59bbc3d1b84dc)

### libsdformat 1.4.7 (2013-08-22)

1. Direct console messages to std_err
    * [BitBucket pull request 44](https://osrf-migration.github.io/sdformat-gh-pages/#!/osrf/sdformat/pull-requests/44/fix-19-direct-all-messages-to-std_err)

### libsdformat 1.4.6 (2013-08-20)

1. Add tags for GPS sensor and sensor noise
    * [BitBucket pull request 36](https://osrf-migration.github.io/sdformat-gh-pages/#!/osrf/sdformat/pull-requests/36/gps-sensor-sensor-noise-and-spherical)
1. Add tags for wireless transmitter/receiver models
    * [BitBucket pull request 34](https://osrf-migration.github.io/sdformat-gh-pages/#!/osrf/sdformat/pull-requests/34/transceiver-support)
    * [BitBucket pull request 43](https://osrf-migration.github.io/sdformat-gh-pages/#!/osrf/sdformat/pull-requests/43/updated-description-of-the-transceiver-sdf)
1. Add tags for playback of audio files in Gazebo
    * [BitBucket pull request 26](https://osrf-migration.github.io/sdformat-gh-pages/#!/osrf/sdformat/pull-requests/26/added-audio-tags)
    * [BitBucket pull request 35](https://osrf-migration.github.io/sdformat-gh-pages/#!/osrf/sdformat/pull-requests/35/move-audio-to-link-and-playback-on-contact)
1. Add tags for simbody physics parameters
    * [BitBucket pull request 32](https://osrf-migration.github.io/sdformat-gh-pages/#!/osrf/sdformat/pull-requests/32/merging-some-updates-from-simbody-branch)
1. Log messages to a file, reduce console output
    * [BitBucket pull request 33](https://osrf-migration.github.io/sdformat-gh-pages/#!/osrf/sdformat/pull-requests/33/log-messages-to-file-8)
1. Generalize ode's <provide_feedback> element
    * [BitBucket pull request 38](https://osrf-migration.github.io/sdformat-gh-pages/#!/osrf/sdformat/pull-requests/38/add-provide_feedback-for-bullet-joint)
1. Various bug, style and test fixes

### libsdformat 1.4.5 (2013-07-23)

1. Deprecated Gazebo's internal SDF code
1. Use templatized Get functions for retrieving values from SDF files
1. Removed dependency on ROS<|MERGE_RESOLUTION|>--- conflicted
+++ resolved
@@ -1,4 +1,3 @@
-<<<<<<< HEAD
 ## libsdformat 9.X
 
 ### libsdformat 9.X.X (202X-XX-XX)
@@ -45,7 +44,7 @@
 1. Adds `enable_metrics` flag to Sensor.
     * [Pull request #665](https://github.com/ignitionrobotics/sdformat/pull/665)
 
-1. Add GPS sensor DOM to sdf9
+1. Add GPS / NavSat sensor DOM to sdf9
     * [Pull request #453](https://github.com/ignitionrobotics/sdformat/pull/453)
 
 1. Support parsing elements that are not part of the schema
@@ -269,7 +268,7 @@
     * [BitBucket pull request 644](https://osrf-migration.github.io/sdformat-gh-pages/#!/osrf/sdformat/pull-requests/644)
     * [BitBucket pull request 645](https://osrf-migration.github.io/sdformat-gh-pages/#!/osrf/sdformat/pull-requests/645)
 
-1. sdf 1.7: remove `//world/joint` element since it has never been used.
+1. SDFormat 1.7: remove `//world/joint` element since it has never been used.
     * [BitBucket pull request 637](https://osrf-migration.github.io/sdformat-gh-pages/#!/osrf/sdformat/pull-requests/637)
 
 1. Add clipping for depth camera on rgbd camera sensor
@@ -290,7 +289,7 @@
 1. Access the original parsed version of an SDF document with `Element::OriginalVersion`.
     * [BitBucket pull request 640](https://osrf-migration.github.io/sdformat-gh-pages/#!/osrf/sdformat/pull-requests/640)
 
-1. Model::Load: fail fast if an sdf 1.7 file has name collisions.
+1. Model::Load: fail fast if an SDFormat 1.7 file has name collisions.
     * [BitBucket pull request 648](https://osrf-migration.github.io/sdformat-gh-pages/#!/osrf/sdformat/pull-requests/648)
 
 1. Keep DOM objects even if they were loaded with errors.
@@ -312,6 +311,9 @@
 
 1. Enforce rules about reserved names and unique names among sibling elements.
     * [BitBucket pull request 600](https://osrf-migration.github.io/sdformat-gh-pages/#!/osrf/sdformat/pull-requests/600)
+    * This also implements changes necessary for parsing custom elements and
+    attributes per the following proposal:
+    [Custom elements and attributes](http://sdformat.org/tutorials?tut=custom_elements_attributes_proposal)
 
 1. Relax name checking, so name collisions generate warnings and names are automatically changed.
     * [BitBucket pull request 621](https://osrf-migration.github.io/sdformat-gh-pages/#!/osrf/sdformat/pull-requests/621)
@@ -319,7 +321,7 @@
 1. Unversioned library name for ign tool commands.
     * [BitBucket pull request 612](https://osrf-migration.github.io/sdformat-gh-pages/#!/osrf/sdformat/pull-requests/612)
 
-1. Initial version of sdformat 1.7 specification.
+1. Initial version of SDFormat 1.7 specification.
     * [BitBucket pull request 588](https://osrf-migration.github.io/sdformat-gh-pages/#!/osrf/sdformat/pull-requests/588)
 
 1. Converter: add `<map>` element for converting fixed values.
@@ -328,19 +330,19 @@
 1. Converter: add `descendant_name` attribute to recursively search for elements to convert.
     * [BitBucket pull request 596](https://osrf-migration.github.io/sdformat-gh-pages/#!/osrf/sdformat/pull-requests/596)
 
-1. sdf 1.7: replace `use_parent_model_frame` element with `//axis/xyz/@expressed_in` attribute.
+1. SDFormat 1.7: replace `use_parent_model_frame` element with `//axis/xyz/@expressed_in` attribute.
     * [BitBucket pull request 589](https://osrf-migration.github.io/sdformat-gh-pages/#!/osrf/sdformat/pull-requests/589)
 
-1. sdf 1.7: replace `//pose/@frame` attribute with `//pose/@relative_to` attribute.
+1. SDFormat 1.7: replace `//pose/@frame` attribute with `//pose/@relative_to` attribute.
     * [BitBucket pull request 597](https://osrf-migration.github.io/sdformat-gh-pages/#!/osrf/sdformat/pull-requests/597)
 
-1. sdf 1.7: add `//model/@canonical_link` attribute and require models to have at least one link.
+1. SDFormat 1.7: add `//model/@canonical_link` attribute and require models to have at least one link.
     * [BitBucket pull request 601](https://osrf-migration.github.io/sdformat-gh-pages/#!/osrf/sdformat/pull-requests/601)
 
 1. Static models: allow them to have no links and skip building FrameAttachedToGraph.
     * [BitBucket pull request 626](https://osrf-migration.github.io/sdformat-gh-pages/#!/osrf/sdformat/pull-requests/626)
 
-1. sdf 1.7: add `//frame/attached_to`, only allow frames in model and world, add Frame DOM.
+1. SDFormat 1.7: add `//frame/attached_to`, only allow frames in model and world, add Frame DOM.
     * [BitBucket pull request 603](https://osrf-migration.github.io/sdformat-gh-pages/#!/osrf/sdformat/pull-requests/603)
 
 1. FrameSemantics API: add FrameAttachedToGraph and functions for building graph and resolving attached-to body.
@@ -374,11 +376,11 @@
     * [BitBucket pull request 622](https://osrf-migration.github.io/sdformat-gh-pages/#!/osrf/sdformat/pull-requests/622)
     * [BitBucket pull request 623](https://osrf-migration.github.io/sdformat-gh-pages/#!/osrf/sdformat/pull-requests/623)
 
-## SDFormat 8.0
-
-### SDFormat 8.X.X (202X-XX-XX)
-
-### SDFormat 8.9.0 (2020-09-04)
+## libsdformat 8.0
+
+### libsdformat 8.X.X (202X-XX-XX)
+
+### libsdformat 8.9.0 (2020-09-04)
 
 1. Find python3 in cmake, fix warning
     * [Pull request 328](https://github.com/osrf/sdformat/pull/328)
@@ -400,7 +402,7 @@
     * [BitBucket pull request 677](https://osrf-migration.github.io/sdformat-gh-pages/#!/osrf/sdformat/pull-requests/677)
     * [BitBucket pull request 686](https://osrf-migration.github.io/sdformat-gh-pages/#!/osrf/sdformat/pull-requests/686)
 
-### SDFormat 8.8.0 (2020-03-18)
+### libsdformat 8.8.0 (2020-03-18)
 
 1. Add Transparency to visual DOM
     * [BitBucket pull request 671](https://osrf-migration.github.io/sdformat-gh-pages/#!/osrf/sdformat/pull-requests/671)
@@ -423,7 +425,7 @@
 1. Rename SDF to SDFormat / libsdformat on documentation
     * [BitBucket pull request 666](https://osrf-migration.github.io/sdformat-gh-pages/#!/osrf/sdformat/pull-requests/666)
 
-### SDFormat 8.7.1 (2020-01-13)
+### libsdformat 8.7.1 (2020-01-13)
 
 1. Fix memory leaks in move assignment operator.
     * [BitBucket pull request 641](https://osrf-migration.github.io/sdformat-gh-pages/#!/osrf/sdformat/pull-requests/641)
@@ -431,7 +433,7 @@
 1. Refactoring based on rule-of-five guidance to address memory leaks
     * [BitBucket pull request 644](https://osrf-migration.github.io/sdformat-gh-pages/#!/osrf/sdformat/pull-requests/644)
 
-### SDFormat 8.7.0 (2019-12-13)
+### libsdformat 8.7.0 (2019-12-13)
 
 1. Remove some URDF error messages
     * [BitBucket pull request 605](https://osrf-migration.github.io/sdformat-gh-pages/#!/osrf/sdformat/pull-requests/605)
@@ -445,12 +447,12 @@
 1. Add clipping for depth camera on rgbd camera sensor
     * [BitBucket pull request 628](https://osrf-migration.github.io/sdformat-gh-pages/#!/osrf/sdformat/pull-requests/628)
 
-### SDFormat 8.6.1 (2019-12-05)
+### libsdformat 8.6.1 (2019-12-05)
 
 1. Unversioned lib name for cmds
     * [BitBucket pull request 612](https://osrf-migration.github.io/sdformat-gh-pages/#!/osrf/sdformat/pull-requests/612)
 
-### SDFormat 8.6.0 (2019-11-20)
+### libsdformat 8.6.0 (2019-11-20)
 
 1. configure.bat: use ign-math6, not gz11
     * [BitBucket pull request 595](https://osrf-migration.github.io/sdformat-gh-pages/#!/osrf/sdformat/pull-requests/595)
@@ -470,7 +472,7 @@
 1. Build `Utils_TEST` with Utils.cc explicitly passed since its symbols are not visible.
     * [BitBucket pull request 572](https://osrf-migration.github.io/sdformat-gh-pages/#!/osrf/sdformat/pull-requests/572)
 
-### SDFormat 8.5.0 (2019-11-06)
+### libsdformat 8.5.0 (2019-11-06)
 
 1. Add `thermal_camera` sensor type
     * [BitBucket pull request 586](https://osrf-migration.github.io/sdformat-gh-pages/#!/osrf/sdformat/pull-requests/586)
@@ -488,7 +490,7 @@
     * [BitBucket pull request 584](https://osrf-migration.github.io/sdformat-gh-pages/#!/osrf/sdformat/pull-requests/584)
     * [BitBucket pull request 573](https://osrf-migration.github.io/sdformat-gh-pages/#!/osrf/sdformat/pull-requests/573)
 
-### SDFormat 8.4.0 (2019-10-22)
+### libsdformat 8.4.0 (2019-10-22)
 
 1. Accept relative path in `<uri>`.
     * [BitBucket pull request 558](https://osrf-migration.github.io/sdformat-gh-pages/#!/osrf/sdformat/pull-requests/558)
@@ -525,7 +527,7 @@
 1. Converter: remove all matching elements specified by `<remove>` tag.
     * [BitBucket pull request 551](https://osrf-migration.github.io/sdformat-gh-pages/#!/osrf/sdformat/pull-requests/551)
 
-### SDFormat 8.3.0 (2019-08-17)
+### libsdformat 8.3.0 (2019-08-17)
 
 1. Added Actor DOM
     * [BitBucket pull request 547](https://osrf-migration.github.io/sdformat-gh-pages/#!/osrf/sdformat/pull-requests/547)
@@ -533,12 +535,12 @@
 1. Print cmake build warnings and errors to std_err
     * [BitBucket pull request 549](https://osrf-migration.github.io/sdformat-gh-pages/#!/osrf/sdformat/pull-requests/549)
 
-### SDFormat 8.2.0 (2019-06-18)
+### libsdformat 8.2.0 (2019-06-18)
 
 1. Added RGBD Camera Sensor type.
     * [BitBucket pull request 540](https://osrf-migration.github.io/sdformat-gh-pages/#!/osrf/sdformat/pull-requests/540)
 
-### SDFormat 8.1.0 (2019-05-20)
+### libsdformat 8.1.0 (2019-05-20)
 
 1.  Change installation path of SDF description files to allow side-by-side installation.
     * [BitBucket pull request 538](https://osrf-migration.github.io/sdformat-gh-pages/#!/osrf/sdformat/pull-requests/538)
@@ -565,7 +567,7 @@
 1. Added AirPressure SDF DOM
     * [BitBucket pull request 528](https://osrf-migration.github.io/sdformat-gh-pages/#!/osrf/sdformat/pull-requests/528)
 
-1. Update sdf noise elements
+1. Update SDFormat noise elements
     * [BitBucket pull request 525](https://osrf-migration.github.io/sdformat-gh-pages/#!/osrf/sdformat/pull-requests/525)
     * [BitBucket pull request 522](https://osrf-migration.github.io/sdformat-gh-pages/#!/osrf/sdformat/pull-requests/522)
 
@@ -600,7 +602,7 @@
     * [BitBucket pull request 511](https://osrf-migration.github.io/sdformat-gh-pages/#!/osrf/sdformat/pull-requests/511)
     * [Issue 202](https://github.com/osrf/sdformat/issues/202)
 
-### SDFormat 8.0.0 (2019-03-01)
+### libsdformat 8.0.0 (2019-03-01)
 
 1. Rename depth camera from 'depth' to 'depth_camera'
     * [BitBucket pull request 507](https://osrf-migration.github.io/sdformat-gh-pages/#!/osrf/sdformat/pull-requests/507)
@@ -672,14 +674,14 @@
     * [BitBucket pull request 488](https://osrf-migration.github.io/sdformat-gh-pages/#!/osrf/sdformat/pull-requests/488)
     * [BitBucket pull request 481](https://osrf-migration.github.io/sdformat-gh-pages/#!/osrf/sdformat/pull-requests/481)
 
-## SDFormat 7.0
-
-### SDFormat 7.0.0 (xxxx-xx-xx)
+## libsdformat 7.0
+
+### libsdformat 7.0.0 (xxxx-xx-xx)
 
 1. Build Utils_TEST with Utils.cc explicitly passed since its symbols are not visible.
     * [BitBucket pull request 572](https://osrf-migration.github.io/sdformat-gh-pages/#!/osrf/sdformat/pull-requests/572)
 
-1. Parse urdf files to sdf 1.5 instead of 1.4 to avoid `use_parent_model_frame`.
+1. Parse urdf files to SDFormat 1.5 instead of 1.4 to avoid `use_parent_model_frame`.
     * [BitBucket pull request 575](https://osrf-migration.github.io/sdformat-gh-pages/#!/osrf/sdformat/pull-requests/575)
 
 1. Set camera intrinsics axis skew (s) default value to 0
@@ -695,7 +697,7 @@
     * [BitBucket pull request 557](https://osrf-migration.github.io/sdformat-gh-pages/#!/osrf/sdformat/pull-requests/557)
     * [BitBucket pull request 464](https://osrf-migration.github.io/sdformat-gh-pages/#!/osrf/sdformat/pull-requests/464)
 
-1. Backport cmake and sdf spec changes from version 8.
+1. Backport cmake and SDFormat spec changes from version 8.
     * [BitBucket pull request 550](https://osrf-migration.github.io/sdformat-gh-pages/#!/osrf/sdformat/pull-requests/550)
     * [BitBucket pull request 538](https://osrf-migration.github.io/sdformat-gh-pages/#!/osrf/sdformat/pull-requests/538)
     * [BitBucket pull request 525](https://osrf-migration.github.io/sdformat-gh-pages/#!/osrf/sdformat/pull-requests/525)
@@ -727,12 +729,12 @@
 1. SDF DOM: Add Element() accessor to Gui, JointAxis and World classes.
     * [BitBucket pull request 450](https://osrf-migration.github.io/sdformat-gh-pages/#!/osrf/sdformat/pull-requests/450)
 
-1. Adds the equalivent of gz sdf -d to sdformat. The command line option
+1. Adds the equalivent of gz sdf -d to libsdformat. The command line option
    will print the full description of the SDF spec.
     * [BitBucket pull request 424](https://osrf-migration.github.io/sdformat-gh-pages/#!/osrf/sdformat/pull-requests/424)
 
-1. Adds the equalivent of gz sdf -p to sdformat. The command line option
-   will convert and print the specified sdf file.
+1. Adds the equalivent of gz sdf -p to libsdformat. The command line option
+   will convert and print the specified SDFormat file.
     * [BitBucket pull request 494](https://osrf-migration.github.io/sdformat-gh-pages/#!/osrf/sdformat/pull-requests/494)
 
 1. SDF DOM: Additions to the document object model.
@@ -748,10 +750,7 @@
     * [BitBucket pull request 420](https://osrf-migration.github.io/sdformat-gh-pages/#!/osrf/sdformat/pull-requests/420)
 
 
-## SDFormat 6.0
-=======
 ## libsdformat 6.0
->>>>>>> 0c6e7ad5
 
 ### libsdformat 6.3.1 (2021-07-06)
 
