## libsdformat 10.X

### libsdformat 10.6.0 (2021-09-08)

1. Parse URDF continuous joint effort/velocity limits
    * [Pull request #684](https://github.com/ignitionrobotics/sdformat/pull/684)

1. Add enable_orientation SDF element to imu
    * [Pull request #651](https://github.com/ignitionrobotics/sdformat/pull/651)

1. Add a codecheck make target
    * [Pull request #682](https://github.com/ignitionrobotics/sdformat/pull/682)

1. Refactor sdf::readXml
    * [Pull request #681](https://github.com/ignitionrobotics/sdformat/pull/681)

1. Upgrade cpplint and fix new errors
    * [Pull request #680](https://github.com/ignitionrobotics/sdformat/pull/680)

1. BUG: add missing plugin element to include
    * [Pull request #675](https://github.com/ignitionrobotics/sdformat/pull/675)

1. Added comment reminder to update functions
    * [Pull request #677](https://github.com/ignitionrobotics/sdformat/pull/677)

1. Adds enable_metrics flag to Sensor.
    * [Pull request #665](https://github.com/ignitionrobotics/sdformat/pull/665)

1. Add GPS / NavSat sensor to sdf9
    * [Pull request #453](https://github.com/ignitionrobotics/sdformat/pull/453)

1. Support parsing elements that are not part of the schema
    * [Pull request #638](https://github.com/ignitionrobotics/sdformat/pull/638)

1. Add lightmap to 1.7 spec and PBR material DOM
    * [Pull request #429](https://github.com/ignitionrobotics/sdformat/pull/429)

1. Fix urdf link extension tags
    * [Pull request #628](https://github.com/ignitionrobotics/sdformat/pull/628)

1. Updated material spec
    * [Pull request #644](https://github.com/ignitionrobotics/sdformat/pull/644)

1. Minor fix to Migration guide
    * [Pull request #630](https://github.com/ignitionrobotics/sdformat/pull/630)

1. Error: move << operator from .hh to .cc file
    * [Pull request #625](https://github.com/ignitionrobotics/sdformat/pull/625)

1. Update build system to allow overriding CXX flags and using clang on Linux
    * [Pull request #621](https://github.com/ignitionrobotics/sdformat/pull/621)

1. Add Element::FindElement as an alternative to Element::GetElement
    * [Pull request #620](https://github.com/ignitionrobotics/sdformat/pull/620)

1. Add ValidateGraphs methods to Model/World (sdf9)
    * [Pull request #602](https://github.com/ignitionrobotics/sdformat/pull/602)

1. Fix ABI break
    * [Pull request #605](https://github.com/ignitionrobotics/sdformat/pull/605)

1. Parameter passing prototype
    * [Pull request #413](https://github.com/ignitionrobotics/sdformat/pull/413)

1. Port particle scatter ratio param to sdf 1.6
    * [Pull request #595](https://github.com/ignitionrobotics/sdformat/pull/595)

1. Making PrintValues() and ToString() able to not print default elements
    * [Pull request #575](https://github.com/ignitionrobotics/sdformat/pull/575)

1. Add API for determining if an element was set by the user
    * [Pull request #542](https://github.com/ignitionrobotics/sdformat/pull/542)

### libsdformat 10.5.0 (2021-05-17)

1. Add scatter ratio parameter to Particle Emitter DOM.
    + [Pull request 547](https://github.com/osrf/sdformat/pull/547)

1. Methods for removing attributes from an element.
    + [Pull request 555](https://github.com/osrf/sdformat/pull/555)

1. Improve docs of collision bitmask.
    + [Pull request 521](https://github.com/osrf/sdformat/pull/521)

### libsdformat 10.4.0 (2021-04-06)

1. Added particle emitter.
    + [Pull request 528](https://github.com/osrf/sdformat/pull/528)

1. Fixed application of <sensor><pose> tags in lumped linkes during URDF
   conversion.
    + [Pull request 525](https://github.com/osrf/sdformat/pull/525)

1. Add camera type aliases to docs.
    + [Pull request 514](https://github.com/osrf/sdformat/pull/514)

### libsdformat 10.3.0 (2021-02-18)

1. Replace PROJECT_SOURCE_DIR in tests
    + [Pull request 460](https://github.com/osrf/sdformat/pull/460)

1. Add Windows installation
    + [Pull request 463](https://github.com/osrf/sdformat/pull/463)

1. Add laser_retro in Visual
    + [Pull request 454](https://github.com/osrf/sdformat/pull/454)

1. Fix temperature gradient default value in Atmosphere DOM
    + [Pull request 482](https://github.com/osrf/sdformat/pull/482)

1. Wrap description tags in CDATA
    + [Pull request 483](https://github.com/osrf/sdformat/pull/483)

1. Add L16 pixel format to Camera pixel format conversion function
    + [Pull request 487](https://github.com/osrf/sdformat/pull/487)

### libsdformat 10.2.0 (2021-01-12)

1. Disable ign test on Windows
    + [Pull request 456](https://github.com/osrf/sdformat/pull/456)

1. Add Heightmap class
    + [Pull request 388](https://github.com/osrf/sdformat/pull/388)

1. Added `render_order` to material
    + [Pull request 446](https://github.com/osrf/sdformat/pull/446)

### libsdformat 10.1.0 (2020-12-15)

1. Fix supported shader types (`normal_map_X_space`)
    * [Pull request 383](https://github.com/osrf/sdformat/pull/383)

1. Prefix nested model names when flattening
    * [Pull request 399](https://github.com/osrf/sdformat/pull/399)

1. Move list of debian dependencies to packages.apt
    * [Pull request 392](https://github.com/osrf/sdformat/pull/392)

1. Remove custom element warning/error.
    * [Pull request 402](https://github.com/osrf/sdformat/pull/402)

1. Add Sky DOM.
    * [Pull request 397](https://github.com/osrf/sdformat/pull/397)

1. Add `<double_sided>` to material spec.
    * [Pull request 410](https://github.com/osrf/sdformat/pull/410)

1. Decrease far clip lower bound.
    * [Pull request 437](https://github.com/osrf/sdformat/pull/437)

1. Enable/disable tests for issue #202, add macOS workflow.
    * [Pull request 414](https://github.com/osrf/sdformat/pull/414)
    * [Pull request 438](https://github.com/osrf/sdformat/pull/438)
    * [Issue 202](https://github.com/osrf/sdformat/issues/202)

1. Make labeler work with PRs from forks.
    * [Pull request 390](https://github.com/osrf/sdformat/pull/390)

1. Test included model folder missing model.config
    * [Pull request 422](https://github.com/osrf/sdformat/pull/422)

1. Add lightmap to 1.7 spec and PBR material DOM
    * [Pull request 429](https://github.com/osrf/sdformat/pull/429)

### libsdformat 10.0.0 (2020-09-28)

1. Return positive `INF` instead of `-1` in DOM API for unbounded symmetric joint limits.
    * [Pull request 357](https://github.com/osrf/sdformat/pull/357)

1. Add cmake option to disable console logfile.
    * [Pull request 348](https://github.com/osrf/sdformat/pull/348)

1. CMake fixes: include CMakePackageConfigHelpers and use modern cmake target for  ignition math.
    * [Pull request 358](https://github.com/osrf/sdformat/pull/358)

1. Cmake: add tinyxml2 to Config names.
    * [Pull request 360](https://github.com/osrf/sdformat/pull/360)

1. Define `PATH_MAX` for Debian Hurd system.
    * [Pull request 369](https://github.com/osrf/sdformat/pull/369)

1. Normalize joint axis xyz vector when parsing from SDFormat.
    * [Pull request 312](https://github.com/osrf/sdformat/pull/312)

1. Migrate to using TinyXML2.
    * [Pull request 264](https://github.com/osrf/sdformat/pull/264)
    * [Pull request 321](https://github.com/osrf/sdformat/pull/321)
    * [Pull request 359](https://github.com/osrf/sdformat/pull/359)

1. Enforce minimum/maximum values specified in SDFormat description files.
    * [Pull request 303](https://github.com/osrf/sdformat/pull/303)

1. Make parsing of values syntactically more strict with bad values generating an error.
    * [Pull request 244](https://github.com/osrf/sdformat/pull/244)

1. Don't install deprecated parser\_urdf.hh header file, fix cmake warning about newline file, fix cmake warning about newlines.
    * [Pull request 276](https://github.com/osrf/sdformat/pull/276)

1. Remove deprecated Pose(), PoseFrame() functions from DOM objects.
    * [Pull request 308](https://github.com/osrf/sdformat/pull/308)

1. Remove deprecated UseParentModelFrame methods from JointAxis DOM.
    * [Pull request 379](https://github.com/osrf/sdformat/pull/379)

1. Changed the default radius of a Cylinder from 1.0 to 0.5 meters.
    * [BitBucket pull request 643](https://osrf-migration.github.io/sdformat-gh-pages/#!/osrf/sdformat/pull-requests/643)

## libsdformat 9.X

### libsdformat 9.X.X (202X-XX-XX)

### libsdformat 9.7.0 (2021-11-03)

1. Make exception for plugins when checking for name uniqueness
    * [Pull request #733](https://github.com/ignitionrobotics/sdformat/pull/733)

1. Backport test utilities from sdf10
    * [Pull request #731](https://github.com/ignitionrobotics/sdformat/pull/731)

1. Added Force Torque Noise functions + Unit tests
    * [Pull request #669](https://github.com/ignitionrobotics/sdformat/pull/669)

1. Add Joint DOM API to access joint sensors
    * [Pull request #517](https://github.com/ignitionrobotics/sdformat/pull/517)

1. Add force torque sensor
    * [Pull request #393](https://github.com/ignitionrobotics/sdformat/pull/393)

### libsdformat 9.6.1 (2021-09-07)

1. Parse URDF continuous joint effort/velocity limits
    * [Pull request #684](https://github.com/ignitionrobotics/sdformat/pull/684)

1. Add a codecheck make target
    * [Pull request #682](https://github.com/ignitionrobotics/sdformat/pull/682)

1. Refactor sdf::readXml
    * [Pull request #681](https://github.com/ignitionrobotics/sdformat/pull/681)

1. Upgrade cpplint and fix new errors
    * [Pull request #680](https://github.com/ignitionrobotics/sdformat/pull/680)

1. BUG: add missing plugin element to include
    * [Pull request #675](https://github.com/ignitionrobotics/sdformat/pull/675)

1. Added comment reminder to update functions
    * [Pull request #677](https://github.com/ignitionrobotics/sdformat/pull/677)

### libsdformat 9.6.0 (2021-08-18)

1. Adds `enable_metrics` flag to Sensor.
    * [Pull request #665](https://github.com/ignitionrobotics/sdformat/pull/665)

1. Add GPS / NavSat sensor DOM to sdf9
    * [Pull request #453](https://github.com/ignitionrobotics/sdformat/pull/453)

1. Support parsing elements that are not part of the schema
    * [Pull request #638](https://github.com/ignitionrobotics/sdformat/pull/638)

1. Add lightmap to 1.7 spec and PBR material DOM
    * [Pull request #429](https://github.com/ignitionrobotics/sdformat/pull/429)

1. Fix urdf link extension tags
    * [Pull request #628](https://github.com/ignitionrobotics/sdformat/pull/628)

1. Updated material spec
    * [Pull request #644](https://github.com/ignitionrobotics/sdformat/pull/644)

1. Minor fix to Migration guide
    * [Pull request #630](https://github.com/ignitionrobotics/sdformat/pull/630)

1. Error: move << operator from .hh to .cc file
    * [Pull request #625](https://github.com/ignitionrobotics/sdformat/pull/625)

1. Update build system to allow overriding CXX flags and using clang on Linux
    * [Pull request #621](https://github.com/ignitionrobotics/sdformat/pull/621)

1. Add Element::FindElement as an alternative to Element::GetElement
    * [Pull request #620](https://github.com/ignitionrobotics/sdformat/pull/620)

1. Add ValidateGraphs methods to Model/World (sdf9)
    * [Pull request #602](https://github.com/ignitionrobotics/sdformat/pull/602)

1. Fix ABI break
    * [Pull request #605](https://github.com/ignitionrobotics/sdformat/pull/605)

1. Making PrintValues() and ToString() able to not print default elements
    * [Pull request #575](https://github.com/ignitionrobotics/sdformat/pull/575)

1. Add API for determining if an element was set by the user
    * [Pull request #542](https://github.com/ignitionrobotics/sdformat/pull/542)

1. Methods for removing attributes from an element
    * [Pull request #555](https://github.com/ignitionrobotics/sdformat/pull/555)

1. Improve docs of collision_bitmask.
    * [Pull request #521](https://github.com/ignitionrobotics/sdformat/pull/521)

1. Add camera type aliases to docs.
    * [Pull request #514](https://github.com/ignitionrobotics/sdformat/pull/514)

1. Add action-ignition-ci
    * [Pull request #501](https://github.com/ignitionrobotics/sdformat/pull/452)

### libsdformat 9.5.0 (2021-02-11)

1. Add Windows installation
    * [Pull request 463](https://github.com/osrf/sdformat/pull/463)

1. Add laser_retro in Visual
    * [Pull request 454](https://github.com/osrf/sdformat/pull/454)

1. Wrap description tags in CDATA
    * [Pull request 483](https://github.com/osrf/sdformat/pull/483)

### libsdformat 9.4.0 (2021-01-08)

1. Define `PATH_MAX` for Debian Hurd system
    * [Pull request 369](https://github.com/osrf/sdformat/pull/369)

1. Fix supported shader types (`normal_map_X_space`)
    * [Pull request 383](https://github.com/osrf/sdformat/pull/383)

1. Move list of debian dependencies to packages.apt
    * [Pull request 392](https://github.com/osrf/sdformat/pull/392)

1. Enable/disable tests for issue #202, add macOS workflow
    * [Pull request 414](https://github.com/osrf/sdformat/pull/414)
    * [Pull request 438](https://github.com/osrf/sdformat/pull/438)
    * [Issue 202](https://github.com/osrf/sdformat/issues/202)

1. Test included model folder missing model.config
    * [Pull request 422](https://github.com/osrf/sdformat/pull/422)

1. Prefix nested model names when flattening
    * [Pull request 399](https://github.com/osrf/sdformat/pull/399)

1. Add Sky DOM
    * [Pull request 417](https://github.com/osrf/sdformat/pull/417)
    * [Pull request 397](https://github.com/osrf/sdformat/pull/397)

1. camera.sdf: decrease far clip lower bound
    * [Pull request 435](https://github.com/osrf/sdformat/pull/435)

1. material.sdf: add `double_sided` parameter
    * [Pull request 410](https://github.com/osrf/sdformat/pull/410)

1. Migration to GitHub: CI, links...
    * [Pull request 239](https://github.com/osrf/sdformat/pull/239)
    * [Pull request 310](https://github.com/osrf/sdformat/pull/310)
    * [Pull request 390](https://github.com/osrf/sdformat/pull/390)

1. Fix Actor copy operators and increase test coverage.
    * [Pull request 301](https://github.com/osrf/sdformat/pull/301)

1. Add Heightmap class
    * [Pull request 388](https://github.com/osrf/sdformat/pull/388)

### libsdformat 9.3.0 (2020-XX-XX)

1. Store material file path information.
    + [Pull request 349](https://github.com/osrf/sdformat/pull/349)

1. Support nested models in DOM and frame semantics.
    * [Pull request 316](https://github.com/osrf/sdformat/pull/316)
    + [Pull request 341](https://github.com/osrf/sdformat/pull/341)

1. Find python3 in cmake, fix cmake warning.
    * [Pull request 328](https://github.com/osrf/sdformat/pull/328)

1. Fix Actor copy operators and increase test coverage.
    * [Pull request 301](https://github.com/osrf/sdformat/pull/301)

1. GitHub Actions CI, pull request labels.
    * [Pull request 311](https://github.com/osrf/sdformat/pull/311)
    * [Pull request 363](https://github.com/osrf/sdformat/pull/363)

1. Change bitbucket links to GitHub.
    * [Pull request 240](https://github.com/osrf/sdformat/pull/240)

1. Param\_TEST: test parsing +Inf and -Inf.
    * [Pull request 277](https://github.com/osrf/sdformat/pull/277)

1. SearchForStuff: add logic to find urdfdom without pkg-config.
    * [Pull request 245](https://github.com/osrf/sdformat/pull/245)

1. Observe the CMake variable `BUILD_TESTING` if it is defined.
    * [Pull request 269](https://github.com/osrf/sdformat/pull/269)

1. Collision: don't load Surface without `<surface>`.
    * [Pull request 268](https://github.com/osrf/sdformat/pull/268)

1. Properly handle the requirement of C++17 at the CMake exported target level.
    * [Pull request 251](https://github.com/osrf/sdformat/pull/251)

1. Fix homebrew build with external urdfdom.
    * [BitBucket pull request 677](https://osrf-migration.github.io/sdformat-gh-pages/#!/osrf/sdformat/pull-requests/677)
    * [BitBucket pull request 686](https://osrf-migration.github.io/sdformat-gh-pages/#!/osrf/sdformat/pull-requests/686)

### libsdformat 9.2.0 (2020-04-02)

1. Remove URI scheme, if present, when finding files.
    * [BitBucket pull request 650](https://osrf-migration.github.io/sdformat-gh-pages/#!/osrf/sdformat/pull-requests/650)
    * [BitBucket pull request 652](https://osrf-migration.github.io/sdformat-gh-pages/#!/osrf/sdformat/pull-requests/652)

1. Build `Utils_TEST` with Utils.cc explicitly passed since its symbols are not visible.
    * [BitBucket pull request 572](https://osrf-migration.github.io/sdformat-gh-pages/#!/osrf/sdformat/pull-requests/572)

1. Keep the URDF style of specifying kinematics when converting URDF to SDF by using frame semantics.
    * [BitBucket pull request 676](https://osrf-migration.github.io/sdformat-gh-pages/#!/osrf/sdformat/pull-requests/676)

1. Increase output precision of URDF to SDF conversion, output -0 as 0.
    * [BitBucket pull request 675](https://osrf-migration.github.io/sdformat-gh-pages/#!/osrf/sdformat/pull-requests/675)

1. Add test of URDF frame semantics.
    * [BitBucket pull request 680](https://osrf-migration.github.io/sdformat-gh-pages/#!/osrf/sdformat/pull-requests/680)

1. Support frame semantics for models nested with <include>
    * [BitBucket pull request 668](https://osrf-migration.github.io/sdformat-gh-pages/#!/osrf/sdformat/pull-requests/668)

1. Add surface DOM
    * [BitBucket pull request 660](https://osrf-migration.github.io/sdformat-gh-pages/#!/osrf/sdformat/pull-requests/660)

1. Add Transparency to visual DOM
    * [BitBucket pull request 671](https://osrf-migration.github.io/sdformat-gh-pages/#!/osrf/sdformat/pull-requests/671)

1. Add camera visibility mask and visual visibility flags
    * [BitBucket pull request 673](https://osrf-migration.github.io/sdformat-gh-pages/#!/osrf/sdformat/pull-requests/673)

1. Include overrides for actor and light
    * [BitBucket pull request 669](https://osrf-migration.github.io/sdformat-gh-pages/#!/osrf/sdformat/pull-requests/669)

1. Add functionality to generate aggregated SDFormat descriptions via CMake.
    * [BitBucket pull request 667](https://osrf-migration.github.io/sdformat-gh-pages/#!/osrf/sdformat/pull-requests/667)
    * [BitBucket pull request 665](https://osrf-migration.github.io/sdformat-gh-pages/#!/osrf/sdformat/pull-requests/665)

1. parser addNestedModel: check `//axis/xyz/@expressed_in` before rotating joint axis.
    * [BitBucket pull request 657](https://osrf-migration.github.io/sdformat-gh-pages/#!/osrf/sdformat/pull-requests/657)
    * [Issue 219](https://github.com/osrf/sdformat/issues/219)

1. Remove TinyXML symbols from public API: Deprecate URDF2SDF
    * [BitBucket pull request 658](https://osrf-migration.github.io/sdformat-gh-pages/#!/osrf/sdformat/pull-requests/658)

1. Remove TinyXML symbols from public API: Move uninstalled headers
    * [BitBucket pull request 662](https://osrf-migration.github.io/sdformat-gh-pages/#!/osrf/sdformat/pull-requests/662)

1. Install the Windows `.dll` shared libraries to bin folder.
    * [BitBucket pull request 659](https://osrf-migration.github.io/sdformat-gh-pages/#!/osrf/sdformat/pull-requests/659)
    * [BitBucket pull request 663](https://osrf-migration.github.io/sdformat-gh-pages/#!/osrf/sdformat/pull-requests/663)

1. Fix cmake type for `tinyxml_INCLUDE_DIRS`.
    * [BitBucket pull request 661](https://osrf-migration.github.io/sdformat-gh-pages/#!/osrf/sdformat/pull-requests/661)
    * [BitBucket pull request 663](https://osrf-migration.github.io/sdformat-gh-pages/#!/osrf/sdformat/pull-requests/663)

1. Rename SDF to SDFormat / libsdformat on documentation
    * [BitBucket pull request 666](https://osrf-migration.github.io/sdformat-gh-pages/#!/osrf/sdformat/pull-requests/666)

### libsdformat 9.1.0 (2020-01-29)

1. Remove URI scheme, if present, when finding files.
    * [BitBucket pull request 653](https://osrf-migration.github.io/sdformat-gh-pages/#!/osrf/sdformat/pull-requests/653)

1. Fix parsing of pose elements under `<include>`
    * [BitBucket pull request 649](https://osrf-migration.github.io/sdformat-gh-pages/#!/osrf/sdformat/pull-requests/649)

1. Parser: add readFileWithoutConversion and readStringWithoutConversion.
    * [BitBucket pull request 647](https://osrf-migration.github.io/sdformat-gh-pages/#!/osrf/sdformat/pull-requests/647)

1. Added accessors to `ignition::math::[Boxd, Cylinderd, Planed, Sphered]`
   in the matching `sdf::[Box, Cylinder, Plane, Sphere]` classes.
    * [BitBucket pull request 639](https://osrf-migration.github.io/sdformat-gh-pages/#!/osrf/sdformat/pull-requests/639)

1. Forward port of adjustments for memory leaks:
    * [BitBucket pull request 641](https://osrf-migration.github.io/sdformat-gh-pages/#!/osrf/sdformat/pull-requests/641) and
    * [BitBucket pull request 644](https://osrf-migration.github.io/sdformat-gh-pages/#!/osrf/sdformat/pull-requests/644)
    * [BitBucket pull request 645](https://osrf-migration.github.io/sdformat-gh-pages/#!/osrf/sdformat/pull-requests/645)

1. SDFormat 1.7: remove `//world/joint` element since it has never been used.
    * [BitBucket pull request 637](https://osrf-migration.github.io/sdformat-gh-pages/#!/osrf/sdformat/pull-requests/637)

1. Add clipping for depth camera on rgbd camera sensor
    * [BitBucket pull request 628](https://osrf-migration.github.io/sdformat-gh-pages/#!/osrf/sdformat/pull-requests/628)

1. Add tests to confirm that world is not allowed as child link of a joint.
    * [BitBucket pull request 634](https://osrf-migration.github.io/sdformat-gh-pages/#!/osrf/sdformat/pull-requests/634)

1. Fix link pose multiplication for URDF.
    * [BitBucket pull request 630](https://osrf-migration.github.io/sdformat-gh-pages/#!/osrf/sdformat/pull-requests/630)

1. Enable linter for URDF parser and fix style.
    * [BitBucket pull request 631](https://osrf-migration.github.io/sdformat-gh-pages/#!/osrf/sdformat/pull-requests/631)

1. Converter: fix memory leak pointed out by ASan.
    * [BitBucket pull request 638](https://osrf-migration.github.io/sdformat-gh-pages/#!/osrf/sdformat/pull-requests/638)

1. Access the original parsed version of an SDF document with `Element::OriginalVersion`.
    * [BitBucket pull request 640](https://osrf-migration.github.io/sdformat-gh-pages/#!/osrf/sdformat/pull-requests/640)

1. Model::Load: fail fast if an SDFormat 1.7 file has name collisions.
    * [BitBucket pull request 648](https://osrf-migration.github.io/sdformat-gh-pages/#!/osrf/sdformat/pull-requests/648)

1. Keep DOM objects even if they were loaded with errors.
    * [BitBucket pull request 655](https://osrf-migration.github.io/sdformat-gh-pages/#!/osrf/sdformat/pull-requests/655)

### libsdformat 9.0.0 (2019-12-10)

1. Move recursiveSameTypeUniqueNames from ign.cc to parser.cc and make public.
    * [BitBucket pull request 606](https://osrf-migration.github.io/sdformat-gh-pages/#!/osrf/sdformat/pull-requests/606)

1. Check that joints have valid parent and child names in `ign sdf --check`.
    * [BitBucket pull request 609](https://osrf-migration.github.io/sdformat-gh-pages/#!/osrf/sdformat/pull-requests/609)

1. Model DOM: error when trying to load nested models, which aren't yet supported.
    * [BitBucket pull request 610](https://osrf-migration.github.io/sdformat-gh-pages/#!/osrf/sdformat/pull-requests/610)

1. Use consistent namespaces in Filesystem.
    * [BitBucket pull request 567](https://osrf-migration.github.io/sdformat-gh-pages/#!/osrf/sdformat/pull-requests/567)

1. Enforce rules about reserved names and unique names among sibling elements.
    * [BitBucket pull request 600](https://osrf-migration.github.io/sdformat-gh-pages/#!/osrf/sdformat/pull-requests/600)
    * This also implements changes necessary for parsing custom elements and
    attributes per the following proposal:
    [Custom elements and attributes](http://sdformat.org/tutorials?tut=custom_elements_attributes_proposal)

1. Relax name checking, so name collisions generate warnings and names are automatically changed.
    * [BitBucket pull request 621](https://osrf-migration.github.io/sdformat-gh-pages/#!/osrf/sdformat/pull-requests/621)

1. Unversioned library name for ign tool commands.
    * [BitBucket pull request 612](https://osrf-migration.github.io/sdformat-gh-pages/#!/osrf/sdformat/pull-requests/612)

1. Initial version of SDFormat 1.7 specification.
    * [BitBucket pull request 588](https://osrf-migration.github.io/sdformat-gh-pages/#!/osrf/sdformat/pull-requests/588)

1. Converter: add `<map>` element for converting fixed values.
    * [BitBucket pull request 580](https://osrf-migration.github.io/sdformat-gh-pages/#!/osrf/sdformat/pull-requests/580)

1. Converter: add `descendant_name` attribute to recursively search for elements to convert.
    * [BitBucket pull request 596](https://osrf-migration.github.io/sdformat-gh-pages/#!/osrf/sdformat/pull-requests/596)

1. SDFormat 1.7: replace `use_parent_model_frame` element with `//axis/xyz/@expressed_in` attribute.
    * [BitBucket pull request 589](https://osrf-migration.github.io/sdformat-gh-pages/#!/osrf/sdformat/pull-requests/589)

1. SDFormat 1.7: replace `//pose/@frame` attribute with `//pose/@relative_to` attribute.
    * [BitBucket pull request 597](https://osrf-migration.github.io/sdformat-gh-pages/#!/osrf/sdformat/pull-requests/597)

1. SDFormat 1.7: add `//model/@canonical_link` attribute and require models to have at least one link.
    * [BitBucket pull request 601](https://osrf-migration.github.io/sdformat-gh-pages/#!/osrf/sdformat/pull-requests/601)

1. Static models: allow them to have no links and skip building FrameAttachedToGraph.
    * [BitBucket pull request 626](https://osrf-migration.github.io/sdformat-gh-pages/#!/osrf/sdformat/pull-requests/626)

1. SDFormat 1.7: add `//frame/attached_to`, only allow frames in model and world, add Frame DOM.
    * [BitBucket pull request 603](https://osrf-migration.github.io/sdformat-gh-pages/#!/osrf/sdformat/pull-requests/603)

1. FrameSemantics API: add FrameAttachedToGraph and functions for building graph and resolving attached-to body.
    * [BitBucket pull request 613](https://osrf-migration.github.io/sdformat-gh-pages/#!/osrf/sdformat/pull-requests/613)

1. FrameSemantics API: add PoseRelativeToGraph and functions for building graph and resolving poses.
    * [BitBucket pull request 614](https://osrf-migration.github.io/sdformat-gh-pages/#!/osrf/sdformat/pull-requests/614)

1. Build and validate graphs during Model::Load and World::Load.
    * [BitBucket pull request 615](https://osrf-migration.github.io/sdformat-gh-pages/#!/osrf/sdformat/pull-requests/615)

1. Add SemanticPose class with implementation for Link.
    * [BitBucket pull request 616](https://osrf-migration.github.io/sdformat-gh-pages/#!/osrf/sdformat/pull-requests/616)

1. Add JointAxis::ResolveXyz and Joint::SemanticPose.
    * [BitBucket pull request 617](https://osrf-migration.github.io/sdformat-gh-pages/#!/osrf/sdformat/pull-requests/617)

1. Implement SemanticPose() for Collision, Frame, Light, Model, Sensor, Visual.
    * [BitBucket pull request 618](https://osrf-migration.github.io/sdformat-gh-pages/#!/osrf/sdformat/pull-requests/618)

1. Add Frame::ResolveAttachedToBody API for resolving the attached-to body of a frame.
    * [BitBucket pull request 619](https://osrf-migration.github.io/sdformat-gh-pages/#!/osrf/sdformat/pull-requests/619)

1. DOM API: deprecate `(Set)?PoseFrame` API and replace with `(Set)?PoseRelativeTo`
    * [BitBucket pull request 598](https://osrf-migration.github.io/sdformat-gh-pages/#!/osrf/sdformat/pull-requests/598)

1. DOM API: deprecate `(Set)?Pose` API and replace with `(Set)?RawPose`
    * [BitBucket pull request 599](https://osrf-migration.github.io/sdformat-gh-pages/#!/osrf/sdformat/pull-requests/599)

1. Hide FrameSemantics implementation.
    * [BitBucket pull request 622](https://osrf-migration.github.io/sdformat-gh-pages/#!/osrf/sdformat/pull-requests/622)
    * [BitBucket pull request 623](https://osrf-migration.github.io/sdformat-gh-pages/#!/osrf/sdformat/pull-requests/623)

## libsdformat 8.0

### libsdformat 8.X.X (202X-XX-XX)

### libsdformat 8.9.0 (2020-09-04)

1. Find python3 in cmake, fix warning
    * [Pull request 328](https://github.com/osrf/sdformat/pull/328)

1. Store material file path information
    * [Pull request 349](https://github.com/osrf/sdformat/pull/349)

1. Fix Actor copy operators and increase test coverage.
    * [Pull request 301](https://github.com/osrf/sdformat/pull/301)

1. Migration to GitHub: CI, links...
    * [Pull request 239](https://github.com/osrf/sdformat/pull/239)
    * [Pull request 310](https://github.com/osrf/sdformat/pull/310)

1. Increase output precision of URDF to SDF conversion, output -0 as 0.
    * [BitBucket pull request 675](https://osrf-migration.github.io/sdformat-gh-pages/#!/osrf/sdformat/pull-requests/675)

1. Fix homebrew build with external urdfdom.
    * [BitBucket pull request 677](https://osrf-migration.github.io/sdformat-gh-pages/#!/osrf/sdformat/pull-requests/677)
    * [BitBucket pull request 686](https://osrf-migration.github.io/sdformat-gh-pages/#!/osrf/sdformat/pull-requests/686)

### libsdformat 8.8.0 (2020-03-18)

1. Add Transparency to visual DOM
    * [BitBucket pull request 671](https://osrf-migration.github.io/sdformat-gh-pages/#!/osrf/sdformat/pull-requests/671)

1. Install the Windows `.dll` shared libraries to bin folder.
    * [BitBucket pull request 659](https://osrf-migration.github.io/sdformat-gh-pages/#!/osrf/sdformat/pull-requests/659)
    * [BitBucket pull request 663](https://osrf-migration.github.io/sdformat-gh-pages/#!/osrf/sdformat/pull-requests/663)

1. Fix cmake type for `tinyxml_INCLUDE_DIRS`.
    * [BitBucket pull request 661](https://osrf-migration.github.io/sdformat-gh-pages/#!/osrf/sdformat/pull-requests/661)
    * [BitBucket pull request 663](https://osrf-migration.github.io/sdformat-gh-pages/#!/osrf/sdformat/pull-requests/663)

1. Add functionality to generate aggregated SDFormat descriptions via CMake.
    * [BitBucket pull request 665](https://osrf-migration.github.io/sdformat-gh-pages/#!/osrf/sdformat/pull-requests/665)

1. Remove URI scheme, if present, when finding files.
    * [BitBucket pull request 650](https://osrf-migration.github.io/sdformat-gh-pages/#!/osrf/sdformat/pull-requests/650)
    * [BitBucket pull request 652](https://osrf-migration.github.io/sdformat-gh-pages/#!/osrf/sdformat/pull-requests/652)

1. Rename SDF to SDFormat / libsdformat on documentation
    * [BitBucket pull request 666](https://osrf-migration.github.io/sdformat-gh-pages/#!/osrf/sdformat/pull-requests/666)

### libsdformat 8.7.1 (2020-01-13)

1. Fix memory leaks in move assignment operator.
    * [BitBucket pull request 641](https://osrf-migration.github.io/sdformat-gh-pages/#!/osrf/sdformat/pull-requests/641)

1. Refactoring based on rule-of-five guidance to address memory leaks
    * [BitBucket pull request 644](https://osrf-migration.github.io/sdformat-gh-pages/#!/osrf/sdformat/pull-requests/644)

### libsdformat 8.7.0 (2019-12-13)

1. Remove some URDF error messages
    * [BitBucket pull request 605](https://osrf-migration.github.io/sdformat-gh-pages/#!/osrf/sdformat/pull-requests/605)

1. Fix parsing URDF without <material> inside <gazebo>
    * [BitBucket pull request 608](https://osrf-migration.github.io/sdformat-gh-pages/#!/osrf/sdformat/pull-requests/608)

1. Backport URDF multiplication and linter
    * [BitBucket pull request 632](https://osrf-migration.github.io/sdformat-gh-pages/#!/osrf/sdformat/pull-requests/632)

1. Add clipping for depth camera on rgbd camera sensor
    * [BitBucket pull request 628](https://osrf-migration.github.io/sdformat-gh-pages/#!/osrf/sdformat/pull-requests/628)

### libsdformat 8.6.1 (2019-12-05)

1. Unversioned lib name for cmds
    * [BitBucket pull request 612](https://osrf-migration.github.io/sdformat-gh-pages/#!/osrf/sdformat/pull-requests/612)

### libsdformat 8.6.0 (2019-11-20)

1. configure.bat: use ign-math6, not gz11
    * [BitBucket pull request 595](https://osrf-migration.github.io/sdformat-gh-pages/#!/osrf/sdformat/pull-requests/595)

1. Set `sdformat8_PKGCONFIG_*` variables in cmake config instead of `SDFormat_PKGCONFIG*`.
    * [BitBucket pull request 594](https://osrf-migration.github.io/sdformat-gh-pages/#!/osrf/sdformat/pull-requests/594)

1. Relax cmake check to allow compiling with gcc-7.
    * [BitBucket pull request 592](https://osrf-migration.github.io/sdformat-gh-pages/#!/osrf/sdformat/pull-requests/592)

1. Use custom callbacks when reading file (support Fuel URIs).
    * [BitBucket pull request 591](https://osrf-migration.github.io/sdformat-gh-pages/#!/osrf/sdformat/pull-requests/591)

1. Update visual DOM to parse `cast_shadows` property of a visual.
    * [BitBucket pull request 590](https://osrf-migration.github.io/sdformat-gh-pages/#!/osrf/sdformat/pull-requests/590)

1. Build `Utils_TEST` with Utils.cc explicitly passed since its symbols are not visible.
    * [BitBucket pull request 572](https://osrf-migration.github.io/sdformat-gh-pages/#!/osrf/sdformat/pull-requests/572)

### libsdformat 8.5.0 (2019-11-06)

1. Add `thermal_camera` sensor type
    * [BitBucket pull request 586](https://osrf-migration.github.io/sdformat-gh-pages/#!/osrf/sdformat/pull-requests/586)

1. Use inline namespaces in Utils.cc
    * [BitBucket pull request 574](https://osrf-migration.github.io/sdformat-gh-pages/#!/osrf/sdformat/pull-requests/574)

1. Convert `ign sdf` file inputs to absolute paths before processing them
    * [BitBucket pull request 583](https://osrf-migration.github.io/sdformat-gh-pages/#!/osrf/sdformat/pull-requests/583)

1. Add `emissive_map` to material sdf
    * [BitBucket pull request 585](https://osrf-migration.github.io/sdformat-gh-pages/#!/osrf/sdformat/pull-requests/585)

1. Converter: fix bug when converting across multiple versions.
    * [BitBucket pull request 584](https://osrf-migration.github.io/sdformat-gh-pages/#!/osrf/sdformat/pull-requests/584)
    * [BitBucket pull request 573](https://osrf-migration.github.io/sdformat-gh-pages/#!/osrf/sdformat/pull-requests/573)

### libsdformat 8.4.0 (2019-10-22)

1. Accept relative path in `<uri>`.
    * [BitBucket pull request 558](https://osrf-migration.github.io/sdformat-gh-pages/#!/osrf/sdformat/pull-requests/558)

1. Element: don't print unset attributes.
    * [BitBucket pull request 571](https://osrf-migration.github.io/sdformat-gh-pages/#!/osrf/sdformat/pull-requests/571)
    * [BitBucket pull request 576](https://osrf-migration.github.io/sdformat-gh-pages/#!/osrf/sdformat/pull-requests/576)

1. Lidar.hh: remove 'using namespace ignition'.
    * [BitBucket pull request 577](https://osrf-migration.github.io/sdformat-gh-pages/#!/osrf/sdformat/pull-requests/577)

1. Parse urdf files to sdf 1.5 instead of 1.4 to avoid `use_parent_model_frame`.
    * [BitBucket pull request 575](https://osrf-migration.github.io/sdformat-gh-pages/#!/osrf/sdformat/pull-requests/575)

1. Set camera intrinsics axis skew (s) default value to 0
    * [BitBucket pull request 504](https://osrf-migration.github.io/sdformat-gh-pages/#!/osrf/sdformat/pull-requests/504)

1. SDF Root DOM: add ActorCount, ActorByIndex, and ActorNameExists.
    * [BitBucket pull request 566](https://osrf-migration.github.io/sdformat-gh-pages/#!/osrf/sdformat/pull-requests/566)

1. Avoid hardcoding /machine:x64 flag on 64-bit on MSVC with CMake >= 3.5.
    * [BitBucket pull request 565](https://osrf-migration.github.io/sdformat-gh-pages/#!/osrf/sdformat/pull-requests/565)

1. Move private headers from include/sdf to src folder.
    * [BitBucket pull request 553](https://osrf-migration.github.io/sdformat-gh-pages/#!/osrf/sdformat/pull-requests/553)

1. Fix ign library path on macOS.
    * [BitBucket pull request 542](https://osrf-migration.github.io/sdformat-gh-pages/#!/osrf/sdformat/pull-requests/542)
    * [BitBucket pull request 564](https://osrf-migration.github.io/sdformat-gh-pages/#!/osrf/sdformat/pull-requests/564)

1. Use `ign sdf --check` to check sibling elements of the same type for non-unique names.
    * [BitBucket pull request 554](https://osrf-migration.github.io/sdformat-gh-pages/#!/osrf/sdformat/pull-requests/554)

1. Converter: remove all matching elements specified by `<remove>` tag.
    * [BitBucket pull request 551](https://osrf-migration.github.io/sdformat-gh-pages/#!/osrf/sdformat/pull-requests/551)

### libsdformat 8.3.0 (2019-08-17)

1. Added Actor DOM
    * [BitBucket pull request 547](https://osrf-migration.github.io/sdformat-gh-pages/#!/osrf/sdformat/pull-requests/547)

1. Print cmake build warnings and errors to std_err
    * [BitBucket pull request 549](https://osrf-migration.github.io/sdformat-gh-pages/#!/osrf/sdformat/pull-requests/549)

### libsdformat 8.2.0 (2019-06-18)

1. Added RGBD Camera Sensor type.
    * [BitBucket pull request 540](https://osrf-migration.github.io/sdformat-gh-pages/#!/osrf/sdformat/pull-requests/540)

### libsdformat 8.1.0 (2019-05-20)

1.  Change installation path of SDF description files to allow side-by-side installation.
    * [BitBucket pull request 538](https://osrf-migration.github.io/sdformat-gh-pages/#!/osrf/sdformat/pull-requests/538)

1. Added Lidar Sensor DOM. Also added `lidar` and `gpu_lidar` as sensor
   types. These two types are equivalent to `ray` and `gpu_ray`.
    * [BitBucket pull request 536](https://osrf-migration.github.io/sdformat-gh-pages/#!/osrf/sdformat/pull-requests/536)

1. SDF Sensor DOM: copy update rate in copy constructor.
    * [BitBucket pull request 534](https://osrf-migration.github.io/sdformat-gh-pages/#!/osrf/sdformat/pull-requests/534)

1. Added IMU Sensor DOM.
    * [BitBucket pull request 532](https://osrf-migration.github.io/sdformat-gh-pages/#!/osrf/sdformat/pull-requests/532)

1. Added Camera Sensor DOM.
    * [BitBucket pull request 531](https://osrf-migration.github.io/sdformat-gh-pages/#!/osrf/sdformat/pull-requests/531)

1. Added wind to link dom.
    * [BitBucket pull request 530](https://osrf-migration.github.io/sdformat-gh-pages/#!/osrf/sdformat/pull-requests/530)

1. Added Sensor DOM `==` operator.
    * [BitBucket pull request 529](https://osrf-migration.github.io/sdformat-gh-pages/#!/osrf/sdformat/pull-requests/529)

1. Added AirPressure SDF DOM
    * [BitBucket pull request 528](https://osrf-migration.github.io/sdformat-gh-pages/#!/osrf/sdformat/pull-requests/528)

1. Update SDFormat noise elements
    * [BitBucket pull request 525](https://osrf-migration.github.io/sdformat-gh-pages/#!/osrf/sdformat/pull-requests/525)
    * [BitBucket pull request 522](https://osrf-migration.github.io/sdformat-gh-pages/#!/osrf/sdformat/pull-requests/522)

1. Apply rule of five for various DOM classes
    * [BitBucket pull request 524](https://osrf-migration.github.io/sdformat-gh-pages/#!/osrf/sdformat/pull-requests/524)

1. Support setting sensor types from a string.
    * [BitBucket pull request 523](https://osrf-migration.github.io/sdformat-gh-pages/#!/osrf/sdformat/pull-requests/523)

1. Added Altimeter SDF DOM
    * [BitBucket pull request 527](https://osrf-migration.github.io/sdformat-gh-pages/#!/osrf/sdformat/pull-requests/527)

1. Added Magnetometer SDF DOM
    * [BitBucket pull request 518](https://osrf-migration.github.io/sdformat-gh-pages/#!/osrf/sdformat/pull-requests/518)
    * [BitBucket pull request 519](https://osrf-migration.github.io/sdformat-gh-pages/#!/osrf/sdformat/pull-requests/519)

1. Add Scene SDF DOM
    * [BitBucket pull request 517](https://osrf-migration.github.io/sdformat-gh-pages/#!/osrf/sdformat/pull-requests/517)

1. Add PBR material SDF element
    * [BitBucket pull request 512](https://osrf-migration.github.io/sdformat-gh-pages/#!/osrf/sdformat/pull-requests/512)
    * [BitBucket pull request 520](https://osrf-migration.github.io/sdformat-gh-pages/#!/osrf/sdformat/pull-requests/520)
    * [BitBucket pull request 535](https://osrf-migration.github.io/sdformat-gh-pages/#!/osrf/sdformat/pull-requests/535)

1. Set geometry shapes
    * [BitBucket pull request 515](https://osrf-migration.github.io/sdformat-gh-pages/#!/osrf/sdformat/pull-requests/515)

1. Clarify names of libsdformat parser and SDF specification in Readme.
    * [BitBucket pull request 514](https://osrf-migration.github.io/sdformat-gh-pages/#!/osrf/sdformat/pull-requests/514)

1. Disable macOS tests failing due to issue 202.
    * [BitBucket pull request 511](https://osrf-migration.github.io/sdformat-gh-pages/#!/osrf/sdformat/pull-requests/511)
    * [Issue 202](https://github.com/osrf/sdformat/issues/202)

### libsdformat 8.0.0 (2019-03-01)

1. Rename depth camera from 'depth' to 'depth_camera'
    * [BitBucket pull request 507](https://osrf-migration.github.io/sdformat-gh-pages/#!/osrf/sdformat/pull-requests/507)

1. Rename enum Ray to Lidar
    * [BitBucket pull request 502](https://osrf-migration.github.io/sdformat-gh-pages/#!/osrf/sdformat/pull-requests/502)

1. Add support for files that have light tags in the root
    * [BitBucket pull request 499](https://osrf-migration.github.io/sdformat-gh-pages/#!/osrf/sdformat/pull-requests/499)

1. Fix locale problems of std::stringstream and of Param::ValueFromString
    * [BitBucket pull request 492](https://osrf-migration.github.io/sdformat-gh-pages/#!/osrf/sdformat/pull-requests/492)
    * Contribution by Silvio Traversaro

1. Add functions to set visual dom's geometry and material
    * [BitBucket pull request 490](https://osrf-migration.github.io/sdformat-gh-pages/#!/osrf/sdformat/pull-requests/490)

1. Change cmake project name to sdformat8, export cmake targets
    * [BitBucket pull request 475](https://osrf-migration.github.io/sdformat-gh-pages/#!/osrf/sdformat/pull-requests/475)
    * [BitBucket pull request 476](https://osrf-migration.github.io/sdformat-gh-pages/#!/osrf/sdformat/pull-requests/476)

1. SDF DOM: Add copy constructor and assignment operator to Light. Add lights to Link
    * [BitBucket pull request 469](https://osrf-migration.github.io/sdformat-gh-pages/#!/osrf/sdformat/pull-requests/469)

1. Make `<limit>` a required element for `<axis2>`
    * [BitBucket pull request #472](https://osrf-migration.github.io/sdformat-gh-pages/#!/osrf/sdformat/pull-requests/472)

1. SDF DOM: Add DOM methods for setting axis and thread pitch in `sdf::Joint`
    * [BitBucket pull request #471](https://osrf-migration.github.io/sdformat-gh-pages/#!/osrf/sdformat/pull-requests/471)
    * [BitBucket pull request #474](https://osrf-migration.github.io/sdformat-gh-pages/#!/osrf/sdformat/pull-requests/474)

1. SDF DOM: Add copy constructors and assignment operator to JointAxis
    * [BitBucket pull request #470](https://osrf-migration.github.io/sdformat-gh-pages/#!/osrf/sdformat/pull-requests/470)

1. Removed boost
    * [BitBucket pull request #438](https://osrf-migration.github.io/sdformat-gh-pages/#!/osrf/sdformat/pull-requests/438)

1. Versioned namespace
    * [BitBucket pull request 464](https://osrf-migration.github.io/sdformat-gh-pages/#!/osrf/sdformat/pull-requests/464)

1. Versioned library install
    * [BitBucket pull request 463](https://osrf-migration.github.io/sdformat-gh-pages/#!/osrf/sdformat/pull-requests/463)

1. Add SetGeom to Collision
    * [BitBucket pull request 465](https://osrf-migration.github.io/sdformat-gh-pages/#!/osrf/sdformat/pull-requests/465)

1. SDF DOM: Add copy/move constructors and assignment operator to Geometry
    * [BitBucket pull request 460](https://osrf-migration.github.io/sdformat-gh-pages/#!/osrf/sdformat/pull-requests/460)

1. SDF DOM: Add copy/move constructors and assignment operator to Material
    * [BitBucket pull request 461](https://osrf-migration.github.io/sdformat-gh-pages/#!/osrf/sdformat/pull-requests/461)

1. Add collision_detector to dart physics config
    * [BitBucket pull request 440](https://osrf-migration.github.io/sdformat-gh-pages/#!/osrf/sdformat/pull-requests/440)

1. Fix cpack now that project name has version number
    * [BitBucket pull request 478](https://osrf-migration.github.io/sdformat-gh-pages/#!/osrf/sdformat/pull-requests/478)

1. Animation tension
    * [BitBucket pull request 466](https://osrf-migration.github.io/sdformat-gh-pages/#!/osrf/sdformat/pull-requests/466)

1. Add "geometry" for sonar collision shape
    * [BitBucket pull request 479](https://osrf-migration.github.io/sdformat-gh-pages/#!/osrf/sdformat/pull-requests/479)

1. Fix Gui copy constructor
    * [BitBucket pull request 486](https://osrf-migration.github.io/sdformat-gh-pages/#!/osrf/sdformat/pull-requests/486)

1. Sensor DOM
    * [BitBucket pull request 488](https://osrf-migration.github.io/sdformat-gh-pages/#!/osrf/sdformat/pull-requests/488)
    * [BitBucket pull request 481](https://osrf-migration.github.io/sdformat-gh-pages/#!/osrf/sdformat/pull-requests/481)

## libsdformat 7.0

### libsdformat 7.0.0 (xxxx-xx-xx)

1. Build Utils_TEST with Utils.cc explicitly passed since its symbols are not visible.
    * [BitBucket pull request 572](https://osrf-migration.github.io/sdformat-gh-pages/#!/osrf/sdformat/pull-requests/572)

1. Parse urdf files to SDFormat 1.5 instead of 1.4 to avoid `use_parent_model_frame`.
    * [BitBucket pull request 575](https://osrf-migration.github.io/sdformat-gh-pages/#!/osrf/sdformat/pull-requests/575)

1. Set camera intrinsics axis skew (s) default value to 0
    * [BitBucket pull request 504](https://osrf-migration.github.io/sdformat-gh-pages/#!/osrf/sdformat/pull-requests/504)

1. Avoid hardcoding /machine:x64 flag on 64-bit on MSVC with CMake >= 3.5.
    * [BitBucket pull request 565](https://osrf-migration.github.io/sdformat-gh-pages/#!/osrf/sdformat/pull-requests/565)

1. Prevent duplicate `use_parent_model_frame` tags during file conversion.
    * [BitBucket pull request 573](https://osrf-migration.github.io/sdformat-gh-pages/#!/osrf/sdformat/pull-requests/573)

1. Backport inline versioned namespace from version 8.
    * [BitBucket pull request 557](https://osrf-migration.github.io/sdformat-gh-pages/#!/osrf/sdformat/pull-requests/557)
    * [BitBucket pull request 464](https://osrf-migration.github.io/sdformat-gh-pages/#!/osrf/sdformat/pull-requests/464)

1. Backport cmake and SDFormat spec changes from version 8.
    * [BitBucket pull request 550](https://osrf-migration.github.io/sdformat-gh-pages/#!/osrf/sdformat/pull-requests/550)
    * [BitBucket pull request 538](https://osrf-migration.github.io/sdformat-gh-pages/#!/osrf/sdformat/pull-requests/538)
    * [BitBucket pull request 525](https://osrf-migration.github.io/sdformat-gh-pages/#!/osrf/sdformat/pull-requests/525)
    * [BitBucket pull request 475](https://osrf-migration.github.io/sdformat-gh-pages/#!/osrf/sdformat/pull-requests/475)
    * [BitBucket pull request 476](https://osrf-migration.github.io/sdformat-gh-pages/#!/osrf/sdformat/pull-requests/476)
    * [BitBucket pull request 463](https://osrf-migration.github.io/sdformat-gh-pages/#!/osrf/sdformat/pull-requests/463)

1. Fix ign library path on macOS.
    * [BitBucket pull request 542](https://osrf-migration.github.io/sdformat-gh-pages/#!/osrf/sdformat/pull-requests/542)

1. Preserve XML elements that are not part of the SDF specification.
    * [BitBucket pull request 449](https://osrf-migration.github.io/sdformat-gh-pages/#!/osrf/sdformat/pull-requests/449)

1. Embed SDF specification files directly in libsdformat.so.
    * [BitBucket pull request 434](https://osrf-migration.github.io/sdformat-gh-pages/#!/osrf/sdformat/pull-requests/434)

1. Removed support for SDF spec versions 1.0 and 1.2
    * [BitBucket pull request #432](https://osrf-migration.github.io/sdformat-gh-pages/#!/osrf/sdformat/pull-requests/432)

1. SDF DOM: Additions to the document object model.
    * [BitBucket pull request 433](https://osrf-migration.github.io/sdformat-gh-pages/#!/osrf/sdformat/pull-requests/433)
    * [BitBucket pull request 441](https://osrf-migration.github.io/sdformat-gh-pages/#!/osrf/sdformat/pull-requests/441)
    * [BitBucket pull request 442](https://osrf-migration.github.io/sdformat-gh-pages/#!/osrf/sdformat/pull-requests/442)
    * [BitBucket pull request 445](https://osrf-migration.github.io/sdformat-gh-pages/#!/osrf/sdformat/pull-requests/445)
    * [BitBucket pull request 451](https://osrf-migration.github.io/sdformat-gh-pages/#!/osrf/sdformat/pull-requests/451)
    * [BitBucket pull request 455](https://osrf-migration.github.io/sdformat-gh-pages/#!/osrf/sdformat/pull-requests/455)
    * [BitBucket pull request 481](https://osrf-migration.github.io/sdformat-gh-pages/#!/osrf/sdformat/pull-requests/481)

1. SDF DOM: Add Element() accessor to Gui, JointAxis and World classes.
    * [BitBucket pull request 450](https://osrf-migration.github.io/sdformat-gh-pages/#!/osrf/sdformat/pull-requests/450)

1. Adds the equalivent of gz sdf -d to libsdformat. The command line option
   will print the full description of the SDF spec.
    * [BitBucket pull request 424](https://osrf-migration.github.io/sdformat-gh-pages/#!/osrf/sdformat/pull-requests/424)

1. Adds the equalivent of gz sdf -p to libsdformat. The command line option
   will convert and print the specified SDFormat file.
    * [BitBucket pull request 494](https://osrf-migration.github.io/sdformat-gh-pages/#!/osrf/sdformat/pull-requests/494)

1. SDF DOM: Additions to the document object model.
    * [BitBucket pull request 393](https://osrf-migration.github.io/sdformat-gh-pages/#!/osrf/sdformat/pull-requests/393)
    * [BitBucket pull request 394](https://osrf-migration.github.io/sdformat-gh-pages/#!/osrf/sdformat/pull-requests/394)
    * [BitBucket pull request 395](https://osrf-migration.github.io/sdformat-gh-pages/#!/osrf/sdformat/pull-requests/395)
    * [BitBucket pull request 396](https://osrf-migration.github.io/sdformat-gh-pages/#!/osrf/sdformat/pull-requests/396)
    * [BitBucket pull request 397](https://osrf-migration.github.io/sdformat-gh-pages/#!/osrf/sdformat/pull-requests/397)
    * [BitBucket pull request 406](https://osrf-migration.github.io/sdformat-gh-pages/#!/osrf/sdformat/pull-requests/406)
    * [BitBucket pull request 407](https://osrf-migration.github.io/sdformat-gh-pages/#!/osrf/sdformat/pull-requests/407)
    * [BitBucket pull request 410](https://osrf-migration.github.io/sdformat-gh-pages/#!/osrf/sdformat/pull-requests/410)
    * [BitBucket pull request 415](https://osrf-migration.github.io/sdformat-gh-pages/#!/osrf/sdformat/pull-requests/415)
    * [BitBucket pull request 420](https://osrf-migration.github.io/sdformat-gh-pages/#!/osrf/sdformat/pull-requests/420)


## libsdformat 6.0

<<<<<<< HEAD
### libsdformat 6.X.X (20XX-XX-XX)
=======
### SDFormat 6.3.1 (2021-07-06)

1. Fix flattening logic for nested model names
    * [Pull request 597](https://github.com/osrf/sdformat/pull/597)

1. Translate poses of nested models inside other nested models
    * [Pull request 596](https://github.com/osrf/sdformat/pull/596)

### SDFormat 6.3.0 (2021-06-21)

1. Move recursiveSameTypeUniqueNames from ign.cc to parser.cc and make public.
    * [Pull request 580](https://github.com/osrf/sdformat/pull/580)

1. Parse rpyOffset as radians
    * [Pull request 497](https://github.com/osrf/sdformat/pull/497)
>>>>>>> 1a054446

1. Parse urdf files to SDFormat 1.5 instead of 1.4 to avoid `use_parent_model_frame`.
    * [BitBucket pull request 575](https://osrf-migration.github.io/sdformat-gh-pages/#!/osrf/sdformat/pull-requests/575)

1. Set camera intrinsics axis skew (s) default value to 0
    * [BitBucket pull request 504](https://osrf-migration.github.io/sdformat-gh-pages/#!/osrf/sdformat/pull-requests/504)

1. Avoid hardcoding /machine:x64 flag on 64-bit on MSVC with CMake >= 3.5.
    * [BitBucket pull request 565](https://osrf-migration.github.io/sdformat-gh-pages/#!/osrf/sdformat/pull-requests/565)

1. Fix ign library path on macOS.
    * [BitBucket pull request 552](https://osrf-migration.github.io/sdformat-gh-pages/#!/osrf/sdformat/pull-requests/552)

1. Use `ign sdf --check` to check sibling elements of the same type for non-unique names.
    * [BitBucket pull request 554](https://osrf-migration.github.io/sdformat-gh-pages/#!/osrf/sdformat/pull-requests/554)

1. Converter: remove all matching elements specified by `<remove>` tag.
    * [BitBucket pull request 551](https://osrf-migration.github.io/sdformat-gh-pages/#!/osrf/sdformat/pull-requests/551)

### libsdformat 6.2.0 (2019-01-17)

1. Add geometry for sonar collision shape
    * [BitBucket pull request 495](https://osrf-migration.github.io/sdformat-gh-pages/#!/osrf/sdformat/pull-requests/495)

1. Add camera intrinsics (fx, fy, cx, cy, s)
    * [BitBucket pull request 496](https://osrf-migration.github.io/sdformat-gh-pages/#!/osrf/sdformat/pull-requests/496)

1. Add actor trajectory tension parameter
    * [BitBucket pull request 466](https://osrf-migration.github.io/sdformat-gh-pages/#!/osrf/sdformat/pull-requests/466)


### libsdformat 6.1.0 (2018-10-04)

1. Add collision\_detector to dart physics config
    * [BitBucket pull request 440](https://osrf-migration.github.io/sdformat-gh-pages/#!/osrf/sdformat/pull-requests/440)

1. Fix Windows support for libsdformat6
    * [BitBucket pull request 401](https://osrf-migration.github.io/sdformat-gh-pages/#!/osrf/sdformat/pull-requests/401)

1. root.sdf: default SDFormat version 1.6
    * [BitBucket pull request 425](https://osrf-migration.github.io/sdformat-gh-pages/#!/osrf/sdformat/pull-requests/425)

1. parser\_urdf: print value of highstop instead of pointer address
    * [BitBucket pull request 408](https://osrf-migration.github.io/sdformat-gh-pages/#!/osrf/sdformat/pull-requests/408)

1. Tweak error output so jenkins doesn't think it's a compiler warning
    * [BitBucket pull request 402](https://osrf-migration.github.io/sdformat-gh-pages/#!/osrf/sdformat/pull-requests/402)


### libsdformat 6.0.0 (2018-01-25)

1. SDF DOM: Added a document object model.
    * [BitBucket pull request 387](https://osrf-migration.github.io/sdformat-gh-pages/#!/osrf/sdformat/pull-requests/387)
    * [BitBucket pull request 389](https://osrf-migration.github.io/sdformat-gh-pages/#!/osrf/sdformat/pull-requests/389)

1. Add simplified ``readFile`` function.
    * [BitBucket pull request 347](https://osrf-migration.github.io/sdformat-gh-pages/#!/osrf/sdformat/pull-requests/347)

1. Remove boost::lexical cast instances
    * [BitBucket pull request 342](https://osrf-migration.github.io/sdformat-gh-pages/#!/osrf/sdformat/pull-requests/342)

1. Remove boost regex and iostreams as dependencies
    * [BitBucket pull request 302](https://osrf-migration.github.io/sdformat-gh-pages/#!/osrf/sdformat/pull-requests/302)

1. Change certain error checks from asserts to throwing
   sdf::AssertionInternalError, which is more appropriate for a library.
    * [BitBucket pull request 315](https://osrf-migration.github.io/sdformat-gh-pages/#!/osrf/sdformat/pull-requests/315)

1. Updated the internal copy of urdfdom to 1.0, removing more of boost.
    * [BitBucket pull request 324](https://osrf-migration.github.io/sdformat-gh-pages/#!/osrf/sdformat/pull-requests/324)

1. urdfdom 1.0 is now required on all platforms.
    * [BitBucket pull request 324](https://osrf-migration.github.io/sdformat-gh-pages/#!/osrf/sdformat/pull-requests/324)

1. Remove boost filesystem as a dependency
    * [BitBucket pull request 335](https://osrf-migration.github.io/sdformat-gh-pages/#!/osrf/sdformat/pull-requests/335)
    * [BitBucket pull request 338](https://osrf-migration.github.io/sdformat-gh-pages/#!/osrf/sdformat/pull-requests/338)
    * [BitBucket pull request 339](https://osrf-migration.github.io/sdformat-gh-pages/#!/osrf/sdformat/pull-requests/339)

1. Deprecated sdf::Color, and switch to use ignition::math::Color
    * [BitBucket pull request 330](https://osrf-migration.github.io/sdformat-gh-pages/#!/osrf/sdformat/pull-requests/330)

## libsdformat 5.x

### libsdformat 5.x.x (2017-xx-xx)

### libsdformat 5.3.0 (2017-11-13)

1. Added wrapper around root SDF for an SDF element
    * [BitBucket pull request 378](https://osrf-migration.github.io/sdformat-gh-pages/#!/osrf/sdformat/pull-requests/378)
    * [BitBucket pull request 372](https://osrf-migration.github.io/sdformat-gh-pages/#!/osrf/sdformat/pull-requests/372)

1. Add ODE parallelization parameters: threaded islands and position correction
    * [BitBucket pull request 380](https://osrf-migration.github.io/sdformat-gh-pages/#!/osrf/sdformat/pull-requests/380)

1. surface.sdf: expand documentation of friction and slip coefficients
    * [BitBucket pull request 343](https://osrf-migration.github.io/sdformat-gh-pages/#!/osrf/sdformat/pull-requests/343)

1. Add preserveFixedJoint option to the URDF parser
    * [BitBucket pull request 352](https://osrf-migration.github.io/sdformat-gh-pages/#!/osrf/sdformat/pull-requests/352)

1. Add light as child of link
    * [BitBucket pull request 373](https://osrf-migration.github.io/sdformat-gh-pages/#!/osrf/sdformat/pull-requests/373)

### libsdformat 5.2.0 (2017-08-03)

1. Added a block for DART-specific physics properties.
    * [BitBucket pull request 369](https://osrf-migration.github.io/sdformat-gh-pages/#!/osrf/sdformat/pull-requests/369)

1. Fix parser to read plugin child elements within an `<include>`
    * [BitBucket pull request 350](https://osrf-migration.github.io/sdformat-gh-pages/#!/osrf/sdformat/pull-requests/350)

1. Choosing models with more recent SDFormat version with `<include>` tag
    * [BitBucket pull request 291](https://osrf-migration.github.io/sdformat-gh-pages/#!/osrf/sdformat/pull-requests/291)
    * [Issue 123](https://github.com/osrf/sdformat/issues/123)

1. Added `<category_bitmask>` to 1.6 surface contact parameters
    * [BitBucket pull request 318](https://osrf-migration.github.io/sdformat-gh-pages/#!/osrf/sdformat/pull-requests/318)

1. Support light insertion in state
    * [BitBucket pull request 325](https://osrf-migration.github.io/sdformat-gh-pages/#!/osrf/sdformat/pull-requests/325)

1. Case insensitive boolean strings
    * [BitBucket pull request 322](https://osrf-migration.github.io/sdformat-gh-pages/#!/osrf/sdformat/pull-requests/322)

1. Enable coverage testing
    * [BitBucket pull request 317](https://osrf-migration.github.io/sdformat-gh-pages/#!/osrf/sdformat/pull-requests/317)

1. Add `friction_model` parameter to ode solver
    * [BitBucket pull request 294](https://osrf-migration.github.io/sdformat-gh-pages/#!/osrf/sdformat/pull-requests/294)
    * [Gazebo pull request 1522](https://osrf-migration.github.io/gazebo-gh-pages/#!/osrf/gazebo/pull-requests/1522)

1. Add cmake `@PKG_NAME@_LIBRARY_DIRS` variable to cmake config file
    * [BitBucket pull request 292](https://osrf-migration.github.io/sdformat-gh-pages/#!/osrf/sdformat/pull-requests/292)

### libsdformat 5.1.0 (2017-02-22)

1. Fixed `sdf::convertFile` and `sdf::convertString` always converting to latest version
    * [BitBucket pull request 320](https://osrf-migration.github.io/sdformat-gh-pages/#!/osrf/sdformat/pull-requests/320)
1. Added back the ability to set SDFormat version at runtime
    * [BitBucket pull request 307](https://osrf-migration.github.io/sdformat-gh-pages/#!/osrf/sdformat/pull-requests/307)

### libsdformat 5.0.0 (2017-01-25)

1. Removed libsdformat 4 deprecations
    * [BitBucket pull request 295](https://osrf-migration.github.io/sdformat-gh-pages/#!/osrf/sdformat/pull-requests/295)

1. Added an example
    * [BitBucket pull request 275](https://osrf-migration.github.io/sdformat-gh-pages/#!/osrf/sdformat/pull-requests/275)

1. Move functions that use TinyXML classes in private headers
   A contribution from Silvio Traversaro
    * [BitBucket pull request 262](https://osrf-migration.github.io/sdformat-gh-pages/#!/osrf/sdformat/pull-requests/262)

1. Fix issues found by the Coverity tool
   A contribution from Olivier Crave
    * [BitBucket pull request 259](https://osrf-migration.github.io/sdformat-gh-pages/#!/osrf/sdformat/pull-requests/259)

1. Add tag to allow for specification of initial joint position
    * [BitBucket pull request 279](https://osrf-migration.github.io/sdformat-gh-pages/#!/osrf/sdformat/pull-requests/279)

1. Require ignition-math3 as dependency
    * [BitBucket pull request 299](https://osrf-migration.github.io/sdformat-gh-pages/#!/osrf/sdformat/pull-requests/299)

1. Simplifier way of retrieving a value from SDF using Get
    * [BitBucket pull request 285](https://osrf-migration.github.io/sdformat-gh-pages/#!/osrf/sdformat/pull-requests/285)

## libsdformat 4.0

### libsdformat 4.x.x (2017-xx-xx)

### libsdformat 4.4.0 (2017-10-26)

1. Add ODE parallelization parameters: threaded islands and position correction
    * [BitBucket pull request 380](https://osrf-migration.github.io/sdformat-gh-pages/#!/osrf/sdformat/pull-requests/380)

1. surface.sdf: expand documentation of friction and slip coefficients
    * [BitBucket pull request 343](https://osrf-migration.github.io/sdformat-gh-pages/#!/osrf/sdformat/pull-requests/343)

1. Add preserveFixedJoint option to the URDF parser
    * [BitBucket pull request 352](https://osrf-migration.github.io/sdformat-gh-pages/#!/osrf/sdformat/pull-requests/352)

1. Add light as child of link
    * [BitBucket pull request 373](https://osrf-migration.github.io/sdformat-gh-pages/#!/osrf/sdformat/pull-requests/373)

### libsdformat 4.3.2 (2017-07-19)

1. Add documentation for `Element::GetFirstElement()` and `Element::GetNextElement()`
    * [BitBucket pull request 341](https://osrf-migration.github.io/sdformat-gh-pages/#!/osrf/sdformat/pull-requests/341)

1. Fix parser to read plugin child elements within an `<include>`
    * [BitBucket pull request 350](https://osrf-migration.github.io/sdformat-gh-pages/#!/osrf/sdformat/pull-requests/350)

### libsdformat 4.3.1 (2017-03-24)

1. Fix segmentation Fault in `sdf::getBestSupportedModelVersion`
    * [BitBucket pull request 327](https://osrf-migration.github.io/sdformat-gh-pages/#!/osrf/sdformat/pull-requests/327)
    * [Issue 152](https://github.com/osrf/sdformat/issues/152)

### libsdformat 4.3.0 (2017-03-20)

1. Choosing models with more recent SDFormat version with `<include>` tag
    * [BitBucket pull request 291](https://osrf-migration.github.io/sdformat-gh-pages/#!/osrf/sdformat/pull-requests/291)
    * [Issue 123](https://github.com/osrf/sdformat/issues/123)

1. Added `<category_bitmask>` to 1.6 surface contact parameters
    * [BitBucket pull request 318](https://osrf-migration.github.io/sdformat-gh-pages/#!/osrf/sdformat/pull-requests/318)

1. Support light insertion in state
    * [BitBucket pull request 325](https://osrf-migration.github.io/sdformat-gh-pages/#!/osrf/sdformat/pull-requests/325)

1. Case insensitive boolean strings
    * [BitBucket pull request 322](https://osrf-migration.github.io/sdformat-gh-pages/#!/osrf/sdformat/pull-requests/322)

1. Enable coverage testing
    * [BitBucket pull request 317](https://osrf-migration.github.io/sdformat-gh-pages/#!/osrf/sdformat/pull-requests/317)

1. Add `friction_model` parameter to ode solver
    * [BitBucket pull request 294](https://osrf-migration.github.io/sdformat-gh-pages/#!/osrf/sdformat/pull-requests/294)
    * [Gazebo pull request 1522](https://osrf-migration.github.io/gazebo-gh-pages/#!/osrf/gazebo/pull-requests/1522)

1. Added `sampling` parameter to `<heightmap>` SDF element.
    * [BitBucket pull request 293](https://osrf-migration.github.io/sdformat-gh-pages/#!/osrf/sdformat/pull-requests/293)

1. Added Migration guide
    * [BitBucket pull request 290](https://osrf-migration.github.io/sdformat-gh-pages/#!/osrf/sdformat/pull-requests/290)

1. Add cmake `@PKG_NAME@_LIBRARY_DIRS` variable to cmake config file
    * [BitBucket pull request 292](https://osrf-migration.github.io/sdformat-gh-pages/#!/osrf/sdformat/pull-requests/292)

### libsdformat 4.2.0 (2016-10-10)

1. Added tag to specify ODE friction model.
    * [BitBucket pull request 294](https://osrf-migration.github.io/sdformat-gh-pages/#!/osrf/sdformat/pull-requests/294)

1. Fix URDF to SDF `self_collide` bug.
    * [BitBucket pull request 287](https://osrf-migration.github.io/sdformat-gh-pages/#!/osrf/sdformat/pull-requests/287)

1. Added IMU orientation specification to SDF.
    * [BitBucket pull request 284](https://osrf-migration.github.io/sdformat-gh-pages/#!/osrf/sdformat/pull-requests/284)

### libsdformat 4.1.1 (2016-07-08)

1. Added documentation and animation to `<actor>` element.
    * [BitBucket pull request 280](https://osrf-migration.github.io/sdformat-gh-pages/#!/osrf/sdformat/pull-requests/280)

1. Added tag to specify initial joint position
    * [BitBucket pull request 279](https://osrf-migration.github.io/sdformat-gh-pages/#!/osrf/sdformat/pull-requests/279)

### libsdformat 4.1.0 (2016-04-01)

1. Added SDF conversion functions to parser including sdf::convertFile and sdf::convertString.
    * [BitBucket pull request 266](https://osrf-migration.github.io/sdformat-gh-pages/#!/osrf/sdformat/pull-requests/266)

1. Added an upload script
    * [BitBucket pull request 256](https://osrf-migration.github.io/sdformat-gh-pages/#!/osrf/sdformat/pull-requests/256)

### libsdformat 4.0.0 (2015-01-12)

1. Boost pointers and boost::function in the public API have been replaced
   by their std::equivalents (C++11 standard)
1. Move gravity and magnetic_field tags from physics to world
    * [BitBucket pull request 247](https://osrf-migration.github.io/sdformat-gh-pages/#!/osrf/sdformat/pull-requests/247)
1. Switch lump link prefix from lump:: to lump_
    * [BitBucket pull request 245](https://osrf-migration.github.io/sdformat-gh-pages/#!/osrf/sdformat/pull-requests/245)
1. New <wind> element.
   A contribution from Olivier Crave
    * [BitBucket pull request 240](https://osrf-migration.github.io/sdformat-gh-pages/#!/osrf/sdformat/pull-requests/240)
1. Add scale to model state
    * [BitBucket pull request 246](https://osrf-migration.github.io/sdformat-gh-pages/#!/osrf/sdformat/pull-requests/246)
1. Use stof functions to parse hex strings as floating point params.
   A contribution from Rich Mattes
    * [BitBucket pull request 250](https://osrf-migration.github.io/sdformat-gh-pages/#!/osrf/sdformat/pull-requests/250)
1. Fix memory leaks.
   A contribution from Silvio Traversaro
    * [BitBucket pull request 249](https://osrf-migration.github.io/sdformat-gh-pages/#!/osrf/sdformat/pull-requests/249)
1. Update SDF to version 1.6: new style for representing the noise properties
   of an `imu`
    * [BitBucket pull request 243](https://osrf-migration.github.io/sdformat-gh-pages/#!/osrf/sdformat/pull-requests/243)
    * [BitBucket pull request 199](https://osrf-migration.github.io/sdformat-gh-pages/#!/osrf/sdformat/pull-requests/199)

## libsdformat 3.0

### libsdformat 3.X.X (201X-XX-XX)

1. Improve precision of floating point parameters
    * [BitBucket pull request 273](https://osrf-migration.github.io/sdformat-gh-pages/#!/osrf/sdformat/pull-requests/273)
    * [BitBucket pull request 276](https://osrf-migration.github.io/sdformat-gh-pages/#!/osrf/sdformat/pull-requests/276)

### libsdformat 3.7.0 (2015-11-20)

1. Add spring pass through for sdf3
    * [Design document](https://osrf-migration.github.io/osrf-others-gh-pages/#!/osrf/gazebo_design/pull-requests/23)
    * [BitBucket pull request 242](https://osrf-migration.github.io/sdformat-gh-pages/#!/osrf/sdformat/pull-requests/242)

1. Support frame specification in SDF
    * [BitBucket pull request 237](https://osrf-migration.github.io/sdformat-gh-pages/#!/osrf/sdformat/pull-requests/237)

1. Remove boost from SDFExtension
    * [BitBucket pull request 229](https://osrf-migration.github.io/sdformat-gh-pages/#!/osrf/sdformat/pull-requests/229)

### libsdformat 3.6.0 (2015-10-27)

1. Add light state
    * [BitBucket pull request 227](https://osrf-migration.github.io/sdformat-gh-pages/#!/osrf/sdformat/pull-requests/227)
1. redo pull request #222 for sdf3 branch
    * [BitBucket pull request 232](https://osrf-migration.github.io/sdformat-gh-pages/#!/osrf/sdformat/pull-requests/232)
1. Fix links in API documentation
    * [BitBucket pull request 231](https://osrf-migration.github.io/sdformat-gh-pages/#!/osrf/sdformat/pull-requests/231)

### libsdformat 3.5.0 (2015-10-07)

1. Camera lens description (Replaces #213)
    * [BitBucket pull request 215](https://osrf-migration.github.io/sdformat-gh-pages/#!/osrf/sdformat/pull-requests/215)
1. Fix shared pointer reference loop in Element and memory leak (#104)
    * [BitBucket pull request 230](https://osrf-migration.github.io/sdformat-gh-pages/#!/osrf/sdformat/pull-requests/230)

### libsdformat 3.4.0 (2015-10-05)

1. Support nested model states
    * [BitBucket pull request 223](https://osrf-migration.github.io/sdformat-gh-pages/#!/osrf/sdformat/pull-requests/223)
1. Cleaner way to set SDF_PATH for tests
    * [BitBucket pull request 226](https://osrf-migration.github.io/sdformat-gh-pages/#!/osrf/sdformat/pull-requests/226)

### libsdformat 3.3.0 (2015-09-15)

1. Windows Boost linking errors
    * [BitBucket pull request 206](https://osrf-migration.github.io/sdformat-gh-pages/#!/osrf/sdformat/pull-requests/206)
1. Nested SDF -> sdf3
    * [BitBucket pull request 221](https://osrf-migration.github.io/sdformat-gh-pages/#!/osrf/sdformat/pull-requests/221)
1. Pointer types
    * [BitBucket pull request 218](https://osrf-migration.github.io/sdformat-gh-pages/#!/osrf/sdformat/pull-requests/218)
1. Torsional friction default surface radius not infinity
    * [BitBucket pull request 217](https://osrf-migration.github.io/sdformat-gh-pages/#!/osrf/sdformat/pull-requests/217)

### libsdformat 3.2.2 (2015-08-24)

1. Added battery element (contribution from Olivier Crave)
    * [BitBucket pull request #204](https://osrf-migration.github.io/sdformat-gh-pages/#!/osrf/sdformat/pull-requests/204)
1. Torsional friction backport
    * [BitBucket pull request #211](https://osrf-migration.github.io/sdformat-gh-pages/#!/osrf/sdformat/pull-requests/211)
1. Allow Visual Studio 2015
    * [BitBucket pull request #208](https://osrf-migration.github.io/sdformat-gh-pages/#!/osrf/sdformat/pull-requests/208)

### libsdformat 3.1.1 (2015-08-03)

1. Fix tinyxml linking error
    * [BitBucket pull request #209](https://osrf-migration.github.io/sdformat-gh-pages/#!/osrf/sdformat/pull-requests/209)

### libsdformat 3.1.0 (2015-08-02)

1. Added logical camera sensor to SDF
    * [BitBucket pull request #207](https://osrf-migration.github.io/sdformat-gh-pages/#!/osrf/sdformat/pull-requests/207)

### libsdformat 3.0.0 (2015-07-24)

1. Added battery to SDF
    * [BitBucket pull request 204](https://osrf-migration.github.io/sdformat-gh-pages/#!/osrf/sdformat/pull-requests/204)
1. Added altimeter sensor to SDF
    * [BitBucket pull request #197](https://osrf-migration.github.io/sdformat-gh-pages/#!/osrf/sdformat/pull-requests/197)
1. Added magnetometer sensor to SDF
    * [BitBucket pull request 198](https://osrf-migration.github.io/sdformat-gh-pages/#!/osrf/sdformat/pull-requests/198)
1. Fix detection of XML parsing errors
    * [BitBucket pull request 190](https://osrf-migration.github.io/sdformat-gh-pages/#!/osrf/sdformat/pull-requests/190)
1. Support for fixed joints
    * [BitBucket pull request 194](https://osrf-migration.github.io/sdformat-gh-pages/#!/osrf/sdformat/pull-requests/194)
1. Adding iterations to state
    * [BitBucket pull request 188](https://osrf-migration.github.io/sdformat-gh-pages/#!/osrf/sdformat/pull-requests/188)
1. Convert to use ignition-math
    * [BitBucket pull request 173](https://osrf-migration.github.io/sdformat-gh-pages/#!/osrf/sdformat/pull-requests/173)
1. Add world origin to scene
    * [BitBucket pull request 183](https://osrf-migration.github.io/sdformat-gh-pages/#!/osrf/sdformat/pull-requests/183)
1. Fix collide bitmask
    * [BitBucket pull request 182](https://osrf-migration.github.io/sdformat-gh-pages/#!/osrf/sdformat/pull-requests/182)
1. Adding meta information to visuals
    * [BitBucket pull request 180](https://osrf-migration.github.io/sdformat-gh-pages/#!/osrf/sdformat/pull-requests/180)
1. Add projection type to gui camera
    * [BitBucket pull request 178](https://osrf-migration.github.io/sdformat-gh-pages/#!/osrf/sdformat/pull-requests/178)
1. Fix print description to include attribute description
    * [BitBucket pull request 170](https://osrf-migration.github.io/sdformat-gh-pages/#!/osrf/sdformat/pull-requests/170)
1. Add -std=c++11 flag to sdf_config.cmake.in and sdformat.pc.in, needed by downstream code
    * [BitBucket pull request 172](https://osrf-migration.github.io/sdformat-gh-pages/#!/osrf/sdformat/pull-requests/172)
1. Added boost::any accessor for Param and Element
    * [BitBucket pull request 166](https://osrf-migration.github.io/sdformat-gh-pages/#!/osrf/sdformat/pull-requests/166)
1. Remove tinyxml from dependency list
    * [BitBucket pull request 152](https://osrf-migration.github.io/sdformat-gh-pages/#!/osrf/sdformat/pull-requests/152)
1. Added self_collide element for model
    * [BitBucket pull request 149](https://osrf-migration.github.io/sdformat-gh-pages/#!/osrf/sdformat/pull-requests/149)
1. Added a collision bitmask field to sdf-1.5 and c++11 support
    * [BitBucket pull request 145](https://osrf-migration.github.io/sdformat-gh-pages/#!/osrf/sdformat/pull-requests/145)
1. Fix problems with latin locales and decimal numbers (issue #60)
    * [BitBucket pull request 147](https://osrf-migration.github.io/sdformat-gh-pages/#!/osrf/sdformat/pull-requests/147)
    * [Issue 60](https://github.com/osrf/sdformat/issues/60)

## libsdformat 2.x

1. rename cfm_damping --> implicit_spring_damper
    * [BitBucket pull request 59](https://osrf-migration.github.io/sdformat-gh-pages/#!/osrf/sdformat/pull-requests/59)
1. add gear_ratio and reference_body for gearbox joint.
    * [BitBucket pull request 62](https://osrf-migration.github.io/sdformat-gh-pages/#!/osrf/sdformat/pull-requests/62)
1. Update joint stop stiffness and dissipation
    * [BitBucket pull request 61](https://osrf-migration.github.io/sdformat-gh-pages/#!/osrf/sdformat/pull-requests/61)
1. Support for GNUInstallDirs
    * [BitBucket pull request 64](https://osrf-migration.github.io/sdformat-gh-pages/#!/osrf/sdformat/pull-requests/64)
1. `<use_true_size>` element used by DEM heightmaps
    * [BitBucket pull request 67](https://osrf-migration.github.io/sdformat-gh-pages/#!/osrf/sdformat/pull-requests/67)
1. Do not export urdf symbols in SDFormat 1.4
    * [BitBucket pull request 75](https://osrf-migration.github.io/sdformat-gh-pages/#!/osrf/sdformat/pull-requests/75)
1. adding deformable properties per issue #32
    * [BitBucket pull request 78](https://osrf-migration.github.io/sdformat-gh-pages/#!/osrf/sdformat/pull-requests/78)
    * [Issue 32](https://github.com/osrf/sdformat/issues/32)
1. Support to use external URDF
    * [BitBucket pull request 77](https://osrf-migration.github.io/sdformat-gh-pages/#!/osrf/sdformat/pull-requests/77)
1. Add lighting element to visual
    * [BitBucket pull request 79](https://osrf-migration.github.io/sdformat-gh-pages/#!/osrf/sdformat/pull-requests/79)
1. SDF 1.5: add flag to fix joint axis frame #43 (gazebo issue 494)
    * [BitBucket pull request 83](https://osrf-migration.github.io/sdformat-gh-pages/#!/osrf/sdformat/pull-requests/83)
    * [Issue 43](https://github.com/osrf/sdformat/issues/43)
    * [Gazebo issue 494](https://github.com/osrf/gazebo/issues/494)
1. Implement SDF_PROTOCOL_VERSION (issue #51)
    * [BitBucket pull request 90](https://osrf-migration.github.io/sdformat-gh-pages/#!/osrf/sdformat/pull-requests/90)
1. Port libsdformat to compile on Windows (MSVC)
    * [BitBucket pull request 101](https://osrf-migration.github.io/sdformat-gh-pages/#!/osrf/sdformat/pull-requests/101)
1. Separate material properties in material.sdf
    * [BitBucket pull request 104](https://osrf-migration.github.io/sdformat-gh-pages/#!/osrf/sdformat/pull-requests/104)
1. Add road textures (repeat pull request #104 for sdf_2.0)
    * [BitBucket pull request 105](https://osrf-migration.github.io/sdformat-gh-pages/#!/osrf/sdformat/pull-requests/105)
1. Add Extruded Polylines as a model
    * [BitBucket pull request 93](https://osrf-migration.github.io/sdformat-gh-pages/#!/osrf/sdformat/pull-requests/93)
1. Added polyline for sdf_2.0
    * [BitBucket pull request 106](https://osrf-migration.github.io/sdformat-gh-pages/#!/osrf/sdformat/pull-requests/106)
1. Add spring_reference and spring_stiffness tags to joint axis dynamics
    * [BitBucket pull request 102](https://osrf-migration.github.io/sdformat-gh-pages/#!/osrf/sdformat/pull-requests/102)
1. Fix actor static
    * [BitBucket pull request 110](https://osrf-migration.github.io/sdformat-gh-pages/#!/osrf/sdformat/pull-requests/110)
1. New <Population> element
    * [BitBucket pull request 112](https://osrf-migration.github.io/sdformat-gh-pages/#!/osrf/sdformat/pull-requests/112)
1. Add camera distortion element
    * [BitBucket pull request 120](https://osrf-migration.github.io/sdformat-gh-pages/#!/osrf/sdformat/pull-requests/120)
1. Inclusion of magnetic field strength sensor
    * [BitBucket pull request 123](https://osrf-migration.github.io/sdformat-gh-pages/#!/osrf/sdformat/pull-requests/123)
1. Properly add URDF gazebo extensions blobs to SDF joint elements
    * [BitBucket pull request 125](https://osrf-migration.github.io/sdformat-gh-pages/#!/osrf/sdformat/pull-requests/125)
1. Allow gui plugins to be specified in SDF
    * [BitBucket pull request 127](https://osrf-migration.github.io/sdformat-gh-pages/#!/osrf/sdformat/pull-requests/127)
1. Backport magnetometer
    * [BitBucket pull request 128](https://osrf-migration.github.io/sdformat-gh-pages/#!/osrf/sdformat/pull-requests/128)
1. Add flag for MOI rescaling to SDFormat 1.4
    * [BitBucket pull request 121](https://osrf-migration.github.io/sdformat-gh-pages/#!/osrf/sdformat/pull-requests/121)
1. Parse urdf joint friction parameters, add corresponding test
    * [BitBucket pull request 129](https://osrf-migration.github.io/sdformat-gh-pages/#!/osrf/sdformat/pull-requests/129)
1. Allow reading of boolean values from plugin elements.
    * [BitBucket pull request 132](https://osrf-migration.github.io/sdformat-gh-pages/#!/osrf/sdformat/pull-requests/132)
1. Implement generation of XML Schema files (issue #2)
    * [BitBucket pull request 91](https://osrf-migration.github.io/sdformat-gh-pages/#!/osrf/sdformat/pull-requests/91)
1. Fix build for OS X 10.10
    * [BitBucket pull request 135](https://osrf-migration.github.io/sdformat-gh-pages/#!/osrf/sdformat/pull-requests/135)
1. Improve performance in loading <include> SDF elements
    * [BitBucket pull request 138](https://osrf-migration.github.io/sdformat-gh-pages/#!/osrf/sdformat/pull-requests/138)
1. Added urdf gazebo extension option to disable fixed joint lumping
    * [BitBucket pull request 133](https://osrf-migration.github.io/sdformat-gh-pages/#!/osrf/sdformat/pull-requests/133)
1. Support urdfdom 0.3 (alternative to pull request #122)
    * [BitBucket pull request 141](https://osrf-migration.github.io/sdformat-gh-pages/#!/osrf/sdformat/pull-requests/141)
1. Update list of supported joint types
    * [BitBucket pull request 142](https://osrf-migration.github.io/sdformat-gh-pages/#!/osrf/sdformat/pull-requests/142)
1. Ignore unknown elements
    * [BitBucket pull request 148](https://osrf-migration.github.io/sdformat-gh-pages/#!/osrf/sdformat/pull-requests/148)
1. Physics preset attributes
    * [BitBucket pull request 146](https://osrf-migration.github.io/sdformat-gh-pages/#!/osrf/sdformat/pull-requests/146)
1. Backport fix for latin locales (pull request #147)
    * [BitBucket pull request 150](https://osrf-migration.github.io/sdformat-gh-pages/#!/osrf/sdformat/pull-requests/150)

## libsdformat 1.4

### libsdformat 1.4.8 (2013-09-06)

1. Fix inertia transformations when reducing fixed joints in URDF
    * [BitBucket pull request 48](https://osrf-migration.github.io/sdformat-gh-pages/#!/osrf/sdformat/pull-requests/48/fix-for-issue-22-reducing-inertia-across/diff)
1. Add <use_terrain_paging> element to support terrain paging in gazebo
    * [BitBucket pull request 47](https://osrf-migration.github.io/sdformat-gh-pages/#!/osrf/sdformat/pull-requests/47/add-element-inside-heightmap/diff)
1. Further reduce console output when using URDF models
    * [BitBucket pull request 46](https://osrf-migration.github.io/sdformat-gh-pages/#!/osrf/sdformat/pull-requests/46/convert-a-few-more-sdfwarns-to-sdflog-fix/diff)
    * [Commit](https://osrf-migration.github.io/sdformat-gh-pages/#!/osrf/sdformat/commits/b15d5a1ecc57abee6691618d02d59bbc3d1b84dc)

### libsdformat 1.4.7 (2013-08-22)

1. Direct console messages to std_err
    * [BitBucket pull request 44](https://osrf-migration.github.io/sdformat-gh-pages/#!/osrf/sdformat/pull-requests/44/fix-19-direct-all-messages-to-std_err)

### libsdformat 1.4.6 (2013-08-20)

1. Add tags for GPS sensor and sensor noise
    * [BitBucket pull request 36](https://osrf-migration.github.io/sdformat-gh-pages/#!/osrf/sdformat/pull-requests/36/gps-sensor-sensor-noise-and-spherical)
1. Add tags for wireless transmitter/receiver models
    * [BitBucket pull request 34](https://osrf-migration.github.io/sdformat-gh-pages/#!/osrf/sdformat/pull-requests/34/transceiver-support)
    * [BitBucket pull request 43](https://osrf-migration.github.io/sdformat-gh-pages/#!/osrf/sdformat/pull-requests/43/updated-description-of-the-transceiver-sdf)
1. Add tags for playback of audio files in Gazebo
    * [BitBucket pull request 26](https://osrf-migration.github.io/sdformat-gh-pages/#!/osrf/sdformat/pull-requests/26/added-audio-tags)
    * [BitBucket pull request 35](https://osrf-migration.github.io/sdformat-gh-pages/#!/osrf/sdformat/pull-requests/35/move-audio-to-link-and-playback-on-contact)
1. Add tags for simbody physics parameters
    * [BitBucket pull request 32](https://osrf-migration.github.io/sdformat-gh-pages/#!/osrf/sdformat/pull-requests/32/merging-some-updates-from-simbody-branch)
1. Log messages to a file, reduce console output
    * [BitBucket pull request 33](https://osrf-migration.github.io/sdformat-gh-pages/#!/osrf/sdformat/pull-requests/33/log-messages-to-file-8)
1. Generalize ode's <provide_feedback> element
    * [BitBucket pull request 38](https://osrf-migration.github.io/sdformat-gh-pages/#!/osrf/sdformat/pull-requests/38/add-provide_feedback-for-bullet-joint)
1. Various bug, style and test fixes

### libsdformat 1.4.5 (2013-07-23)

1. Deprecated Gazebo's internal SDF code
1. Use templatized Get functions for retrieving values from SDF files
1. Removed dependency on ROS<|MERGE_RESOLUTION|>--- conflicted
+++ resolved
@@ -959,9 +959,6 @@
 
 ## libsdformat 6.0
 
-<<<<<<< HEAD
-### libsdformat 6.X.X (20XX-XX-XX)
-=======
 ### SDFormat 6.3.1 (2021-07-06)
 
 1. Fix flattening logic for nested model names
@@ -977,9 +974,8 @@
 
 1. Parse rpyOffset as radians
     * [Pull request 497](https://github.com/osrf/sdformat/pull/497)
->>>>>>> 1a054446
-
-1. Parse urdf files to SDFormat 1.5 instead of 1.4 to avoid `use_parent_model_frame`.
+
+1. Parse urdf files to sdf 1.5 instead of 1.4 to avoid `use_parent_model_frame`.
     * [BitBucket pull request 575](https://osrf-migration.github.io/sdformat-gh-pages/#!/osrf/sdformat/pull-requests/575)
 
 1. Set camera intrinsics axis skew (s) default value to 0
