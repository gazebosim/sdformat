--- conflicted
+++ resolved
@@ -2,13 +2,11 @@
 
 ### SDFormat 6.X.X (20XX-XX-XX)
 
-<<<<<<< HEAD
 1. Fix ign library path on macOS.
     * [Pull request 552](https://bitbucket.org/osrf/sdformat/pull-requests/552)
-=======
+
 1. Use `ign sdf --check` to check sibling elements of the same type for non-unique names.
     * [Pull request 554](https://bitbucket.org/osrf/sdformat/pull-requests/554)
->>>>>>> cfe9b38c
 
 ### SDFormat 6.2.0 (2019-01-17)
 
