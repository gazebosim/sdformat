--- conflicted
+++ resolved
@@ -15,15 +15,13 @@
 1. urdfdom 1.0 is now required on all platforms.
    * [Pull request 324](https://bitbucket.org/osrf/sdformat/pull-requests/324)
 
-<<<<<<< HEAD
-1. Deprecated sdf::Color, and switch to use ignition::math::Color
-   * [Pull request 330](https://bitbucket.org/osrf/sdformat/pull-requests/330)
-=======
 1. Remove boost filesystem as a dependency
    * [Pull request 335](https://bitbucket.org/osrf/sdformat/pull-requests/335)
    * [Pull request 338](https://bitbucket.org/osrf/sdformat/pull-requests/338)
    * [Pull request 339](https://bitbucket.org/osrf/sdformat/pull-requests/339)
->>>>>>> 1fcc535f
+
+1. Deprecated sdf::Color, and switch to use ignition::math::Color
+   * [Pull request 330](https://bitbucket.org/osrf/sdformat/pull-requests/330)
 
 ## SDFormat 5.0
 
