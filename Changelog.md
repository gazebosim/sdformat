--- conflicted
+++ resolved
@@ -2,12 +2,9 @@
 
 ### SDFormat 5.0.0 (xxxx-xx-xx)
 
-<<<<<<< HEAD
-=======
 1. Added an example
     * [Pull request 275](https://bitbucket.org/osrf/sdformat/pull-requests/275)
 
->>>>>>> 51c8be82
 1. Move functions that use TinyXML classes in private headers by creating 
    `parser_private.hh` from `parser.hh` and by not installing `Converter.hh`.
     * [Pull request 262](https://bitbucket.org/osrf/sdformat/pull-requests/262)
