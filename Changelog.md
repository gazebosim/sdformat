## SDFormat 7.0

### SDFormat 7.0.0 (xxxx-xx-xx)

1. Preserve XML elements that are not part of the SDF specification.
   * [Pull request 449](https://bitbucket.org/osrf/sdformat/pull-requests/449)

1. Embed SDF specification files directly in libsdformat.so.
   * [Pull request 434](https://bitbucket.org/osrf/sdformat/pull-requests/434)

1. Removed support for SDF spec versions 1.0 and 1.2
   * [Pull request #432](https://bitbucket.org/osrf/sdformat/pull-requests/432)

1. SDF DOM: Additions to the document object model.
   * [Pull request 433](https://bitbucket.org/osrf/sdformat/pull-requests/433)
   * [Pull request 441](https://bitbucket.org/osrf/sdformat/pull-requests/441)
<<<<<<< HEAD
   * [Pull request 442](https://bitbucket.org/osrf/sdformat/pull-requests/442)
   * [Pull request 445](https://bitbucket.org/osrf/sdformat/pull-requests/445)
   * [Pull request 451](https://bitbucket.org/osrf/sdformat/pull-requests/451)
=======

1. SDF DOM: Additions to the document object model.
   * [Pull request 442](https://bitbucket.org/osrf/sdformat/pull-requests/442)

1. SDF DOM: Add Element() accessor to Gui, JointAxis and World classes.
   * [Pull request 450](https://bitbucket.org/osrf/sdformat/pull-requests/450)
>>>>>>> 2d9b83b0

## SDFormat 6.0

### SDFormat 6.1.0 (xxxx-xx-xx)

1. Adds the equalivent of gz sdf -d to sdformat. The command line option
   will print the full description of the SDF spec.
   * [Pull request 424](https://bitbucket.org/osrf/sdformat/pull-requests/424)

1. SDF DOM: Additions to the document object model.
   * [Pull request 393](https://bitbucket.org/osrf/sdformat/pull-requests/393)
   * [Pull request 394](https://bitbucket.org/osrf/sdformat/pull-requests/394)
   * [Pull request 395](https://bitbucket.org/osrf/sdformat/pull-requests/395)
   * [Pull request 396](https://bitbucket.org/osrf/sdformat/pull-requests/396)
   * [Pull request 397](https://bitbucket.org/osrf/sdformat/pull-requests/397)
   * [Pull request 406](https://bitbucket.org/osrf/sdformat/pull-requests/406)
   * [Pull request 407](https://bitbucket.org/osrf/sdformat/pull-requests/407)
   * [Pull request 410](https://bitbucket.org/osrf/sdformat/pull-requests/410)
   * [Pull request 415](https://bitbucket.org/osrf/sdformat/pull-requests/415)
   * [Pull request 420](https://bitbucket.org/osrf/sdformat/pull-requests/420)

### SDFormat 6.0.0 (2018-01-25)

1. SDF DOM: Added a document object model.
   * [Pull request 387](https://bitbucket.org/osrf/sdformat/pull-requests/387)
   * [Pull request 389](https://bitbucket.org/osrf/sdformat/pull-requests/389)

1. Add simplified ``readFile`` function.
   * [Pull request 347](https://bitbucket.org/osrf/sdformat/pull-requests/347)

1. Remove boost::lexical cast instances
   * [Pull request 342](https://bitbucket.org/osrf/sdformat/pull-requests/342)

1. Remove boost regex and iostreams as dependencies
   * [Pull request 302](https://bitbucket.org/osrf/sdformat/pull-requests/302)

1. Change certain error checks from asserts to throwing
   sdf::AssertionInternalError, which is more appropriate for a library.
   * [Pull request 315](https://bitbucket.org/osrf/sdformat/pull-requests/315)

1. Updated the internal copy of urdfdom to 1.0, removing more of boost.
   * [Pull request 324](https://bitbucket.org/osrf/sdformat/pull-requests/324)

1. urdfdom 1.0 is now required on all platforms.
   * [Pull request 324](https://bitbucket.org/osrf/sdformat/pull-requests/324)

1. Remove boost filesystem as a dependency
   * [Pull request 335](https://bitbucket.org/osrf/sdformat/pull-requests/335)
   * [Pull request 338](https://bitbucket.org/osrf/sdformat/pull-requests/338)
   * [Pull request 339](https://bitbucket.org/osrf/sdformat/pull-requests/339)

1. Deprecated sdf::Color, and switch to use ignition::math::Color
   * [Pull request 330](https://bitbucket.org/osrf/sdformat/pull-requests/330)

## SDFormat 5.x

### SDFormat 5.x.x (2017-xx-xx)

### SDFormat 5.3.0 (2017-11-13)

1. Added wrapper around root SDF for an SDF element
    * [Pull request 378](https://bitbucket.org/osrf/sdformat/pull-request/378)
    * [Pull request 372](https://bitbucket.org/osrf/sdformat/pull-request/372)

1. Add ODE parallelization parameters: threaded islands and position correction
    * [Pull request 380](https://bitbucket.org/osrf/sdformat/pull-request/380)

1. surface.sdf: expand documentation of friction and slip coefficients
    * [Pull request 343](https://bitbucket.org/osrf/sdformat/pull-request/343)

1. Add preserveFixedJoint option to the URDF parser
    * [Pull request 352](https://bitbucket.org/osrf/sdformat/pull-request/352)

1. Add light as child of link
    * [Pull request 373](https://bitbucket.org/osrf/sdformat/pull-request/373)

### SDFormat 5.2.0 (2017-08-03)

1. Added a block for DART-specific physics properties.
    * [Pull request 369](https://bitbucket.org/osrf/sdformat/pull-requests/369)

1. Fix parser to read plugin child elements within an `<include>`
    * [Pull request 350](https://bitbucket.org/osrf/sdformat/pull-request/350)

1. Choosing models with more recent sdf version with `<include>` tag
    * [Pull request 291](https://bitbucket.org/osrf/sdformat/pull-request/291)
    * [Issue 123](https://bitbucket.org/osrf/sdformat/issues/123)

1. Added `<category_bitmask>` to 1.6 surface contact parameters
    * [Pull request 318](https://bitbucket.org/osrf/sdformat/pull-request/318)

1. Support light insertion in state
    * [Pull request 325](https://bitbucket.org/osrf/sdformat/pull-request/325)

1. Case insensitive boolean strings
    * [Pull request 322](https://bitbucket.org/osrf/sdformat/pull-request/322)

1. Enable coverage testing
    * [Pull request 317](https://bitbucket.org/osrf/sdformat/pull-request/317)

1. Add `friction_model` parameter to ode solver
    * [Pull request 294](https://bitbucket.org/osrf/sdformat/pull-request/294)
    * [Gazebo pull request 1522](https://bitbucket.org/osrf/gazebo/pull-request/1522)

1. Add cmake `@PKG_NAME@_LIBRARY_DIRS` variable to cmake config file
    * [Pull request 292](https://bitbucket.org/osrf/sdformat/pull-request/292)

### SDFormat 5.1.0 (2017-02-22)

1. Fixed `sdf::convertFile` and `sdf::convertString` always converting to latest version
    * [Pull request 320](https://bitbucket.org/osrf/sdformat/pull-requests/320)
1. Added back the ability to set sdf version at runtime
    * [Pull request 307](https://bitbucket.org/osrf/sdformat/pull-requests/307)

### SDFormat 5.0.0 (2017-01-25)

1. Removed SDFormat 4 deprecations
    * [Pull request 295](https://bitbucket.org/osrf/sdformat/pull-requests/295)

1. Added an example
    * [Pull request 275](https://bitbucket.org/osrf/sdformat/pull-requests/275)

1. Move functions that use TinyXML classes in private headers
   A contribution from Silvio Traversaro
    * [Pull request 262](https://bitbucket.org/osrf/sdformat/pull-requests/262)

1. Fix issues found by the Coverity tool
   A contribution from Olivier Crave
    * [Pull request 259](https://bitbucket.org/osrf/sdformat/pull-requests/259)

1. Add tag to allow for specification of initial joint position
    * [Pull request 279](https://bitbucket.org/osrf/sdformat/pull-requests/279)

1. Require ignition-math3 as dependency
    * [Pull request 299](https://bitbucket.org/osrf/sdformat/pull-requests/299)

1. Simplifier way of retrieving a value from SDF using Get
    * [Pull request 285](https://bitbucket.org/osrf/sdformat/pull-requests/285)

## SDFormat 4.0

### SDFormat 4.x.x (2017-xx-xx)

### SDFormat 4.4.0 (2017-10-26)

1. Add ODE parallelization parameters: threaded islands and position correction
    * [Pull request 380](https://bitbucket.org/osrf/sdformat/pull-request/380)

1. surface.sdf: expand documentation of friction and slip coefficients
    * [Pull request 343](https://bitbucket.org/osrf/sdformat/pull-request/343)

1. Add preserveFixedJoint option to the URDF parser
    * [Pull request 352](https://bitbucket.org/osrf/sdformat/pull-request/352)

1. Add light as child of link
    * [Pull request 373](https://bitbucket.org/osrf/sdformat/pull-request/373)

### SDFormat 4.3.2 (2017-07-19)

1. Add documentation for `Element::GetFirstElement()` and `Element::GetNextElement()`
    * [Pull request 341](https://bitbucket.org/osrf/sdformat/pull-request/341)

1. Fix parser to read plugin child elements within an `<include>`
    * [Pull request 350](https://bitbucket.org/osrf/sdformat/pull-request/350)

### SDFormat 4.3.1 (2017-03-24)

1. Fix segmentation Fault in `sdf::getBestSupportedModelVersion`
    * [Pull request 327](https://bitbucket.org/osrf/sdformat/pull-requests/327)
    * [Issue 152](https://bitbucket.org/osrf/sdformat/issues/152)

### SDFormat 4.3.0 (2017-03-20)

1. Choosing models with more recent sdf version with `<include>` tag
    * [Pull request 291](https://bitbucket.org/osrf/sdformat/pull-request/291)
    * [Issue 123](https://bitbucket.org/osrf/sdformat/issues/123)

1. Added `<category_bitmask>` to 1.6 surface contact parameters
    * [Pull request 318](https://bitbucket.org/osrf/sdformat/pull-request/318)

1. Support light insertion in state
    * [Pull request 325](https://bitbucket.org/osrf/sdformat/pull-request/325)

1. Case insensitive boolean strings
    * [Pull request 322](https://bitbucket.org/osrf/sdformat/pull-request/322)

1. Enable coverage testing
    * [Pull request 317](https://bitbucket.org/osrf/sdformat/pull-request/317)

1. Add `friction_model` parameter to ode solver
    * [Pull request 294](https://bitbucket.org/osrf/sdformat/pull-request/294)
    * [Gazebo pull request 1522](https://bitbucket.org/osrf/gazebo/pull-request/1522)

1. Added `sampling` parameter to `<heightmap>` SDF element.
    * [Pull request 293](https://bitbucket.org/osrf/sdformat/pull-request/293)

1. Added Migration guide
    * [Pull request 290](https://bitbucket.org/osrf/sdformat/pull-request/290)

1. Add cmake `@PKG_NAME@_LIBRARY_DIRS` variable to cmake config file
    * [Pull request 292](https://bitbucket.org/osrf/sdformat/pull-request/292)

### SDFormat 4.2.0 (2016-10-10)

1. Added tag to specify ODE friction model.
    * [Pull request 294](https://bitbucket.org/osrf/sdformat/pull-request/294)

1. Fix URDF to SDF `self_collide` bug.
    * [Pull request 287](https://bitbucket.org/osrf/sdformat/pull-request/287)

1. Added IMU orientation specification to SDF.
    * [Pull request 284](https://bitbucket.org/osrf/sdformat/pull-request/284)

### SDFormat 4.1.1 (2016-07-08)

1. Added documentation and animation to `<actor>` element.
    * [Pull request 280](https://bitbucket.org/osrf/sdformat/pull-request/280)

1. Added tag to specify initial joint position
    * [Pull request 279](https://bitbucket.org/osrf/sdformat/pull-request/279)

### SDFormat 4.1.0 (2016-04-01)

1. Added SDF conversion functions to parser including sdf::convertFile and sdf::convertString.
    * [Pull request 266](https://bitbucket.org/osrf/sdformat/pull-request/266)

1. Added an upload script
    * [Pull request 256](https://bitbucket.org/osrf/sdformat/pull-request/256)

### SDFormat 4.0.0 (2015-01-12)

1. Boost pointers and boost::function in the public API have been replaced
   by their std::equivalents (C++11 standard)
1. Move gravity and magnetic_field tags from physics to world
    * [Pull request 247](https://bitbucket.org/osrf/sdformat/pull-request/247)
1. Switch lump link prefix from lump:: to lump_
    * [Pull request 245](https://bitbucket.org/osrf/sdformat/pull-request/245)
1. New <wind> element.
   A contribution from Olivier Crave
    * [Pull request 240](https://bitbucket.org/osrf/sdformat/pull-request/240)
1. Add scale to model state
    * [Pull request 246](https://bitbucket.org/osrf/sdformat/pull-request/246)
1. Use stof functions to parse hex strings as floating point params.
   A contribution from Rich Mattes
    * [Pull request 250](https://bitbucket.org/osrf/sdformat/pull-request/250)
1. Fix memory leaks.
   A contribution from Silvio Traversaro
    * [Pull request 249](https://bitbucket.org/osrf/sdformat/pull-request/249)
1. Update SDF to version 1.6: new style for representing the noise properties
   of an `imu`
    * [Pull request 243](https://bitbucket.org/osrf/sdformat/pull-request/243)
    * [Pull request 199](https://bitbucket.org/osrf/sdformat/pull-requests/199)

## SDFormat 3.0

### SDFormat 3.X.X (201X-XX-XX)

1. Improve precision of floating point parameters
     * [Pull request 273](https://bitbucket.org/osrf/sdformat/pull-requests/273)
     * [Pull request 276](https://bitbucket.org/osrf/sdformat/pull-requests/276)

### SDFormat 3.7.0 (2015-11-20)

1. Add spring pass through for sdf3
     * [Design document](https://bitbucket.org/osrf/gazebo_design/pull-requests/23)
     * [Pull request 242](https://bitbucket.org/osrf/sdformat/pull-request/242)

1. Support frame specification in SDF
     * [Pull request 237](https://bitbucket.org/osrf/sdformat/pull-request/237)

1. Remove boost from SDFExtension
     * [Pull request 229](https://bitbucket.org/osrf/sdformat/pull-request/229)

### SDFormat 3.6.0 (2015-10-27)

1. Add light state
    * [Pull request 227](https://bitbucket.org/osrf/sdformat/pull-request/227)
1. redo pull request #222 for sdf3 branch
    * [Pull request 232](https://bitbucket.org/osrf/sdformat/pull-request/232)
1. Fix links in API documentation
    * [Pull request 231](https://bitbucket.org/osrf/sdformat/pull-request/231)

### SDFormat 3.5.0 (2015-10-07)

1. Camera lens description (Replaces #213)
    * [Pull request 215](https://bitbucket.org/osrf/sdformat/pull-request/215)
1. Fix shared pointer reference loop in Element and memory leak (#104)
    * [Pull request 230](https://bitbucket.org/osrf/sdformat/pull-request/230)

### SDFormat 3.4.0 (2015-10-05)

1. Support nested model states
    * [Pull request 223](https://bitbucket.org/osrf/sdformat/pull-request/223)
1. Cleaner way to set SDF_PATH for tests
    * [Pull request 226](https://bitbucket.org/osrf/sdformat/pull-request/226)

### SDFormat 3.3.0 (2015-09-15)

1. Windows Boost linking errors
    * [Pull request 206](https://bitbucket.org/osrf/sdformat/pull-request/206)
1. Nested SDF -> sdf3
    * [Pull request 221](https://bitbucket.org/osrf/sdformat/pull-request/221)
1. Pointer types
    * [Pull request 218](https://bitbucket.org/osrf/sdformat/pull-request/218)
1. Torsional friction default surface radius not infinity
    * [Pull request 217](https://bitbucket.org/osrf/sdformat/pull-request/217)

### SDFormat 3.2.2 (2015-08-24)

1. Added battery element (contribution from Olivier Crave)
     * [Pull request #204](https://bitbucket.org/osrf/sdformat/pull-request/204)
1. Torsional friction backport
     * [Pull request #211](https://bitbucket.org/osrf/sdformat/pull-request/211)
1. Allow Visual Studio 2015
     * [Pull request #208](https://bitbucket.org/osrf/sdformat/pull-request/208)

### SDFormat 3.1.1 (2015-08-03)

1. Fix tinyxml linking error
     * [Pull request #209](https://bitbucket.org/osrf/sdformat/pull-request/209)

### SDFormat 3.1.0 (2015-08-02)

1. Added logical camera sensor to SDF
     * [Pull request #207](https://bitbucket.org/osrf/sdformat/pull-request/207)

### SDFormat 3.0.0 (2015-07-24)

1. Added battery to SDF
     * [Pull request 204](https://bitbucket.org/osrf/sdformat/pull-request/204)
1. Added altimeter sensor to SDF
     * [Pull request #197](https://bitbucket.org/osrf/sdformat/pull-request/197)
1. Added magnetometer sensor to SDF
     * [Pull request 198](https://bitbucket.org/osrf/sdformat/pull-request/198)
1. Fix detection of XML parsing errors
     * [Pull request 190](https://bitbucket.org/osrf/sdformat/pull-request/190)
1. Support for fixed joints
     * [Pull request 194](https://bitbucket.org/osrf/sdformat/pull-request/194)
1. Adding iterations to state
     * [Pull request 188](https://bitbucket.org/osrf/sdformat/pull-request/188)
1. Convert to use ignition-math
     * [Pull request 173](https://bitbucket.org/osrf/sdformat/pull-request/173)
1. Add world origin to scene
     * [Pull request 183](https://bitbucket.org/osrf/sdformat/pull-request/183)
1. Fix collide bitmask
     * [Pull request 182](https://bitbucket.org/osrf/sdformat/pull-request/182)
1. Adding meta information to visuals
     * [Pull request 180](https://bitbucket.org/osrf/sdformat/pull-request/180)
1. Add projection type to gui camera
     * [Pull request 178](https://bitbucket.org/osrf/sdformat/pull-request/178)
1. Fix print description to include attribute description
     * [Pull request 170](https://bitbucket.org/osrf/sdformat/pull-request/170)
1. Add -std=c++11 flag to sdf_config.cmake.in and sdformat.pc.in, needed by downstream code
     * [Pull request 172](https://bitbucket.org/osrf/sdformat/pull-request/172)
1. Added boost::any accessor for Param and Element
     * [Pull request 166](https://bitbucket.org/osrf/sdformat/pull-request/166)
1. Remove tinyxml from dependency list
     * [Pull request 152](https://bitbucket.org/osrf/sdformat/pull-request/152)
1. Added self_collide element for model
     * [Pull request 149](https://bitbucket.org/osrf/sdformat/pull-request/149)
1. Added a collision bitmask field to sdf-1.5 and c++11 support
     * [Pull request 145](https://bitbucket.org/osrf/sdformat/pull-request/145)
1. Fix problems with latin locales and decimal numbers (issue #60)
     * [Pull request 147](https://bitbucket.org/osrf/sdformat/pull-request/147)
     * [Issue 60](https://bitbucket.org/osrf/sdformat/issues/60)

## SDFormat 2.x

1. rename cfm_damping --> implicit_spring_damper
     * [Pull request 59](https://bitbucket.org/osrf/sdformat/pull-request/59)
1. add gear_ratio and reference_body for gearbox joint.
     * [Pull request 62](https://bitbucket.org/osrf/sdformat/pull-request/62)
1. Update joint stop stiffness and dissipation
     * [Pull request 61](https://bitbucket.org/osrf/sdformat/pull-request/61)
1. Support for GNUInstallDirs
     * [Pull request 64](https://bitbucket.org/osrf/sdformat/pull-request/64)
1. `<use_true_size>` element used by DEM heightmaps
     * [Pull request 67](https://bitbucket.org/osrf/sdformat/pull-request/67)
1. Do not export urdf symbols in sdformat 1.4
     * [Pull request 75](https://bitbucket.org/osrf/sdformat/pull-request/75)
1. adding deformable properties per issue #32
     * [Pull request 78](https://bitbucket.org/osrf/sdformat/pull-request/78)
     * [Issue 32](https://bitbucket.org/osrf/sdformat/issues/32)
1. Support to use external URDF
     * [Pull request 77](https://bitbucket.org/osrf/sdformat/pull-request/77)
1. Add lighting element to visual
     * [Pull request 79](https://bitbucket.org/osrf/sdformat/pull-request/79)
1. SDF 1.5: add flag to fix joint axis frame #43 (gazebo issue 494)
     * [Pull request 83](https://bitbucket.org/osrf/sdformat/pull-request/83)
     * [Issue 43](https://bitbucket.org/osrf/sdformat/issues/43)
     * [Gazebo issue 494](https://bitbucket.org/osrf/gazebo/issues/494)
1. Implement SDF_PROTOCOL_VERSION (issue #51)
     * [Pull request 90](https://bitbucket.org/osrf/sdformat/pull-request/90)
1. Port sdformat to compile on Windows (MSVC)
     * [Pull request 101](https://bitbucket.org/osrf/sdformat/pull-request/101)
1. Separate material properties in material.sdf
     * [Pull request 104](https://bitbucket.org/osrf/sdformat/pull-request/104)
1. Add road textures (repeat pull request #104 for sdf_2.0)
     * [Pull request 105](https://bitbucket.org/osrf/sdformat/pull-request/105)
1. Add Extruded Polylines as a model
     * [Pull request 93](https://bitbucket.org/osrf/sdformat/pull-request/93)
1. Added polyline for sdf_2.0
     * [Pull request 106](https://bitbucket.org/osrf/sdformat/pull-request/106)
1. Add spring_reference and spring_stiffness tags to joint axis dynamics
     * [Pull request 102](https://bitbucket.org/osrf/sdformat/pull-request/102)
1. Fix actor static
     * [Pull request 110](https://bitbucket.org/osrf/sdformat/pull-request/110)
1. New <Population> element
     * [Pull request 112](https://bitbucket.org/osrf/sdformat/pull-request/112)
1. Add camera distortion element
     * [Pull request 120](https://bitbucket.org/osrf/sdformat/pull-request/120)
1. Inclusion of magnetic field strength sensor
     * [Pull request 123](https://bitbucket.org/osrf/sdformat/pull-request/123)
1. Properly add URDF gazebo extensions blobs to SDF joint elements
     * [Pull request 125](https://bitbucket.org/osrf/sdformat/pull-request/125)
1. Allow gui plugins to be specified in SDF
     * [Pull request 127](https://bitbucket.org/osrf/sdformat/pull-request/127)
1. Backport magnetometer
     * [Pull request 128](https://bitbucket.org/osrf/sdformat/pull-request/128)
1. Add flag for MOI rescaling to sdf 1.4
     * [Pull request 121](https://bitbucket.org/osrf/sdformat/pull-request/121)
1. Parse urdf joint friction parameters, add corresponding test
     * [Pull request 129](https://bitbucket.org/osrf/sdformat/pull-request/129)
1. Allow reading of boolean values from plugin elements.
     * [Pull request 132](https://bitbucket.org/osrf/sdformat/pull-request/132)
1. Implement generation of XML Schema files (issue #2)
     * [Pull request 91](https://bitbucket.org/osrf/sdformat/pull-request/91)
1. Fix build for OS X 10.10
     * [Pull request 135](https://bitbucket.org/osrf/sdformat/pull-request/135)
1. Improve performance in loading <include> SDF elements
     * [Pull request 138](https://bitbucket.org/osrf/sdformat/pull-request/138)
1. Added urdf gazebo extension option to disable fixed joint lumping
     * [Pull request 133](https://bitbucket.org/osrf/sdformat/pull-request/133)
1. Support urdfdom 0.3 (alternative to pull request #122)
     * [Pull request 141](https://bitbucket.org/osrf/sdformat/pull-request/141)
1. Update list of supported joint types
     * [Pull request 142](https://bitbucket.org/osrf/sdformat/pull-request/142)
1. Ignore unknown elements
     * [Pull request 148](https://bitbucket.org/osrf/sdformat/pull-request/148)
1. Physics preset attributes
     * [Pull request 146](https://bitbucket.org/osrf/sdformat/pull-request/146)
1. Backport fix for latin locales (pull request #147)
     * [Pull request 150](https://bitbucket.org/osrf/sdformat/pull-request/150)

## SDFormat 1.4

### SDFormat 1.4.8 (2013-09-06)

1. Fix inertia transformations when reducing fixed joints in URDF
    * [Pull request 48](https://bitbucket.org/osrf/sdformat/pull-request/48/fix-for-issue-22-reducing-inertia-across/diff)
1. Add <use_terrain_paging> element to support terrain paging in gazebo
    * [Pull request 47](https://bitbucket.org/osrf/sdformat/pull-request/47/add-element-inside-heightmap/diff)
1. Further reduce console output when using URDF models
    * [Pull request 46](https://bitbucket.org/osrf/sdformat/pull-request/46/convert-a-few-more-sdfwarns-to-sdflog-fix/diff)
    * [Commit](https://bitbucket.org/osrf/sdformat/commits/b15d5a1ecc57abee6691618d02d59bbc3d1b84dc)

### SDFormat 1.4.7 (2013-08-22)

1. Direct console messages to std_err
    * [Pull request 44](https://bitbucket.org/osrf/sdformat/pull-request/44/fix-19-direct-all-messages-to-std_err)

### SDFormat 1.4.6 (2013-08-20)

1. Add tags for GPS sensor and sensor noise
    * [Pull request 36](https://bitbucket.org/osrf/sdformat/pull-request/36/gps-sensor-sensor-noise-and-spherical)
1. Add tags for wireless transmitter/receiver models
    * [Pull request 34](https://bitbucket.org/osrf/sdformat/pull-request/34/transceiver-support)
    * [Pull request 43](https://bitbucket.org/osrf/sdformat/pull-request/43/updated-description-of-the-transceiver-sdf)
1. Add tags for playback of audio files in Gazebo
    * [Pull request 26](https://bitbucket.org/osrf/sdformat/pull-request/26/added-audio-tags)
    * [Pull request 35](https://bitbucket.org/osrf/sdformat/pull-request/35/move-audio-to-link-and-playback-on-contact)
1. Add tags for simbody physics parameters
    * [Pull request 32](https://bitbucket.org/osrf/sdformat/pull-request/32/merging-some-updates-from-simbody-branch)
1. Log messages to a file, reduce console output
    * [Pull request 33](https://bitbucket.org/osrf/sdformat/pull-request/33/log-messages-to-file-8)
1. Generalize ode's <provide_feedback> element
    * [Pull request 38](https://bitbucket.org/osrf/sdformat/pull-request/38/add-provide_feedback-for-bullet-joint)
1. Various bug, style and test fixes

### SDFormat 1.4.5 (2013-07-23)

1. Deprecated Gazebo's internal SDF code
1. Use templatized Get functions for retrieving values from SDF files
1. Removed dependency on ROS<|MERGE_RESOLUTION|>--- conflicted
+++ resolved
@@ -14,18 +14,16 @@
 1. SDF DOM: Additions to the document object model.
    * [Pull request 433](https://bitbucket.org/osrf/sdformat/pull-requests/433)
    * [Pull request 441](https://bitbucket.org/osrf/sdformat/pull-requests/441)
-<<<<<<< HEAD
    * [Pull request 442](https://bitbucket.org/osrf/sdformat/pull-requests/442)
    * [Pull request 445](https://bitbucket.org/osrf/sdformat/pull-requests/445)
+   * [Pull request 441](https://bitbucket.org/osrf/sdformat/pull-requests/441)
    * [Pull request 451](https://bitbucket.org/osrf/sdformat/pull-requests/451)
-=======
 
 1. SDF DOM: Additions to the document object model.
    * [Pull request 442](https://bitbucket.org/osrf/sdformat/pull-requests/442)
 
 1. SDF DOM: Add Element() accessor to Gui, JointAxis and World classes.
    * [Pull request 450](https://bitbucket.org/osrf/sdformat/pull-requests/450)
->>>>>>> 2d9b83b0
 
 ## SDFormat 6.0
 
