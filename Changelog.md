--- conflicted
+++ resolved
@@ -1,13 +1,6 @@
 ## SDFormat 3.0
-     
-### SDFormat 3.1.1 (2015-08-03)
-
-<<<<<<< HEAD
-1. Fix tinyxml linking error
-     * [Pull request #209](https://bitbucket.org/osrf/sdformat/pull-request/209)
-=======
+
 ### SDFormat 3.x.x (201x-xx-xx)
->>>>>>> e90eddfb
 
 1. Support frame specification in SDF
      * [Pull request 237](https://bitbucket.org/osrf/sdformat/pull-request/237)
