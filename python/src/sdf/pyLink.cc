--- conflicted
+++ resolved
@@ -172,14 +172,12 @@
     .def("set_enable_wind",
          &sdf::Link::SetEnableWind,
          "Set whether this link should be subject to wind.")
-<<<<<<< HEAD
     .def("kinematic",
          &sdf::Link::Kinematic,
          "Check if this link is kinematic only")
     .def("set_kinematic",
          &sdf::Link::SetKinematic,
          "Set whether this link is kinematic only.")
-=======
     .def("enable_gravity",
          &sdf::Link::EnableGravity,
          "Check if this link should be subject to gravity. "
@@ -187,7 +185,6 @@
     .def("set_enable_gravity",
          &sdf::Link::SetEnableGravity,
          "Set whether this link should be subject to gravity.")
->>>>>>> d80af036
     .def("add_collision",
          &sdf::Link::AddCollision,
          "Add a collision to the link.")
