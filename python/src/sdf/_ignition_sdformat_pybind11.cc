--- conflicted
+++ resolved
@@ -17,19 +17,13 @@
 #include <pybind11/pybind11.h>
 
 #include "pyError.hh"
-<<<<<<< HEAD
+#include "pyParserConfig.hh"
 #include "pyPlane.hh"
-=======
-#include "pyParserConfig.hh"
->>>>>>> 96ab662d
 
 PYBIND11_MODULE(sdformat, m) {
   m.doc() = "sdformat Python Library.";
 
   sdf::python::defineError(m);
-<<<<<<< HEAD
+  sdf::python::defineParserConfig(m);
   sdf::python::definePlane(m);
-=======
-  sdf::python::defineParserConfig(m);
->>>>>>> 96ab662d
 }