/*
 * Copyright (C) 2022 Open Source Robotics Foundation
 *
 * Licensed under the Apache License, Version 2.0 (the "License");
 * you may not use this file except in compliance with the License.
 * You may obtain a copy of the License at
 *
 *     http://www.apache.org/licenses/LICENSE-2.0
 *
 * Unless required by applicable law or agreed to in writing, software
 * distributed under the License is distributed on an "AS IS" BASIS,
 * WITHOUT WARRANTIES OR CONDITIONS OF ANY KIND, either express or implied.
 * See the License for the specific language governing permissions and
 * limitations under the License.
 */

#include <pybind11/pybind11.h>

<<<<<<< HEAD
#include "pyAirPressure.hh"
=======
#include "pyAltimeter.hh"
>>>>>>> 7b3f7e0a
#include "pyBox.hh"
#include "pyCamera.hh"
#include "pyCapsule.hh"
#include "pyCollision.hh"
#include "pyCylinder.hh"
#include "pyEllipsoid.hh"
#include "pyError.hh"
#include "pyForceTorque.hh"
#include "pyFrame.hh"
#include "pyGeometry.hh"
#include "pyJoint.hh"
#include "pyJointAxis.hh"
#include "pyLink.hh"
#include "pyMaterial.hh"
#include "pyMesh.hh"
#include "pyModel.hh"
#include "pyNoise.hh"
#include "pyParserConfig.hh"
#include "pyPlane.hh"
#include "pyRoot.hh"
#include "pySemanticPose.hh"
#include "pySphere.hh"
#include "pySurface.hh"
#include "pyVisual.hh"
#include "pyWorld.hh"

PYBIND11_MODULE(sdformat, m) {
  m.doc() = "sdformat Python Library.";

<<<<<<< HEAD
  sdf::python::defineAirPressure(m);
=======
  sdf::python::defineAltimeter(m);
>>>>>>> 7b3f7e0a
  sdf::python::defineBox(m);
  sdf::python::defineCamera(m);
  sdf::python::defineCapsule(m);
  sdf::python::defineCollision(m);
  sdf::python::defineContact(m);
  sdf::python::defineCylinder(m);
  sdf::python::defineEllipsoid(m);
  sdf::python::defineError(m);
  sdf::python::defineForceTorque(m);
  sdf::python::defineFrame(m);
  sdf::python::defineGeometry(m);
  sdf::python::defineJoint(m);
  sdf::python::defineJointAxis(m);
  sdf::python::defineLink(m);
  sdf::python::defineMaterial(m);
  sdf::python::defineMesh(m);
  sdf::python::defineModel(m);
  sdf::python::defineNoise(m);
  sdf::python::defineParserConfig(m);
  sdf::python::definePlane(m);
  sdf::python::defineRoot(m);
  sdf::python::defineSemanticPose(m);
  sdf::python::defineSphere(m);
  sdf::python::defineSurface(m);
  sdf::python::defineVisual(m);
  sdf::python::defineWorld(m);
}<|MERGE_RESOLUTION|>--- conflicted
+++ resolved
@@ -16,11 +16,8 @@
 
 #include <pybind11/pybind11.h>
 
-<<<<<<< HEAD
 #include "pyAirPressure.hh"
-=======
 #include "pyAltimeter.hh"
->>>>>>> 7b3f7e0a
 #include "pyBox.hh"
 #include "pyCamera.hh"
 #include "pyCapsule.hh"
@@ -50,11 +47,8 @@
 PYBIND11_MODULE(sdformat, m) {
   m.doc() = "sdformat Python Library.";
 
-<<<<<<< HEAD
   sdf::python::defineAirPressure(m);
-=======
   sdf::python::defineAltimeter(m);
->>>>>>> 7b3f7e0a
   sdf::python::defineBox(m);
   sdf::python::defineCamera(m);
   sdf::python::defineCapsule(m);
