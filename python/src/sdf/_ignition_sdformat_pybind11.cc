--- conflicted
+++ resolved
@@ -17,11 +17,8 @@
 #include <pybind11/pybind11.h>
 
 #include "pyBox.hh"
-<<<<<<< HEAD
+#include "pyCapsule.hh"
 #include "pyCollision.hh"
-=======
-#include "pyCapsule.hh"
->>>>>>> f06aca45
 #include "pyCylinder.hh"
 #include "pyEllipsoid.hh"
 #include "pyError.hh"
@@ -39,11 +36,8 @@
   m.doc() = "sdformat Python Library.";
 
   sdf::python::defineBox(m);
-<<<<<<< HEAD
+  sdf::python::defineCapsule(m);
   sdf::python::defineCollision(m);
-=======
-  sdf::python::defineCapsule(m);
->>>>>>> f06aca45
   sdf::python::defineContact(m);
   sdf::python::defineCylinder(m);
   sdf::python::defineEllipsoid(m);
