/*
 * Copyright (C) 2022 Open Source Robotics Foundation
 *
 * Licensed under the Apache License, Version 2.0 (the "License");
 * you may not use this file except in compliance with the License.
 * You may obtain a copy of the License at
 *
 *     http://www.apache.org/licenses/LICENSE-2.0
 *
 * Unless required by applicable law or agreed to in writing, software
 * distributed under the License is distributed on an "AS IS" BASIS,
 * WITHOUT WARRANTIES OR CONDITIONS OF ANY KIND, either express or implied.
 * See the License for the specific language governing permissions and
 * limitations under the License.
 */

#include <pybind11/pybind11.h>

#include "pyBox.hh"
#include "pyError.hh"
<<<<<<< HEAD
#include "pyMaterial.hh"
=======
#include "pyMesh.hh"
>>>>>>> 66c16093
#include "pyParserConfig.hh"
#include "pySphere.hh"

PYBIND11_MODULE(sdformat, m) {
  m.doc() = "sdformat Python Library.";

  sdf::python::defineBox(m);
  sdf::python::defineError(m);
<<<<<<< HEAD
  sdf::python::defineMaterial(m);
=======
  sdf::python::defineMesh(m);
>>>>>>> 66c16093
  sdf::python::defineParserConfig(m);
  sdf::python::defineSphere(m);
}<|MERGE_RESOLUTION|>--- conflicted
+++ resolved
@@ -18,11 +18,8 @@
 
 #include "pyBox.hh"
 #include "pyError.hh"
-<<<<<<< HEAD
 #include "pyMaterial.hh"
-=======
 #include "pyMesh.hh"
->>>>>>> 66c16093
 #include "pyParserConfig.hh"
 #include "pySphere.hh"
 
@@ -31,11 +28,8 @@
 
   sdf::python::defineBox(m);
   sdf::python::defineError(m);
-<<<<<<< HEAD
   sdf::python::defineMaterial(m);
-=======
   sdf::python::defineMesh(m);
->>>>>>> 66c16093
   sdf::python::defineParserConfig(m);
   sdf::python::defineSphere(m);
 }