/*
 * Copyright (C) 2022 Open Source Robotics Foundation
 *
 * Licensed under the Apache License, Version 2.0 (the "License");
 * you may not use this file except in compliance with the License.
 * You may obtain a copy of the License at
 *
 *     http://www.apache.org/licenses/LICENSE-2.0
 *
 * Unless required by applicable law or agreed to in writing, software
 * distributed under the License is distributed on an "AS IS" BASIS,
 * WITHOUT WARRANTIES OR CONDITIONS OF ANY KIND, either express or implied.
 * See the License for the specific language governing permissions and
 * limitations under the License.
 */

#include <pybind11/pybind11.h>

#include "pyBox.hh"
#include "pyError.hh"
#include "pyParserConfig.hh"
#include "pySurface.hh"

PYBIND11_MODULE(sdformat, m) {
  m.doc() = "sdformat Python Library.";

<<<<<<< HEAD
  sdf::python::defineContact(m);
=======
  sdf::python::defineBox(m);
>>>>>>> f87b2ef6
  sdf::python::defineError(m);
  sdf::python::defineParserConfig(m);
  sdf::python::defineSurface(m);
}<|MERGE_RESOLUTION|>--- conflicted
+++ resolved
@@ -24,11 +24,8 @@
 PYBIND11_MODULE(sdformat, m) {
   m.doc() = "sdformat Python Library.";
 
-<<<<<<< HEAD
+  sdf::python::defineBox(m);
   sdf::python::defineContact(m);
-=======
-  sdf::python::defineBox(m);
->>>>>>> f87b2ef6
   sdf::python::defineError(m);
   sdf::python::defineParserConfig(m);
   sdf::python::defineSurface(m);
