--- conflicted
+++ resolved
@@ -16,11 +16,8 @@
 
 #include <pybind11/pybind11.h>
 
-<<<<<<< HEAD
+#include "pyBox.hh"
 #include "pyCapsule.hh"
-=======
-#include "pyBox.hh"
->>>>>>> 0bea6f99
 #include "pyError.hh"
 #include "pyParserConfig.hh"
 #include "pySphere.hh"
@@ -28,11 +25,8 @@
 PYBIND11_MODULE(sdformat, m) {
   m.doc() = "sdformat Python Library.";
 
-<<<<<<< HEAD
+  sdf::python::defineBox(m);
   sdf::python::defineCapsule(m);
-=======
-  sdf::python::defineBox(m);
->>>>>>> 0bea6f99
   sdf::python::defineError(m);
   sdf::python::defineParserConfig(m);
   sdf::python::defineSphere(m);
