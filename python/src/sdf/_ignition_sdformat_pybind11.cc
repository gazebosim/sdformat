/*
 * Copyright (C) 2022 Open Source Robotics Foundation
 *
 * Licensed under the Apache License, Version 2.0 (the "License");
 * you may not use this file except in compliance with the License.
 * You may obtain a copy of the License at
 *
 *     http://www.apache.org/licenses/LICENSE-2.0
 *
 * Unless required by applicable law or agreed to in writing, software
 * distributed under the License is distributed on an "AS IS" BASIS,
 * WITHOUT WARRANTIES OR CONDITIONS OF ANY KIND, either express or implied.
 * See the License for the specific language governing permissions and
 * limitations under the License.
 */

#include <pybind11/pybind11.h>

#include "pyBox.hh"
#include "pyCylinder.hh"
#include "pyError.hh"
#include "pyMesh.hh"
#include "pyParserConfig.hh"
#include "pyPlane.hh"
#include "pySphere.hh"
#include "pySurface.hh"

PYBIND11_MODULE(sdformat, m) {
  m.doc() = "sdformat Python Library.";

  sdf::python::defineBox(m);
<<<<<<< HEAD
  sdf::python::defineCylinder(m);
=======
  sdf::python::defineContact(m);
>>>>>>> 1d55980c
  sdf::python::defineError(m);
  sdf::python::defineMesh(m);
  sdf::python::defineParserConfig(m);
  sdf::python::definePlane(m);
  sdf::python::defineSphere(m);
  sdf::python::defineSurface(m);
}<|MERGE_RESOLUTION|>--- conflicted
+++ resolved
@@ -29,11 +29,8 @@
   m.doc() = "sdformat Python Library.";
 
   sdf::python::defineBox(m);
-<<<<<<< HEAD
+  sdf::python::defineContact(m);
   sdf::python::defineCylinder(m);
-=======
-  sdf::python::defineContact(m);
->>>>>>> 1d55980c
   sdf::python::defineError(m);
   sdf::python::defineMesh(m);
   sdf::python::defineParserConfig(m);
