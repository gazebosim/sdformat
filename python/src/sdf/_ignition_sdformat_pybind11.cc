/*
 * Copyright (C) 2022 Open Source Robotics Foundation
 *
 * Licensed under the Apache License, Version 2.0 (the "License");
 * you may not use this file except in compliance with the License.
 * You may obtain a copy of the License at
 *
 *     http://www.apache.org/licenses/LICENSE-2.0
 *
 * Unless required by applicable law or agreed to in writing, software
 * distributed under the License is distributed on an "AS IS" BASIS,
 * WITHOUT WARRANTIES OR CONDITIONS OF ANY KIND, either express or implied.
 * See the License for the specific language governing permissions and
 * limitations under the License.
 */

#include <pybind11/pybind11.h>

#include "pyBox.hh"
<<<<<<< HEAD
#include "pyCollision.hh"
=======
#include "pyCylinder.hh"
>>>>>>> 6b9687ae
#include "pyError.hh"
#include "pyMesh.hh"
#include "pyParserConfig.hh"
#include "pyPlane.hh"
#include "pySphere.hh"
#include "pySurface.hh"

PYBIND11_MODULE(sdformat, m) {
  m.doc() = "sdformat Python Library.";

  sdf::python::defineBox(m);
<<<<<<< HEAD
  sdf::python::defineCollision(m);
=======
  sdf::python::defineContact(m);
  sdf::python::defineCylinder(m);
>>>>>>> 6b9687ae
  sdf::python::defineError(m);
  sdf::python::defineMesh(m);
  sdf::python::defineParserConfig(m);
  sdf::python::definePlane(m);
  sdf::python::defineSphere(m);
  sdf::python::defineSurface(m);
}<|MERGE_RESOLUTION|>--- conflicted
+++ resolved
@@ -17,11 +17,8 @@
 #include <pybind11/pybind11.h>
 
 #include "pyBox.hh"
-<<<<<<< HEAD
 #include "pyCollision.hh"
-=======
 #include "pyCylinder.hh"
->>>>>>> 6b9687ae
 #include "pyError.hh"
 #include "pyMesh.hh"
 #include "pyParserConfig.hh"
@@ -33,12 +30,9 @@
   m.doc() = "sdformat Python Library.";
 
   sdf::python::defineBox(m);
-<<<<<<< HEAD
   sdf::python::defineCollision(m);
-=======
   sdf::python::defineContact(m);
   sdf::python::defineCylinder(m);
->>>>>>> 6b9687ae
   sdf::python::defineError(m);
   sdf::python::defineMesh(m);
   sdf::python::defineParserConfig(m);
