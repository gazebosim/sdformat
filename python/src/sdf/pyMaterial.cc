--- conflicted
+++ resolved
@@ -20,10 +20,6 @@
 
 #include "sdf/Material.hh"
 #include "sdf/Pbr.hh"
-<<<<<<< HEAD
-
-=======
->>>>>>> 324a755a
 
 using namespace pybind11::literals;
 
