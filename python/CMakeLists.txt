--- conflicted
+++ resolved
@@ -44,17 +44,14 @@
   src/sdf/pyCylinder.cc
   src/sdf/pyEllipsoid.cc
   src/sdf/pyError.cc
-<<<<<<< HEAD
   src/sdf/pyFrame.cc
   src/sdf/pyGeometry.cc
   src/sdf/pyJoint.cc
   src/sdf/pyJointAxis.cc
+  src/sdf/pyLink.cc
   src/sdf/pyMaterial.cc
   src/sdf/pyMesh.cc
   src/sdf/pyNoise.cc
-=======
-  src/sdf/pyLink.cc
->>>>>>> 80f9dc5c
   src/sdf/pyParserConfig.cc
   src/sdf/pyPlane.cc
   src/sdf/pySemanticPose.cc
@@ -86,17 +83,14 @@
     pyCylinder_TEST
     pyEllipsoid_TEST
     pyError_TEST
-<<<<<<< HEAD
     pyFrame_TEST
     pyGeometry_TEST
     pyJoint_TEST
     pyJointAxis_TEST
+    pyLink_TEST
     pyMaterial_TEST
     pyMesh_TEST
     pyNoise_TEST
-=======
-    pyLink_TEST
->>>>>>> 80f9dc5c
     pyParserConfig_TEST
     pyPlane_TEST
     pySemanticPose_TEST
