--- conflicted
+++ resolved
@@ -38,12 +38,9 @@
 
 pybind11_add_module(sdformat SHARED
   src/sdf/_ignition_sdformat_pybind11.cc
-<<<<<<< HEAD
   src/sdf/pyAirPressure.cc
+  src/sdf/pyAtmosphere.cc
   src/sdf/pyAltimeter.cc
-=======
-  src/sdf/pyAtmosphere.cc
->>>>>>> b736fc49
   src/sdf/pyBox.cc
   src/sdf/pyCamera.cc
   src/sdf/pyCapsule.cc
@@ -88,12 +85,9 @@
   )
 
   set(python_tests
-<<<<<<< HEAD
     pyAirPressure_TEST
+    pyAtmosphere_TEST
     pyAltimeter_TEST
-=======
-    pyAtmosphere_TEST
->>>>>>> b736fc49
     pyBox_TEST
     pyCamera_TEST
     pyCapsule_TEST
