if(WIN32 AND CMAKE_BUILD_TYPE STREQUAL "Debug")
  # pybind11 logic for setting up a debug build when both a debug and release
  # python interpreter are present in the system seems to be pretty much broken.
  # This works around the issue.
  set(PYTHON_LIBRARIES "${PYTHON_DEBUG_LIBRARIES}")
endif()


if(USE_SYSTEM_PATHS_FOR_PYTHON_INSTALLATION)
  if(${CMAKE_VERSION} VERSION_LESS "3.12.0")
    execute_process(
      COMMAND "${PYTHON_EXECUTABLE}" -c "if True:
  from distutils import sysconfig as sc
  print(sc.get_python_lib(plat_specific=True))"
      OUTPUT_VARIABLE Python3_SITEARCH
      OUTPUT_STRIP_TRAILING_WHITESPACE)
  else()
    # Get install variable from Python3 module
    # Python3_SITEARCH is available from 3.12 on, workaround if needed:
    find_package(Python3 COMPONENTS Interpreter)
  endif()

  if(USE_DIST_PACKAGES_FOR_PYTHON)
    string(REPLACE "site-packages" "dist-packages" IGN_PYTHON_INSTALL_PATH ${Python3_SITEARCH})
  endif()
else()
  # If not a system installation, respect local paths
  set(IGN_PYTHON_INSTALL_PATH ${IGN_LIB_INSTALL_DIR}/python)
endif()

# Set the build location and install location for a CPython extension
function(configure_build_install_location _library_name)
  # Install library for actual use
  install(TARGETS ${_library_name}
    DESTINATION "${IGN_PYTHON_INSTALL_PATH}"
  )
endfunction()

pybind11_add_module(sdformat SHARED
  src/sdf/_ignition_sdformat_pybind11.cc
  src/sdf/pyAirPressure.cc
  src/sdf/pyAltimeter.cc
  src/sdf/pyAtmosphere.cc
  src/sdf/pyBox.cc
  src/sdf/pyCamera.cc
  src/sdf/pyCapsule.cc
  src/sdf/pyCollision.cc
  src/sdf/pyCylinder.cc
  src/sdf/pyEllipsoid.cc
  src/sdf/pyError.cc
  src/sdf/pyForceTorque.cc
  src/sdf/pyFrame.cc
  src/sdf/pyGeometry.cc
<<<<<<< HEAD
  src/sdf/pyGui.cc
=======
  src/sdf/pyIMU.cc
  src/sdf/pyJoint.cc
  src/sdf/pyJointAxis.cc
  src/sdf/pyLidar.cc
  src/sdf/pyLight.cc
  src/sdf/pyLink.cc
  src/sdf/pyMagnetometer.cc
>>>>>>> 999a1a0f
  src/sdf/pyMaterial.cc
  src/sdf/pyMesh.cc
  src/sdf/pyModel.cc
  src/sdf/pyNavSat.cc
  src/sdf/pyNoise.cc
  src/sdf/pyParserConfig.cc
  src/sdf/pyPbr.cc
  src/sdf/pyPlane.cc
  src/sdf/pyPlugin.cc
  src/sdf/pyRoot.cc
  src/sdf/pySemanticPose.cc
  src/sdf/pySensor.cc
  src/sdf/pySphere.cc
  src/sdf/pySurface.cc
  src/sdf/pyVisual.cc
  src/sdf/pyWorld.cc
)

target_link_libraries(sdformat PRIVATE
  ${PROJECT_LIBRARY_TARGET_NAME}
)

configure_build_install_location(sdformat)

if (BUILD_TESTING)
  pybind11_add_module(sdformattest SHARED
    test/_ignition_sdformattest_pybind11.cc
  )

  target_link_libraries(sdformattest PRIVATE
    ${PROJECT_LIBRARY_TARGET_NAME}
    ignition-utils${IGN_UTILS_VER}::ignition-utils${IGN_UTILS_VER}
  )

  set(python_tests
    pyAirPressure_TEST
    pyAltimeter_TEST
    pyAtmosphere_TEST
    pyBox_TEST
    pyCamera_TEST
    pyCapsule_TEST
    pyCollision_TEST
    pyCylinder_TEST
    pyEllipsoid_TEST
    pyError_TEST
    pyForceTorque_TEST
    pyFrame_TEST
    pyGeometry_TEST
<<<<<<< HEAD
    pyGui_TEST
=======
    pyIMU_TEST
    pyJoint_TEST
    pyJointAxis_TEST
    pyLidar_TEST
    pyLight_TEST
    pyLink_TEST
    pyMagnetometer_TEST
>>>>>>> 999a1a0f
    pyMaterial_TEST
    pyMesh_TEST
    pyModel_TEST
    pyNoise_TEST
    pyNavSat_TEST
    pyParserConfig_TEST
    pyPbr_TEST
    pyPlane_TEST
    pyPlugin_TEST
    pyRoot_TEST
    pySemanticPose_TEST
    pySensor_TEST
    pySphere_TEST
    pySurface_TEST
    pyVisual_TEST
    pyWorld_TEST
  )

  foreach (test ${python_tests})
    add_test(NAME ${test}.py COMMAND
      "${Python3_EXECUTABLE}" "${CMAKE_SOURCE_DIR}/python/test/${test}.py")
    set(_env_vars)
    list(APPEND _env_vars "PYTHONPATH=${CMAKE_INSTALL_PREFIX}/${CMAKE_INSTALL_LIBDIR}/python/:${CMAKE_BINARY_DIR}/lib:$ENV{PYTHONPATH}")
    list(APPEND _env_vars "LD_LIBRARY_PATH=${CMAKE_INSTALL_PREFIX}/${CMAKE_INSTALL_LIBDIR}:$ENV{LD_LIBRARY_PATH}")
    set_tests_properties(${test}.py PROPERTIES
      ENVIRONMENT "${_env_vars}")
  endforeach()
endif()<|MERGE_RESOLUTION|>--- conflicted
+++ resolved
@@ -51,9 +51,7 @@
   src/sdf/pyForceTorque.cc
   src/sdf/pyFrame.cc
   src/sdf/pyGeometry.cc
-<<<<<<< HEAD
   src/sdf/pyGui.cc
-=======
   src/sdf/pyIMU.cc
   src/sdf/pyJoint.cc
   src/sdf/pyJointAxis.cc
@@ -61,7 +59,6 @@
   src/sdf/pyLight.cc
   src/sdf/pyLink.cc
   src/sdf/pyMagnetometer.cc
->>>>>>> 999a1a0f
   src/sdf/pyMaterial.cc
   src/sdf/pyMesh.cc
   src/sdf/pyModel.cc
@@ -110,9 +107,7 @@
     pyForceTorque_TEST
     pyFrame_TEST
     pyGeometry_TEST
-<<<<<<< HEAD
     pyGui_TEST
-=======
     pyIMU_TEST
     pyJoint_TEST
     pyJointAxis_TEST
@@ -120,7 +115,6 @@
     pyLight_TEST
     pyLink_TEST
     pyMagnetometer_TEST
->>>>>>> 999a1a0f
     pyMaterial_TEST
     pyMesh_TEST
     pyModel_TEST
