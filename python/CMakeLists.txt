if(WIN32 AND CMAKE_BUILD_TYPE STREQUAL "Debug")
  # pybind11 logic for setting up a debug build when both a debug and release
  # python interpreter are present in the system seems to be pretty much broken.
  # This works around the issue.
  set(PYTHON_LIBRARIES "${PYTHON_DEBUG_LIBRARIES}")
endif()


if(USE_SYSTEM_PATHS_FOR_PYTHON_INSTALLATION)
  if(${CMAKE_VERSION} VERSION_LESS "3.12.0")
    execute_process(
      COMMAND "${PYTHON_EXECUTABLE}" -c "if True:
  from distutils import sysconfig as sc
  print(sc.get_python_lib(plat_specific=True))"
      OUTPUT_VARIABLE Python3_SITEARCH
      OUTPUT_STRIP_TRAILING_WHITESPACE)
  else()
    # Get install variable from Python3 module
    # Python3_SITEARCH is available from 3.12 on, workaround if needed:
    find_package(Python3 COMPONENTS Interpreter)
  endif()

  if(USE_DIST_PACKAGES_FOR_PYTHON)
    string(REPLACE "site-packages" "dist-packages" IGN_PYTHON_INSTALL_PATH ${Python3_SITEARCH})
  endif()
else()
  # If not a system installation, respect local paths
  set(IGN_PYTHON_INSTALL_PATH ${IGN_LIB_INSTALL_DIR}/python)
endif()

# Set the build location and install location for a CPython extension
function(configure_build_install_location _library_name)
  # Install library for actual use
  install(TARGETS ${_library_name}
    DESTINATION "${IGN_PYTHON_INSTALL_PATH}"
  )
endfunction()

pybind11_add_module(sdformat SHARED
  src/sdf/_ignition_sdformat_pybind11.cc
  src/sdf/pyBox.cc
  src/sdf/pyCapsule.cc
  src/sdf/pyCollision.cc
  src/sdf/pyCylinder.cc
  src/sdf/pyEllipsoid.cc
  src/sdf/pyError.cc
  src/sdf/pyFrame.cc
  src/sdf/pyGeometry.cc
  src/sdf/pyJoint.cc
  src/sdf/pyJointAxis.cc
  src/sdf/pyLink.cc
  src/sdf/pyMaterial.cc
  src/sdf/pyMesh.cc
  src/sdf/pyModel.cc
  src/sdf/pyNoise.cc
  src/sdf/pyParserConfig.cc
<<<<<<< HEAD
  src/sdf/pyRoot.cc
=======
  src/sdf/pyPlane.cc
  src/sdf/pySemanticPose.cc
>>>>>>> 53f20422
  src/sdf/pySphere.cc
  src/sdf/pySurface.cc
  src/sdf/pyVisual.cc
  src/sdf/pyWorld.cc
)

target_link_libraries(sdformat PRIVATE
  ${PROJECT_LIBRARY_TARGET_NAME}
)

configure_build_install_location(sdformat)

if (BUILD_TESTING)
  pybind11_add_module(sdformattest SHARED
    test/_ignition_sdformattest_pybind11.cc
  )

  target_link_libraries(sdformattest PRIVATE
    ${PROJECT_LIBRARY_TARGET_NAME}
    ignition-utils${IGN_UTILS_VER}::ignition-utils${IGN_UTILS_VER}
  )

  set(python_tests
    pyBox_TEST
    pyCapsule_TEST
    pyCollision_TEST
    pyCylinder_TEST
    pyEllipsoid_TEST
    pyError_TEST
    pyFrame_TEST
    pyGeometry_TEST
    pyJoint_TEST
    pyJointAxis_TEST
    pyLink_TEST
    pyMaterial_TEST
    pyMesh_TEST
    pyModel_TEST
    pyNoise_TEST
    pyParserConfig_TEST
<<<<<<< HEAD
    pyRoot_TEST
=======
    pyPlane_TEST
    pySemanticPose_TEST
>>>>>>> 53f20422
    pySphere_TEST
    pySurface_TEST
    pyVisual_TEST
    pyWorld_TEST
  )

  foreach (test ${python_tests})
    add_test(NAME ${test}.py COMMAND
      "${Python3_EXECUTABLE}" "${CMAKE_SOURCE_DIR}/python/test/${test}.py")
    set(_env_vars)
    list(APPEND _env_vars "PYTHONPATH=${CMAKE_INSTALL_PREFIX}/${CMAKE_INSTALL_LIBDIR}/python/:${CMAKE_BINARY_DIR}/lib:$ENV{PYTHONPATH}")
    list(APPEND _env_vars "LD_LIBRARY_PATH=${CMAKE_INSTALL_PREFIX}/${CMAKE_INSTALL_LIBDIR}:$ENV{LD_LIBRARY_PATH}")
    set_tests_properties(${test}.py PROPERTIES
      ENVIRONMENT "${_env_vars}")
  endforeach()
endif()<|MERGE_RESOLUTION|>--- conflicted
+++ resolved
@@ -54,12 +54,9 @@
   src/sdf/pyModel.cc
   src/sdf/pyNoise.cc
   src/sdf/pyParserConfig.cc
-<<<<<<< HEAD
+  src/sdf/pyPlane.cc
   src/sdf/pyRoot.cc
-=======
-  src/sdf/pyPlane.cc
   src/sdf/pySemanticPose.cc
->>>>>>> 53f20422
   src/sdf/pySphere.cc
   src/sdf/pySurface.cc
   src/sdf/pyVisual.cc
@@ -99,12 +96,9 @@
     pyModel_TEST
     pyNoise_TEST
     pyParserConfig_TEST
-<<<<<<< HEAD
+    pyPlane_TEST
     pyRoot_TEST
-=======
-    pyPlane_TEST
     pySemanticPose_TEST
->>>>>>> 53f20422
     pySphere_TEST
     pySurface_TEST
     pyVisual_TEST
