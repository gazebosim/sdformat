--- conflicted
+++ resolved
@@ -39,11 +39,8 @@
 pybind11_add_module(sdformat SHARED
   src/sdf/_ignition_sdformat_pybind11.cc
   src/sdf/pyBox.cc
-<<<<<<< HEAD
   src/sdf/pyCollision.cc
-=======
   src/sdf/pyCylinder.cc
->>>>>>> 6b9687ae
   src/sdf/pyError.cc
   src/sdf/pyMesh.cc
   src/sdf/pyParserConfig.cc
@@ -70,11 +67,8 @@
 
   set(python_tests
     pyBox_TEST
-<<<<<<< HEAD
     pyCollision_TEST
-=======
     pyCylinder_TEST
->>>>>>> 6b9687ae
     pyError_TEST
     pyMesh_TEST
     pyParserConfig_TEST
