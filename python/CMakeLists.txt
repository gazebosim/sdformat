--- conflicted
+++ resolved
@@ -38,11 +38,8 @@
 
 pybind11_add_module(sdformat SHARED
   src/sdf/_ignition_sdformat_pybind11.cc
-<<<<<<< HEAD
   src/sdf/pyAirPressure.cc
-=======
   src/sdf/pyAltimeter.cc
->>>>>>> 7b3f7e0a
   src/sdf/pyBox.cc
   src/sdf/pyCamera.cc
   src/sdf/pyCapsule.cc
@@ -87,11 +84,8 @@
   )
 
   set(python_tests
-<<<<<<< HEAD
     pyAirPressure_TEST
-=======
     pyAltimeter_TEST
->>>>>>> 7b3f7e0a
     pyBox_TEST
     pyCamera_TEST
     pyCapsule_TEST
