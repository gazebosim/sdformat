if(WIN32 AND CMAKE_BUILD_TYPE STREQUAL "Debug")
  # pybind11 logic for setting up a debug build when both a debug and release
  # python interpreter are present in the system seems to be pretty much broken.
  # This works around the issue.
  set(PYTHON_LIBRARIES "${PYTHON_DEBUG_LIBRARIES}")
endif()


if(USE_SYSTEM_PATHS_FOR_PYTHON_INSTALLATION)
  if(${CMAKE_VERSION} VERSION_LESS "3.12.0")
    execute_process(
      COMMAND "${PYTHON_EXECUTABLE}" -c "if True:
  from distutils import sysconfig as sc
  print(sc.get_python_lib(plat_specific=True))"
      OUTPUT_VARIABLE Python3_SITEARCH
      OUTPUT_STRIP_TRAILING_WHITESPACE)
  else()
    # Get install variable from Python3 module
    # Python3_SITEARCH is available from 3.12 on, workaround if needed:
    find_package(Python3 COMPONENTS Interpreter)
  endif()

  if(USE_DIST_PACKAGES_FOR_PYTHON)
    string(REPLACE "site-packages" "dist-packages" IGN_PYTHON_INSTALL_PATH ${Python3_SITEARCH})
  endif()
else()
  # If not a system installation, respect local paths
  set(IGN_PYTHON_INSTALL_PATH ${IGN_LIB_INSTALL_DIR}/python)
endif()

# Set the build location and install location for a CPython extension
function(configure_build_install_location _library_name)
  # Install library for actual use
  install(TARGETS ${_library_name}
    DESTINATION "${IGN_PYTHON_INSTALL_PATH}"
  )
endfunction()

pybind11_add_module(sdformat SHARED
  src/sdf/_ignition_sdformat_pybind11.cc
  src/sdf/pyBox.cc
  src/sdf/pyCapsule.cc
  src/sdf/pyCollision.cc
  src/sdf/pyCylinder.cc
  src/sdf/pyEllipsoid.cc
  src/sdf/pyError.cc
<<<<<<< HEAD
  src/sdf/pyLidar.cc
=======
  src/sdf/pyFrame.cc
  src/sdf/pyGeometry.cc
  src/sdf/pyJoint.cc
  src/sdf/pyJointAxis.cc
  src/sdf/pyLink.cc
>>>>>>> 7baa3ee4
  src/sdf/pyMaterial.cc
  src/sdf/pyMesh.cc
  src/sdf/pyModel.cc
  src/sdf/pyNoise.cc
  src/sdf/pyParserConfig.cc
  src/sdf/pyPlane.cc
  src/sdf/pyRoot.cc
  src/sdf/pySemanticPose.cc
  src/sdf/pySphere.cc
  src/sdf/pySurface.cc
  src/sdf/pyVisual.cc
  src/sdf/pyWorld.cc
)

target_link_libraries(sdformat PRIVATE
  ${PROJECT_LIBRARY_TARGET_NAME}
)

configure_build_install_location(sdformat)

if (BUILD_TESTING)
  pybind11_add_module(sdformattest SHARED
    test/_ignition_sdformattest_pybind11.cc
  )

  target_link_libraries(sdformattest PRIVATE
    ${PROJECT_LIBRARY_TARGET_NAME}
    ignition-utils${IGN_UTILS_VER}::ignition-utils${IGN_UTILS_VER}
  )

  set(python_tests
    pyBox_TEST
    pyCapsule_TEST
    pyCollision_TEST
    pyCylinder_TEST
    pyEllipsoid_TEST
    pyError_TEST
<<<<<<< HEAD
    pyLidar_TEST
=======
    pyFrame_TEST
    pyGeometry_TEST
    pyJoint_TEST
    pyJointAxis_TEST
    pyLink_TEST
>>>>>>> 7baa3ee4
    pyMaterial_TEST
    pyMesh_TEST
    pyModel_TEST
    pyNoise_TEST
    pyParserConfig_TEST
    pyPlane_TEST
    pyRoot_TEST
    pySemanticPose_TEST
    pySphere_TEST
    pySurface_TEST
    pyVisual_TEST
    pyWorld_TEST
  )

  foreach (test ${python_tests})
    add_test(NAME ${test}.py COMMAND
      "${Python3_EXECUTABLE}" "${CMAKE_SOURCE_DIR}/python/test/${test}.py")
    set(_env_vars)
    list(APPEND _env_vars "PYTHONPATH=${CMAKE_INSTALL_PREFIX}/${CMAKE_INSTALL_LIBDIR}/python/:${CMAKE_BINARY_DIR}/lib:$ENV{PYTHONPATH}")
    list(APPEND _env_vars "LD_LIBRARY_PATH=${CMAKE_INSTALL_PREFIX}/${CMAKE_INSTALL_LIBDIR}:$ENV{LD_LIBRARY_PATH}")
    set_tests_properties(${test}.py PROPERTIES
      ENVIRONMENT "${_env_vars}")
  endforeach()
endif()<|MERGE_RESOLUTION|>--- conflicted
+++ resolved
@@ -44,15 +44,12 @@
   src/sdf/pyCylinder.cc
   src/sdf/pyEllipsoid.cc
   src/sdf/pyError.cc
-<<<<<<< HEAD
-  src/sdf/pyLidar.cc
-=======
   src/sdf/pyFrame.cc
   src/sdf/pyGeometry.cc
   src/sdf/pyJoint.cc
   src/sdf/pyJointAxis.cc
+  src/sdf/pyLidar.cc
   src/sdf/pyLink.cc
->>>>>>> 7baa3ee4
   src/sdf/pyMaterial.cc
   src/sdf/pyMesh.cc
   src/sdf/pyModel.cc
@@ -90,15 +87,12 @@
     pyCylinder_TEST
     pyEllipsoid_TEST
     pyError_TEST
-<<<<<<< HEAD
-    pyLidar_TEST
-=======
     pyFrame_TEST
     pyGeometry_TEST
     pyJoint_TEST
     pyJointAxis_TEST
+    pyLidar_TEST
     pyLink_TEST
->>>>>>> 7baa3ee4
     pyMaterial_TEST
     pyMesh_TEST
     pyModel_TEST
