if(WIN32 AND CMAKE_BUILD_TYPE STREQUAL "Debug")
  # pybind11 logic for setting up a debug build when both a debug and release
  # python interpreter are present in the system seems to be pretty much broken.
  # This works around the issue.
  set(PYTHON_LIBRARIES "${PYTHON_DEBUG_LIBRARIES}")
endif()


if(USE_SYSTEM_PATHS_FOR_PYTHON_INSTALLATION)
  if(${CMAKE_VERSION} VERSION_LESS "3.12.0")
    execute_process(
      COMMAND "${PYTHON_EXECUTABLE}" -c "if True:
  from distutils import sysconfig as sc
  print(sc.get_python_lib(plat_specific=True))"
      OUTPUT_VARIABLE Python3_SITEARCH
      OUTPUT_STRIP_TRAILING_WHITESPACE)
  else()
    # Get install variable from Python3 module
    # Python3_SITEARCH is available from 3.12 on, workaround if needed:
    find_package(Python3 COMPONENTS Interpreter)
  endif()

  if(USE_DIST_PACKAGES_FOR_PYTHON)
    string(REPLACE "site-packages" "dist-packages" IGN_PYTHON_INSTALL_PATH ${Python3_SITEARCH})
  endif()
else()
  # If not a system installation, respect local paths
  set(IGN_PYTHON_INSTALL_PATH ${IGN_LIB_INSTALL_DIR}/python)
endif()

# Set the build location and install location for a CPython extension
function(configure_build_install_location _library_name)
  # Install library for actual use
  install(TARGETS ${_library_name}
    DESTINATION "${IGN_PYTHON_INSTALL_PATH}"
  )
endfunction()

pybind11_add_module(sdformat SHARED
  src/sdf/_ignition_sdformat_pybind11.cc
  src/sdf/pyBox.cc
  src/sdf/pyCapsule.cc
  src/sdf/pyCollision.cc
  src/sdf/pyCylinder.cc
  src/sdf/pyEllipsoid.cc
  src/sdf/pyError.cc
  src/sdf/pyFrame.cc
  src/sdf/pyGeometry.cc
  src/sdf/pyJoint.cc
  src/sdf/pyJointAxis.cc
  src/sdf/pyLink.cc
  src/sdf/pyMaterial.cc
  src/sdf/pyMesh.cc
<<<<<<< HEAD
  src/sdf/pyNavSat.cc
=======
  src/sdf/pyModel.cc
>>>>>>> 7baa3ee4
  src/sdf/pyNoise.cc
  src/sdf/pyParserConfig.cc
  src/sdf/pyPlane.cc
  src/sdf/pyRoot.cc
  src/sdf/pySemanticPose.cc
  src/sdf/pySphere.cc
  src/sdf/pySurface.cc
  src/sdf/pyVisual.cc
  src/sdf/pyWorld.cc
)

target_link_libraries(sdformat PRIVATE
  ${PROJECT_LIBRARY_TARGET_NAME}
)

configure_build_install_location(sdformat)

if (BUILD_TESTING)
  pybind11_add_module(sdformattest SHARED
    test/_ignition_sdformattest_pybind11.cc
  )

  target_link_libraries(sdformattest PRIVATE
    ${PROJECT_LIBRARY_TARGET_NAME}
    ignition-utils${IGN_UTILS_VER}::ignition-utils${IGN_UTILS_VER}
  )

  set(python_tests
    pyBox_TEST
    pyCapsule_TEST
    pyCollision_TEST
    pyCylinder_TEST
    pyEllipsoid_TEST
    pyError_TEST
    pyFrame_TEST
    pyGeometry_TEST
    pyJoint_TEST
    pyJointAxis_TEST
    pyLink_TEST
    pyMaterial_TEST
    pyMesh_TEST
<<<<<<< HEAD
    pyNavSat_TEST
=======
    pyModel_TEST
>>>>>>> 7baa3ee4
    pyNoise_TEST
    pyParserConfig_TEST
    pyPlane_TEST
    pyRoot_TEST
    pySemanticPose_TEST
    pySphere_TEST
    pySurface_TEST
    pyVisual_TEST
    pyWorld_TEST
  )

  foreach (test ${python_tests})
    add_test(NAME ${test}.py COMMAND
      "${Python3_EXECUTABLE}" "${CMAKE_SOURCE_DIR}/python/test/${test}.py")
    set(_env_vars)
    list(APPEND _env_vars "PYTHONPATH=${CMAKE_INSTALL_PREFIX}/${CMAKE_INSTALL_LIBDIR}/python/:${CMAKE_BINARY_DIR}/lib:$ENV{PYTHONPATH}")
    list(APPEND _env_vars "LD_LIBRARY_PATH=${CMAKE_INSTALL_PREFIX}/${CMAKE_INSTALL_LIBDIR}:$ENV{LD_LIBRARY_PATH}")
    set_tests_properties(${test}.py PROPERTIES
      ENVIRONMENT "${_env_vars}")
  endforeach()
endif()<|MERGE_RESOLUTION|>--- conflicted
+++ resolved
@@ -51,11 +51,8 @@
   src/sdf/pyLink.cc
   src/sdf/pyMaterial.cc
   src/sdf/pyMesh.cc
-<<<<<<< HEAD
+  src/sdf/pyModel.cc
   src/sdf/pyNavSat.cc
-=======
-  src/sdf/pyModel.cc
->>>>>>> 7baa3ee4
   src/sdf/pyNoise.cc
   src/sdf/pyParserConfig.cc
   src/sdf/pyPlane.cc
@@ -97,12 +94,9 @@
     pyLink_TEST
     pyMaterial_TEST
     pyMesh_TEST
-<<<<<<< HEAD
+    pyModel_TEST
+    pyNoise_TEST
     pyNavSat_TEST
-=======
-    pyModel_TEST
->>>>>>> 7baa3ee4
-    pyNoise_TEST
     pyParserConfig_TEST
     pyPlane_TEST
     pyRoot_TEST
