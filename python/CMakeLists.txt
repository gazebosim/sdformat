if(WIN32 AND CMAKE_BUILD_TYPE STREQUAL "Debug")
  # pybind11 logic for setting up a debug build when both a debug and release
  # python interpreter are present in the system seems to be pretty much broken.
  # This works around the issue.
  set(PYTHON_LIBRARIES "${PYTHON_DEBUG_LIBRARIES}")
endif()


if(USE_SYSTEM_PATHS_FOR_PYTHON_INSTALLATION)
  if(${CMAKE_VERSION} VERSION_LESS "3.12.0")
    execute_process(
      COMMAND "${PYTHON_EXECUTABLE}" -c "if True:
  from distutils import sysconfig as sc
  print(sc.get_python_lib(plat_specific=True))"
      OUTPUT_VARIABLE Python3_SITEARCH
      OUTPUT_STRIP_TRAILING_WHITESPACE)
  else()
    # Get install variable from Python3 module
    # Python3_SITEARCH is available from 3.12 on, workaround if needed:
    find_package(Python3 COMPONENTS Interpreter)
  endif()

  if(USE_DIST_PACKAGES_FOR_PYTHON)
    string(REPLACE "site-packages" "dist-packages" IGN_PYTHON_INSTALL_PATH ${Python3_SITEARCH})
  endif()
else()
  # If not a system installation, respect local paths
  set(IGN_PYTHON_INSTALL_PATH ${IGN_LIB_INSTALL_DIR}/python)
endif()

# Set the build location and install location for a CPython extension
function(configure_build_install_location _library_name)
  # Install library for actual use
  install(TARGETS ${_library_name}
    DESTINATION "${IGN_PYTHON_INSTALL_PATH}"
  )
endfunction()

pybind11_add_module(sdformat SHARED
  src/sdf/_ignition_sdformat_pybind11.cc
  src/sdf/pyAirPressure.cc
  src/sdf/pyAltimeter.cc
  src/sdf/pyAtmosphere.cc
  src/sdf/pyBox.cc
  src/sdf/pyCamera.cc
  src/sdf/pyCapsule.cc
  src/sdf/pyCollision.cc
  src/sdf/pyCylinder.cc
  src/sdf/pyEllipsoid.cc
  src/sdf/pyError.cc
  src/sdf/pyForceTorque.cc
  src/sdf/pyFrame.cc
  src/sdf/pyGeometry.cc
<<<<<<< HEAD
  src/sdf/pyGui.cc
=======
  src/sdf/pyHeightmap.cc
>>>>>>> e91782b5
  src/sdf/pyIMU.cc
  src/sdf/pyJoint.cc
  src/sdf/pyJointAxis.cc
  src/sdf/pyLidar.cc
  src/sdf/pyLight.cc
  src/sdf/pyLink.cc
  src/sdf/pyMagnetometer.cc
  src/sdf/pyMaterial.cc
  src/sdf/pyMesh.cc
  src/sdf/pyModel.cc
  src/sdf/pyNavSat.cc
  src/sdf/pyNoise.cc
  src/sdf/pyParserConfig.cc
  src/sdf/pyPbr.cc
  src/sdf/pyPlane.cc
  src/sdf/pyPlugin.cc
  src/sdf/pyRoot.cc
  src/sdf/pySemanticPose.cc
  src/sdf/pySensor.cc
  src/sdf/pySky.cc
  src/sdf/pySphere.cc
  src/sdf/pySurface.cc
  src/sdf/pyVisual.cc
  src/sdf/pyWorld.cc
)

target_link_libraries(sdformat PRIVATE
  ${PROJECT_LIBRARY_TARGET_NAME}
)

configure_build_install_location(sdformat)

if (BUILD_TESTING)
  pybind11_add_module(sdformattest SHARED
    test/_ignition_sdformattest_pybind11.cc
  )

  target_link_libraries(sdformattest PRIVATE
    ${PROJECT_LIBRARY_TARGET_NAME}
    ignition-utils${IGN_UTILS_VER}::ignition-utils${IGN_UTILS_VER}
  )

  set(python_tests
    pyAirPressure_TEST
    pyAltimeter_TEST
    pyAtmosphere_TEST
    pyBox_TEST
    pyCamera_TEST
    pyCapsule_TEST
    pyCollision_TEST
    pyCylinder_TEST
    pyEllipsoid_TEST
    pyError_TEST
    pyForceTorque_TEST
    pyFrame_TEST
    pyGeometry_TEST
<<<<<<< HEAD
    pyGui_TEST
=======
    pyHeightmap_TEST
>>>>>>> e91782b5
    pyIMU_TEST
    pyJoint_TEST
    pyJointAxis_TEST
    pyLidar_TEST
    pyLight_TEST
    pyLink_TEST
    pyMagnetometer_TEST
    pyMaterial_TEST
    pyMesh_TEST
    pyModel_TEST
    pyNoise_TEST
    pyNavSat_TEST
    pyParserConfig_TEST
    pyPbr_TEST
    pyPlane_TEST
    pyPlugin_TEST
    pyRoot_TEST
    pySemanticPose_TEST
    pySensor_TEST
    pySky_TEST
    pySphere_TEST
    pySurface_TEST
    pyVisual_TEST
    pyWorld_TEST
  )

  foreach (test ${python_tests})
    add_test(NAME ${test}.py COMMAND
      "${Python3_EXECUTABLE}" "${CMAKE_SOURCE_DIR}/python/test/${test}.py")
    set(_env_vars)
    list(APPEND _env_vars "PYTHONPATH=${CMAKE_INSTALL_PREFIX}/${CMAKE_INSTALL_LIBDIR}/python/:${CMAKE_BINARY_DIR}/lib:$ENV{PYTHONPATH}")
    list(APPEND _env_vars "LD_LIBRARY_PATH=${CMAKE_INSTALL_PREFIX}/${CMAKE_INSTALL_LIBDIR}:$ENV{LD_LIBRARY_PATH}")
    set_tests_properties(${test}.py PROPERTIES
      ENVIRONMENT "${_env_vars}")
  endforeach()
endif()<|MERGE_RESOLUTION|>--- conflicted
+++ resolved
@@ -51,11 +51,8 @@
   src/sdf/pyForceTorque.cc
   src/sdf/pyFrame.cc
   src/sdf/pyGeometry.cc
-<<<<<<< HEAD
   src/sdf/pyGui.cc
-=======
   src/sdf/pyHeightmap.cc
->>>>>>> e91782b5
   src/sdf/pyIMU.cc
   src/sdf/pyJoint.cc
   src/sdf/pyJointAxis.cc
@@ -112,11 +109,8 @@
     pyForceTorque_TEST
     pyFrame_TEST
     pyGeometry_TEST
-<<<<<<< HEAD
     pyGui_TEST
-=======
     pyHeightmap_TEST
->>>>>>> e91782b5
     pyIMU_TEST
     pyJoint_TEST
     pyJointAxis_TEST
