if(WIN32 AND CMAKE_BUILD_TYPE STREQUAL "Debug")
  # pybind11 logic for setting up a debug build when both a debug and release
  # python interpreter are present in the system seems to be pretty much broken.
  # This works around the issue.
  set(PYTHON_LIBRARIES "${PYTHON_DEBUG_LIBRARIES}")
endif()


if(USE_SYSTEM_PATHS_FOR_PYTHON_INSTALLATION)
  if(${CMAKE_VERSION} VERSION_LESS "3.12.0")
    execute_process(
      COMMAND "${PYTHON_EXECUTABLE}" -c "if True:
  from distutils import sysconfig as sc
  print(sc.get_python_lib(plat_specific=True))"
      OUTPUT_VARIABLE Python3_SITEARCH
      OUTPUT_STRIP_TRAILING_WHITESPACE)
  else()
    # Get install variable from Python3 module
    # Python3_SITEARCH is available from 3.12 on, workaround if needed:
    find_package(Python3 COMPONENTS Interpreter)
  endif()

  if(USE_DIST_PACKAGES_FOR_PYTHON)
    string(REPLACE "site-packages" "dist-packages" IGN_PYTHON_INSTALL_PATH ${Python3_SITEARCH})
  endif()
else()
  # If not a system installation, respect local paths
  set(IGN_PYTHON_INSTALL_PATH ${IGN_LIB_INSTALL_DIR}/python)
endif()

# Set the build location and install location for a CPython extension
function(configure_build_install_location _library_name)
  # Install library for actual use
  install(TARGETS ${_library_name}
    DESTINATION "${IGN_PYTHON_INSTALL_PATH}"
  )
endfunction()

pybind11_add_module(sdformat SHARED
  src/sdf/_ignition_sdformat_pybind11.cc
  src/sdf/pyAirPressure.cc
  src/sdf/pyAltimeter.cc
  src/sdf/pyAtmosphere.cc
  src/sdf/pyBox.cc
  src/sdf/pyCamera.cc
  src/sdf/pyCapsule.cc
  src/sdf/pyCollision.cc
  src/sdf/pyCylinder.cc
  src/sdf/pyEllipsoid.cc
  src/sdf/pyError.cc
  src/sdf/pyForceTorque.cc
  src/sdf/pyFrame.cc
  src/sdf/pyGeometry.cc
<<<<<<< HEAD
  src/sdf/pyHeightmap.cc
=======
  src/sdf/pyIMU.cc
>>>>>>> 999a1a0f
  src/sdf/pyJoint.cc
  src/sdf/pyJointAxis.cc
  src/sdf/pyLidar.cc
  src/sdf/pyLight.cc
  src/sdf/pyLink.cc
  src/sdf/pyMagnetometer.cc
  src/sdf/pyMaterial.cc
  src/sdf/pyMesh.cc
  src/sdf/pyModel.cc
  src/sdf/pyNavSat.cc
  src/sdf/pyNoise.cc
  src/sdf/pyParserConfig.cc
  src/sdf/pyPbr.cc
  src/sdf/pyPlane.cc
  src/sdf/pyPlugin.cc
  src/sdf/pyRoot.cc
  src/sdf/pySemanticPose.cc
  src/sdf/pySensor.cc
  src/sdf/pySphere.cc
  src/sdf/pySurface.cc
  src/sdf/pyVisual.cc
  src/sdf/pyWorld.cc
)

target_link_libraries(sdformat PRIVATE
  ${PROJECT_LIBRARY_TARGET_NAME}
)

configure_build_install_location(sdformat)

if (BUILD_TESTING)
  pybind11_add_module(sdformattest SHARED
    test/_ignition_sdformattest_pybind11.cc
  )

  target_link_libraries(sdformattest PRIVATE
    ${PROJECT_LIBRARY_TARGET_NAME}
    ignition-utils${IGN_UTILS_VER}::ignition-utils${IGN_UTILS_VER}
  )

  set(python_tests
    pyAirPressure_TEST
    pyAltimeter_TEST
    pyAtmosphere_TEST
    pyBox_TEST
    pyCamera_TEST
    pyCapsule_TEST
    pyCollision_TEST
    pyCylinder_TEST
    pyEllipsoid_TEST
    pyError_TEST
    pyForceTorque_TEST
    pyFrame_TEST
    pyGeometry_TEST
<<<<<<< HEAD
    pyHeightmap_TEST
=======
    pyIMU_TEST
>>>>>>> 999a1a0f
    pyJoint_TEST
    pyJointAxis_TEST
    pyLidar_TEST
    pyLight_TEST
    pyLink_TEST
    pyMagnetometer_TEST
    pyMaterial_TEST
    pyMesh_TEST
    pyModel_TEST
    pyNoise_TEST
    pyNavSat_TEST
    pyParserConfig_TEST
    pyPbr_TEST
    pyPlane_TEST
    pyPlugin_TEST
    pyRoot_TEST
    pySemanticPose_TEST
    pySensor_TEST
    pySphere_TEST
    pySurface_TEST
    pyVisual_TEST
    pyWorld_TEST
  )

  foreach (test ${python_tests})
    add_test(NAME ${test}.py COMMAND
      "${Python3_EXECUTABLE}" "${CMAKE_SOURCE_DIR}/python/test/${test}.py")
    set(_env_vars)
    list(APPEND _env_vars "PYTHONPATH=${CMAKE_INSTALL_PREFIX}/${CMAKE_INSTALL_LIBDIR}/python/:${CMAKE_BINARY_DIR}/lib:$ENV{PYTHONPATH}")
    list(APPEND _env_vars "LD_LIBRARY_PATH=${CMAKE_INSTALL_PREFIX}/${CMAKE_INSTALL_LIBDIR}:$ENV{LD_LIBRARY_PATH}")
    set_tests_properties(${test}.py PROPERTIES
      ENVIRONMENT "${_env_vars}")
  endforeach()
endif()<|MERGE_RESOLUTION|>--- conflicted
+++ resolved
@@ -51,11 +51,8 @@
   src/sdf/pyForceTorque.cc
   src/sdf/pyFrame.cc
   src/sdf/pyGeometry.cc
-<<<<<<< HEAD
   src/sdf/pyHeightmap.cc
-=======
   src/sdf/pyIMU.cc
->>>>>>> 999a1a0f
   src/sdf/pyJoint.cc
   src/sdf/pyJointAxis.cc
   src/sdf/pyLidar.cc
@@ -110,11 +107,8 @@
     pyForceTorque_TEST
     pyFrame_TEST
     pyGeometry_TEST
-<<<<<<< HEAD
     pyHeightmap_TEST
-=======
     pyIMU_TEST
->>>>>>> 999a1a0f
     pyJoint_TEST
     pyJointAxis_TEST
     pyLidar_TEST
