--- conflicted
+++ resolved
@@ -38,11 +38,8 @@
 
 pybind11_add_module(sdformat SHARED
   src/sdf/_ignition_sdformat_pybind11.cc
-<<<<<<< HEAD
+  src/sdf/pyBox.cc
   src/sdf/pyEllipsoid.cc
-=======
-  src/sdf/pyBox.cc
->>>>>>> f87b2ef6
   src/sdf/pyError.cc
   src/sdf/pyParserConfig.cc
 )
@@ -64,11 +61,8 @@
   )
 
   set(python_tests
-<<<<<<< HEAD
+    pyBox_TEST
     pyEllipsoid_TEST
-=======
-    pyBox_TEST
->>>>>>> f87b2ef6
     pyError_TEST
     pyParserConfig_TEST
   )
