--- conflicted
+++ resolved
@@ -66,12 +66,9 @@
   src/sdf/pyParserConfig.cc
   src/sdf/pyPbr.cc
   src/sdf/pyPlane.cc
-<<<<<<< HEAD
-  src/sdf/pySensor.cc
-=======
   src/sdf/pyRoot.cc
   src/sdf/pySemanticPose.cc
->>>>>>> 0726b685
+  src/sdf/pySensor.cc
   src/sdf/pySphere.cc
   src/sdf/pySurface.cc
   src/sdf/pyVisual.cc
@@ -123,12 +120,9 @@
     pyParserConfig_TEST
     pyPbr_TEST
     pyPlane_TEST
-<<<<<<< HEAD
-    pySensor_TEST
-=======
     pyRoot_TEST
     pySemanticPose_TEST
->>>>>>> 0726b685
+    pySensor_TEST
     pySphere_TEST
     pySurface_TEST
     pyVisual_TEST
