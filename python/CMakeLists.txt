if(WIN32 AND CMAKE_BUILD_TYPE STREQUAL "Debug")
  # pybind11 logic for setting up a debug build when both a debug and release
  # python interpreter are present in the system seems to be pretty much broken.
  # This works around the issue.
  set(PYTHON_LIBRARIES "${PYTHON_DEBUG_LIBRARIES}")
endif()


if(USE_SYSTEM_PATHS_FOR_PYTHON_INSTALLATION)
  if(${CMAKE_VERSION} VERSION_LESS "3.12.0")
    execute_process(
      COMMAND "${PYTHON_EXECUTABLE}" -c "if True:
  from distutils import sysconfig as sc
  print(sc.get_python_lib(plat_specific=True))"
      OUTPUT_VARIABLE Python3_SITEARCH
      OUTPUT_STRIP_TRAILING_WHITESPACE)
  else()
    # Get install variable from Python3 module
    # Python3_SITEARCH is available from 3.12 on, workaround if needed:
    find_package(Python3 COMPONENTS Interpreter)
  endif()

  if(USE_DIST_PACKAGES_FOR_PYTHON)
    string(REPLACE "site-packages" "dist-packages" IGN_PYTHON_INSTALL_PATH ${Python3_SITEARCH})
  endif()
else()
  # If not a system installation, respect local paths
  set(IGN_PYTHON_INSTALL_PATH ${IGN_LIB_INSTALL_DIR}/python)
endif()

# Set the build location and install location for a CPython extension
function(configure_build_install_location _library_name)
  # Install library for actual use
  install(TARGETS ${_library_name}
    DESTINATION "${IGN_PYTHON_INSTALL_PATH}"
  )
endfunction()

pybind11_add_module(sdformat SHARED
  src/sdf/_ignition_sdformat_pybind11.cc
  src/sdf/pyAirPressure.cc
  src/sdf/pyAltimeter.cc
  src/sdf/pyAtmosphere.cc
  src/sdf/pyBox.cc
  src/sdf/pyCamera.cc
  src/sdf/pyCapsule.cc
  src/sdf/pyCollision.cc
  src/sdf/pyCylinder.cc
  src/sdf/pyEllipsoid.cc
  src/sdf/pyError.cc
  src/sdf/pyForceTorque.cc
  src/sdf/pyFrame.cc
  src/sdf/pyGeometry.cc
  src/sdf/pyIMU.cc
  src/sdf/pyJoint.cc
  src/sdf/pyJointAxis.cc
  src/sdf/pyLidar.cc
  src/sdf/pyLight.cc
  src/sdf/pyLink.cc
  src/sdf/pyMagnetometer.cc
  src/sdf/pyMaterial.cc
  src/sdf/pyMesh.cc
  src/sdf/pyModel.cc
  src/sdf/pyNavSat.cc
  src/sdf/pyNoise.cc
  src/sdf/pyParserConfig.cc
  src/sdf/pyPbr.cc
  src/sdf/pyPlane.cc
  src/sdf/pyPlugin.cc
  src/sdf/pyRoot.cc
  src/sdf/pySemanticPose.cc
<<<<<<< HEAD
  src/sdf/pySky.cc
=======
  src/sdf/pySensor.cc
>>>>>>> 999a1a0f
  src/sdf/pySphere.cc
  src/sdf/pySurface.cc
  src/sdf/pyVisual.cc
  src/sdf/pyWorld.cc
)

target_link_libraries(sdformat PRIVATE
  ${PROJECT_LIBRARY_TARGET_NAME}
)

configure_build_install_location(sdformat)

if (BUILD_TESTING)
  pybind11_add_module(sdformattest SHARED
    test/_ignition_sdformattest_pybind11.cc
  )

  target_link_libraries(sdformattest PRIVATE
    ${PROJECT_LIBRARY_TARGET_NAME}
    ignition-utils${IGN_UTILS_VER}::ignition-utils${IGN_UTILS_VER}
  )

  set(python_tests
    pyAirPressure_TEST
    pyAltimeter_TEST
    pyAtmosphere_TEST
    pyBox_TEST
    pyCamera_TEST
    pyCapsule_TEST
    pyCollision_TEST
    pyCylinder_TEST
    pyEllipsoid_TEST
    pyError_TEST
    pyForceTorque_TEST
    pyFrame_TEST
    pyGeometry_TEST
    pyIMU_TEST
    pyJoint_TEST
    pyJointAxis_TEST
    pyLidar_TEST
    pyLight_TEST
    pyLink_TEST
    pyMagnetometer_TEST
    pyMaterial_TEST
    pyMesh_TEST
    pyModel_TEST
    pyNoise_TEST
    pyNavSat_TEST
    pyParserConfig_TEST
    pyPbr_TEST
    pyPlane_TEST
    pyPlugin_TEST
    pyRoot_TEST
    pySemanticPose_TEST
<<<<<<< HEAD
    pySky_TEST
=======
    pySensor_TEST
>>>>>>> 999a1a0f
    pySphere_TEST
    pySurface_TEST
    pyVisual_TEST
    pyWorld_TEST
  )

  foreach (test ${python_tests})
    add_test(NAME ${test}.py COMMAND
      "${Python3_EXECUTABLE}" "${CMAKE_SOURCE_DIR}/python/test/${test}.py")
    set(_env_vars)
    list(APPEND _env_vars "PYTHONPATH=${CMAKE_INSTALL_PREFIX}/${CMAKE_INSTALL_LIBDIR}/python/:${CMAKE_BINARY_DIR}/lib:$ENV{PYTHONPATH}")
    list(APPEND _env_vars "LD_LIBRARY_PATH=${CMAKE_INSTALL_PREFIX}/${CMAKE_INSTALL_LIBDIR}:$ENV{LD_LIBRARY_PATH}")
    set_tests_properties(${test}.py PROPERTIES
      ENVIRONMENT "${_env_vars}")
  endforeach()
endif()<|MERGE_RESOLUTION|>--- conflicted
+++ resolved
@@ -69,11 +69,8 @@
   src/sdf/pyPlugin.cc
   src/sdf/pyRoot.cc
   src/sdf/pySemanticPose.cc
-<<<<<<< HEAD
+  src/sdf/pySensor.cc
   src/sdf/pySky.cc
-=======
-  src/sdf/pySensor.cc
->>>>>>> 999a1a0f
   src/sdf/pySphere.cc
   src/sdf/pySurface.cc
   src/sdf/pyVisual.cc
@@ -128,11 +125,8 @@
     pyPlugin_TEST
     pyRoot_TEST
     pySemanticPose_TEST
-<<<<<<< HEAD
+    pySensor_TEST
     pySky_TEST
-=======
-    pySensor_TEST
->>>>>>> 999a1a0f
     pySphere_TEST
     pySurface_TEST
     pyVisual_TEST
