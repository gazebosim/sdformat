if(WIN32 AND CMAKE_BUILD_TYPE STREQUAL "Debug")
  # pybind11 logic for setting up a debug build when both a debug and release
  # python interpreter are present in the system seems to be pretty much broken.
  # This works around the issue.
  set(PYTHON_LIBRARIES "${PYTHON_DEBUG_LIBRARIES}")
endif()


if(USE_SYSTEM_PATHS_FOR_PYTHON_INSTALLATION)
  if(${CMAKE_VERSION} VERSION_LESS "3.12.0")
    execute_process(
      COMMAND "${PYTHON_EXECUTABLE}" -c "if True:
  from distutils import sysconfig as sc
  print(sc.get_python_lib(plat_specific=True))"
      OUTPUT_VARIABLE Python3_SITEARCH
      OUTPUT_STRIP_TRAILING_WHITESPACE)
  else()
    # Get install variable from Python3 module
    # Python3_SITEARCH is available from 3.12 on, workaround if needed:
    find_package(Python3 COMPONENTS Interpreter)
  endif()

  if(USE_DIST_PACKAGES_FOR_PYTHON)
    string(REPLACE "site-packages" "dist-packages" IGN_PYTHON_INSTALL_PATH ${Python3_SITEARCH})
  endif()
else()
  # If not a system installation, respect local paths
  set(IGN_PYTHON_INSTALL_PATH ${IGN_LIB_INSTALL_DIR}/python)
endif()

# Set the build location and install location for a CPython extension
function(configure_build_install_location _library_name)
  # Install library for actual use
  install(TARGETS ${_library_name}
    DESTINATION "${IGN_PYTHON_INSTALL_PATH}"
  )
endfunction()

pybind11_add_module(sdformat SHARED
  src/sdf/_ignition_sdformat_pybind11.cc
  src/sdf/pyBox.cc
  src/sdf/pyCapsule.cc
  src/sdf/pyCollision.cc
  src/sdf/pyCylinder.cc
  src/sdf/pyEllipsoid.cc
  src/sdf/pyError.cc
  src/sdf/pyFrame.cc
  src/sdf/pyGeometry.cc
  src/sdf/pyJoint.cc
  src/sdf/pyJointAxis.cc
  src/sdf/pyLink.cc
  src/sdf/pyMaterial.cc
  src/sdf/pyMesh.cc
  src/sdf/pyModel.cc
  src/sdf/pyNoise.cc
  src/sdf/pyParserConfig.cc
  src/sdf/pyPlane.cc
  src/sdf/pySemanticPose.cc
  src/sdf/pySphere.cc
<<<<<<< HEAD
  src/sdf/pyWorld.cc
=======
  src/sdf/pySurface.cc
  src/sdf/pyVisual.cc
>>>>>>> 0f253994
)

target_link_libraries(sdformat PRIVATE
  ${PROJECT_LIBRARY_TARGET_NAME}
)

configure_build_install_location(sdformat)

if (BUILD_TESTING)
  pybind11_add_module(sdformattest SHARED
    test/_ignition_sdformattest_pybind11.cc
  )

  target_link_libraries(sdformattest PRIVATE
    ${PROJECT_LIBRARY_TARGET_NAME}
    ignition-utils${IGN_UTILS_VER}::ignition-utils${IGN_UTILS_VER}
  )

  set(python_tests
    pyBox_TEST
    pyCapsule_TEST
    pyCollision_TEST
    pyCylinder_TEST
    pyEllipsoid_TEST
    pyError_TEST
    pyFrame_TEST
    pyGeometry_TEST
    pyJoint_TEST
    pyJointAxis_TEST
    pyLink_TEST
    pyMaterial_TEST
    pyMesh_TEST
    pyModel_TEST
    pyNoise_TEST
    pyParserConfig_TEST
    pyPlane_TEST
    pySemanticPose_TEST
    pySphere_TEST
<<<<<<< HEAD
    pyWorld_TEST
=======
    pySurface_TEST
    pyVisual_TEST
>>>>>>> 0f253994
  )

  foreach (test ${python_tests})
    add_test(NAME ${test}.py COMMAND
      "${Python3_EXECUTABLE}" "${CMAKE_SOURCE_DIR}/python/test/${test}.py")
    set(_env_vars)
    list(APPEND _env_vars "PYTHONPATH=${CMAKE_INSTALL_PREFIX}/${CMAKE_INSTALL_LIBDIR}/python/:${CMAKE_BINARY_DIR}/lib:$ENV{PYTHONPATH}")
    list(APPEND _env_vars "LD_LIBRARY_PATH=${CMAKE_INSTALL_PREFIX}/${CMAKE_INSTALL_LIBDIR}:$ENV{LD_LIBRARY_PATH}")
    set_tests_properties(${test}.py PROPERTIES
      ENVIRONMENT "${_env_vars}")
  endforeach()
endif()<|MERGE_RESOLUTION|>--- conflicted
+++ resolved
@@ -57,12 +57,9 @@
   src/sdf/pyPlane.cc
   src/sdf/pySemanticPose.cc
   src/sdf/pySphere.cc
-<<<<<<< HEAD
-  src/sdf/pyWorld.cc
-=======
   src/sdf/pySurface.cc
   src/sdf/pyVisual.cc
->>>>>>> 0f253994
+  src/sdf/pyWorld.cc
 )
 
 target_link_libraries(sdformat PRIVATE
@@ -101,12 +98,9 @@
     pyPlane_TEST
     pySemanticPose_TEST
     pySphere_TEST
-<<<<<<< HEAD
-    pyWorld_TEST
-=======
     pySurface_TEST
     pyVisual_TEST
->>>>>>> 0f253994
+    pyWorld_TEST
   )
 
   foreach (test ${python_tests})
