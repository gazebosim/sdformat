--- conflicted
+++ resolved
@@ -45,11 +45,8 @@
   src/sdf/pyEllipsoid.cc
   src/sdf/pyError.cc
   src/sdf/pyGeometry.cc
-<<<<<<< HEAD
+  src/sdf/pyJointAxis.cc
   src/sdf/pyLink.cc
-=======
-  src/sdf/pyJointAxis.cc
->>>>>>> f5a9e19f
   src/sdf/pyMaterial.cc
   src/sdf/pyMesh.cc
   src/sdf/pyNoise.cc
@@ -85,11 +82,8 @@
     pyEllipsoid_TEST
     pyError_TEST
     pyGeometry_TEST
-<<<<<<< HEAD
+    pyJointAxis_TEST
     pyLink_TEST
-=======
-    pyJointAxis_TEST
->>>>>>> f5a9e19f
     pyMaterial_TEST
     pyMesh_TEST
     pyNoise_TEST
