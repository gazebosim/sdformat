if(WIN32 AND CMAKE_BUILD_TYPE STREQUAL "Debug")
  # pybind11 logic for setting up a debug build when both a debug and release
  # python interpreter are present in the system seems to be pretty much broken.
  # This works around the issue.
  set(PYTHON_LIBRARIES "${PYTHON_DEBUG_LIBRARIES}")
endif()


if(USE_SYSTEM_PATHS_FOR_PYTHON_INSTALLATION)
  if(${CMAKE_VERSION} VERSION_LESS "3.12.0")
    execute_process(
      COMMAND "${PYTHON_EXECUTABLE}" -c "if True:
  from distutils import sysconfig as sc
  print(sc.get_python_lib(plat_specific=True))"
      OUTPUT_VARIABLE Python3_SITEARCH
      OUTPUT_STRIP_TRAILING_WHITESPACE)
  else()
    # Get install variable from Python3 module
    # Python3_SITEARCH is available from 3.12 on, workaround if needed:
    find_package(Python3 COMPONENTS Interpreter)
  endif()

  if(USE_DIST_PACKAGES_FOR_PYTHON)
    string(REPLACE "site-packages" "dist-packages" IGN_PYTHON_INSTALL_PATH ${Python3_SITEARCH})
  endif()
else()
  # If not a system installation, respect local paths
  set(IGN_PYTHON_INSTALL_PATH ${IGN_LIB_INSTALL_DIR}/python)
endif()

# Set the build location and install location for a CPython extension
function(configure_build_install_location _library_name)
  # Install library for actual use
  install(TARGETS ${_library_name}
    DESTINATION "${IGN_PYTHON_INSTALL_PATH}"
  )
endfunction()

pybind11_add_module(sdformat SHARED
  src/sdf/_ignition_sdformat_pybind11.cc
  src/sdf/pyBox.cc
  src/sdf/pyCylinder.cc
  src/sdf/pyError.cc
<<<<<<< HEAD
  src/sdf/pyGeometry.cc
=======
  src/sdf/pyMesh.cc
>>>>>>> 6b9687ae
  src/sdf/pyParserConfig.cc
  src/sdf/pyPlane.cc
  src/sdf/pySphere.cc
  src/sdf/pySurface.cc
)

target_link_libraries(sdformat PRIVATE
  ${PROJECT_LIBRARY_TARGET_NAME}
)

configure_build_install_location(sdformat)

if (BUILD_TESTING)
  pybind11_add_module(sdformattest SHARED
    test/_ignition_sdformattest_pybind11.cc
  )

  target_link_libraries(sdformattest PRIVATE
    ${PROJECT_LIBRARY_TARGET_NAME}
    ignition-utils${IGN_UTILS_VER}::ignition-utils${IGN_UTILS_VER}
  )

  set(python_tests
    pyBox_TEST
    pyCylinder_TEST
    pyError_TEST
<<<<<<< HEAD
    pyGeometry_TEST
=======
    pyMesh_TEST
>>>>>>> 6b9687ae
    pyParserConfig_TEST
    pyPlane_TEST
    pySphere_TEST
    pySurface_TEST
  )

  foreach (test ${python_tests})
    add_test(NAME ${test}.py COMMAND
      "${Python3_EXECUTABLE}" "${CMAKE_SOURCE_DIR}/python/test/${test}.py")
    set(_env_vars)
    list(APPEND _env_vars "PYTHONPATH=${CMAKE_INSTALL_PREFIX}/${CMAKE_INSTALL_LIBDIR}/python/:${CMAKE_BINARY_DIR}/lib:$ENV{PYTHONPATH}")
    list(APPEND _env_vars "LD_LIBRARY_PATH=${CMAKE_INSTALL_PREFIX}/${CMAKE_INSTALL_LIBDIR}:$ENV{LD_LIBRARY_PATH}")
    set_tests_properties(${test}.py PROPERTIES
      ENVIRONMENT "${_env_vars}")
  endforeach()
endif()<|MERGE_RESOLUTION|>--- conflicted
+++ resolved
@@ -41,11 +41,8 @@
   src/sdf/pyBox.cc
   src/sdf/pyCylinder.cc
   src/sdf/pyError.cc
-<<<<<<< HEAD
   src/sdf/pyGeometry.cc
-=======
   src/sdf/pyMesh.cc
->>>>>>> 6b9687ae
   src/sdf/pyParserConfig.cc
   src/sdf/pyPlane.cc
   src/sdf/pySphere.cc
@@ -72,11 +69,8 @@
     pyBox_TEST
     pyCylinder_TEST
     pyError_TEST
-<<<<<<< HEAD
     pyGeometry_TEST
-=======
     pyMesh_TEST
->>>>>>> 6b9687ae
     pyParserConfig_TEST
     pyPlane_TEST
     pySphere_TEST
