if(WIN32 AND CMAKE_BUILD_TYPE STREQUAL "Debug")
  # pybind11 logic for setting up a debug build when both a debug and release
  # python interpreter are present in the system seems to be pretty much broken.
  # This works around the issue.
  set(PYTHON_LIBRARIES "${PYTHON_DEBUG_LIBRARIES}")
endif()


if(USE_SYSTEM_PATHS_FOR_PYTHON_INSTALLATION)
  if(${CMAKE_VERSION} VERSION_LESS "3.12.0")
    execute_process(
      COMMAND "${PYTHON_EXECUTABLE}" -c "if True:
  from distutils import sysconfig as sc
  print(sc.get_python_lib(plat_specific=True))"
      OUTPUT_VARIABLE Python3_SITEARCH
      OUTPUT_STRIP_TRAILING_WHITESPACE)
  else()
    # Get install variable from Python3 module
    # Python3_SITEARCH is available from 3.12 on, workaround if needed:
    find_package(Python3 COMPONENTS Interpreter)
  endif()

  if(USE_DIST_PACKAGES_FOR_PYTHON)
    string(REPLACE "site-packages" "dist-packages" IGN_PYTHON_INSTALL_PATH ${Python3_SITEARCH})
  endif()
else()
  # If not a system installation, respect local paths
  set(IGN_PYTHON_INSTALL_PATH ${IGN_LIB_INSTALL_DIR}/python)
endif()

# Set the build location and install location for a CPython extension
function(configure_build_install_location _library_name)
  # Install library for actual use
  install(TARGETS ${_library_name}
    DESTINATION "${IGN_PYTHON_INSTALL_PATH}"
  )
endfunction()

pybind11_add_module(sdformat SHARED
  src/sdf/_ignition_sdformat_pybind11.cc
  src/sdf/pyBox.cc
  src/sdf/pyCapsule.cc
  src/sdf/pyCylinder.cc
  src/sdf/pyEllipsoid.cc
  src/sdf/pyError.cc
  src/sdf/pyMaterial.cc
  src/sdf/pyMesh.cc
<<<<<<< HEAD
  src/sdf/pyNavSat.cc
=======
  src/sdf/pyNoise.cc
>>>>>>> a3560f34
  src/sdf/pyParserConfig.cc
  src/sdf/pyPlane.cc
  src/sdf/pySemanticPose.cc
  src/sdf/pySphere.cc
  src/sdf/pySurface.cc
)

target_link_libraries(sdformat PRIVATE
  ${PROJECT_LIBRARY_TARGET_NAME}
)

configure_build_install_location(sdformat)

if (BUILD_TESTING)
  pybind11_add_module(sdformattest SHARED
    test/_ignition_sdformattest_pybind11.cc
  )

  target_link_libraries(sdformattest PRIVATE
    ${PROJECT_LIBRARY_TARGET_NAME}
    ignition-utils${IGN_UTILS_VER}::ignition-utils${IGN_UTILS_VER}
  )

  set(python_tests
    pyBox_TEST
    pyCapsule_TEST
    pyCylinder_TEST
    pyEllipsoid_TEST
    pyError_TEST
    pyMaterial_TEST
    pyMesh_TEST
<<<<<<< HEAD
    pyNavSat_TEST
=======
    pyNoise_TEST
>>>>>>> a3560f34
    pyParserConfig_TEST
    pyPlane_TEST
    pySemanticPose_TEST
    pySphere_TEST
    pySurface_TEST
  )

  foreach (test ${python_tests})
    add_test(NAME ${test}.py COMMAND
      "${Python3_EXECUTABLE}" "${CMAKE_SOURCE_DIR}/python/test/${test}.py")
    set(_env_vars)
    list(APPEND _env_vars "PYTHONPATH=${CMAKE_INSTALL_PREFIX}/${CMAKE_INSTALL_LIBDIR}/python/:${CMAKE_BINARY_DIR}/lib:$ENV{PYTHONPATH}")
    list(APPEND _env_vars "LD_LIBRARY_PATH=${CMAKE_INSTALL_PREFIX}/${CMAKE_INSTALL_LIBDIR}:$ENV{LD_LIBRARY_PATH}")
    set_tests_properties(${test}.py PROPERTIES
      ENVIRONMENT "${_env_vars}")
  endforeach()
endif()<|MERGE_RESOLUTION|>--- conflicted
+++ resolved
@@ -45,11 +45,8 @@
   src/sdf/pyError.cc
   src/sdf/pyMaterial.cc
   src/sdf/pyMesh.cc
-<<<<<<< HEAD
   src/sdf/pyNavSat.cc
-=======
   src/sdf/pyNoise.cc
->>>>>>> a3560f34
   src/sdf/pyParserConfig.cc
   src/sdf/pyPlane.cc
   src/sdf/pySemanticPose.cc
@@ -81,11 +78,8 @@
     pyError_TEST
     pyMaterial_TEST
     pyMesh_TEST
-<<<<<<< HEAD
     pyNavSat_TEST
-=======
     pyNoise_TEST
->>>>>>> a3560f34
     pyParserConfig_TEST
     pyPlane_TEST
     pySemanticPose_TEST
