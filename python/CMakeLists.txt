--- conflicted
+++ resolved
@@ -57,12 +57,9 @@
   src/sdf/pyPlane.cc
   src/sdf/pySemanticPose.cc
   src/sdf/pySphere.cc
-<<<<<<< HEAD
   src/sdf/pySurface.cc
   src/sdf/pyVisual.cc
-=======
   src/sdf/pyWorld.cc
->>>>>>> 5cfb9ca5
 )
 
 target_link_libraries(sdformat PRIVATE
@@ -101,12 +98,9 @@
     pyPlane_TEST
     pySemanticPose_TEST
     pySphere_TEST
-<<<<<<< HEAD
     pySurface_TEST
     pyVisual_TEST
-=======
     pyWorld_TEST
->>>>>>> 5cfb9ca5
   )
 
   foreach (test ${python_tests})
