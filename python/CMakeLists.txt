--- conflicted
+++ resolved
@@ -48,7 +48,6 @@
   src/sdf/pyCylinder.cc
   src/sdf/pyEllipsoid.cc
   src/sdf/pyError.cc
-<<<<<<< HEAD
   src/sdf/pyForceTorque.cc
   src/sdf/pyFrame.cc
   src/sdf/pyGeometry.cc
@@ -56,11 +55,9 @@
   src/sdf/pyJoint.cc
   src/sdf/pyJointAxis.cc
   src/sdf/pyLidar.cc
+  src/sdf/pyLight.cc
   src/sdf/pyLink.cc
   src/sdf/pyMagnetometer.cc
-=======
-  src/sdf/pyLight.cc
->>>>>>> 3ce4ad13
   src/sdf/pyMaterial.cc
   src/sdf/pyMesh.cc
   src/sdf/pyModel.cc
@@ -104,7 +101,6 @@
     pyCylinder_TEST
     pyEllipsoid_TEST
     pyError_TEST
-<<<<<<< HEAD
     pyForceTorque_TEST
     pyFrame_TEST
     pyGeometry_TEST
@@ -112,11 +108,9 @@
     pyJoint_TEST
     pyJointAxis_TEST
     pyLidar_TEST
+    pyLight_TEST
     pyLink_TEST
     pyMagnetometer_TEST
-=======
-    pyLight_TEST
->>>>>>> 3ce4ad13
     pyMaterial_TEST
     pyMesh_TEST
     pyModel_TEST
