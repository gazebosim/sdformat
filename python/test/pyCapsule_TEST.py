# Copyright (C) 2022 Open Source Robotics Foundation

# Licensed under the Apache License, Version 2.0 (the "License")
# you may not use this file except in compliance with the License.
# You may obtain a copy of the License at

#       http://www.apache.org/licenses/LICENSE-2.0

# Unless required by applicable law or agreed to in writing, software
# distributed under the License is distributed on an "AS IS" BASIS,
# WITHOUT WARRANTIES OR CONDITIONS OF ANY KIND, either express or implied.
# See the License for the specific language governing permissions and
# limitations under the License.

import copy

import math

<<<<<<< HEAD
from gz.math import Inertiald, MassMatrix3d, Pose3d, Vector3d
from sdformat import Capsule
=======
from gz_test_deps.math import AxisAlignedBox, Inertiald, MassMatrix3d, Pose3d, Vector3d
from gz_test_deps.sdformat import Capsule
>>>>>>> ed018d87

import unittest


class CapsuleTEST(unittest.TestCase):

  def test_default_construction(self):
    capsule = Capsule()

    self.assertEqual(math.pi * math.pow(0.5, 2) * (1.0 + 4./3. * 0.5),
                     capsule.shape().volume())

    self.assertEqual(0.5, capsule.radius())
    self.assertEqual(1.0, capsule.length())

    capsule.set_radius(0.5)
    capsule.set_length(2.3)

    self.assertEqual(0.5, capsule.radius())
    self.assertEqual(2.3, capsule.length())

  def test_move_construction(self):
    capsule = Capsule()
    capsule.set_radius(0.2)
    capsule.set_length(3.0)
    self.assertEqual(math.pi * math.pow(0.2, 2) * (3.0 + 4./3. * 0.2),
                   capsule.shape().volume())

    capsule2 = capsule
    self.assertEqual(0.2, capsule2.radius())
    self.assertEqual(3.0, capsule2.length())

    self.assertEqual(math.pi * math.pow(0.2, 2) * (3.0 + 4./3. * 0.2),
                   capsule2.shape().volume())
    self.assertEqual(0.2, capsule2.shape().radius())
    self.assertEqual(3.0, capsule2.shape().length())


  def test_copy_construction(self):
    capsule = Capsule()
    capsule.set_radius(0.2)
    capsule.set_length(3.0)

    capsule2 = Capsule(capsule)
    self.assertEqual(0.2, capsule2.radius())
    self.assertEqual(3.0, capsule2.length())

  def test_copy_construction(self):
    capsule = Capsule()
    capsule.set_radius(0.2)
    capsule.set_length(3.0)

    capsule2 = copy.deepcopy(capsule)
    self.assertEqual(0.2, capsule2.radius())
    self.assertEqual(3.0, capsule2.length())


  def test_assignment_after_move(self):
    capsule1 = Capsule()
    capsule1.set_radius(0.2)
    capsule1.set_length(3.0)

    capsule2 = Capsule()
    capsule2.set_radius(2)
    capsule2.set_length(30.0)

    # This is similar to what std::swap does except it uses std::move for each
    # assignment
    tmp = capsule1
    capsule1 = copy.deepcopy(capsule2)
    capsule2 = tmp

    self.assertEqual(2, capsule1.radius())
    self.assertEqual(30, capsule1.length())

    self.assertEqual(0.2, capsule2.radius())
    self.assertEqual(3.0, capsule2.length())


  def test_shape(self):
    capsule = Capsule()
    self.assertEqual(0.5, capsule.radius())
    self.assertEqual(1.0, capsule.length())

    capsule.shape().set_radius(0.123)
    capsule.shape().set_length(0.456)
    self.assertEqual(0.123, capsule.radius())
    self.assertEqual(0.456, capsule.length())


  def test_calculate_inertial(self):
    capsule = Capsule()

    # density of Aluminum
    density = 2710
    l = 2.0
    r = 0.1

    capsule.set_length(l)
    capsule.set_radius(r)

    expectedMass = capsule.shape().volume() * density
    cylinderVolume = math.pi * r * r * l
    sphereVolume = math.pi * 4. / 3. * r * r * r
    volume = cylinderVolume + sphereVolume
    cylinderMass = expectedMass * cylinderVolume / volume
    sphereMass = expectedMass * sphereVolume / volume

    ixxIyy = (1 / 12.0) * cylinderMass * (3 * r * r + l * l) + sphereMass * (
      0.4 * r * r + 0.375 * r * l + 0.25 * l * l)
    izz = r*r * (0.5 * cylinderMass + 0.4 * sphereMass)

    expectedMassMat = MassMatrix3d(expectedMass, Vector3d(ixxIyy, ixxIyy, izz), Vector3d.ZERO)

    expectedInertial = Inertiald()
    expectedInertial.set_mass_matrix(expectedMassMat)
    expectedInertial.set_pose(Pose3d.ZERO)

    capsuleInertial = capsule.calculate_inertial(density)
    self.assertEqual(capsule.shape().material().density(), density)
    self.assertNotEqual(None, capsuleInertial)
    self.assertEqual(expectedInertial, capsuleInertial)
    self.assertEqual(expectedInertial.mass_matrix().diagonal_moments(),
      capsuleInertial.mass_matrix().diagonal_moments())
    self.assertEqual(expectedInertial.mass_matrix().mass(),
      capsuleInertial.mass_matrix().mass())
    self.assertEqual(expectedInertial.pose(), capsuleInertial.pose())

  def test_axis_aligned_box(self):
    capsule = Capsule()
    capsule.set_radius(0.5)
    capsule.set_length(3.0)

    self.assertEqual(
      AxisAlignedBox(Vector3d(-0.5, -0.5, -2.0), Vector3d(0.5, 0.5, 2.0)),
      capsule.axis_aligned_box())


if __name__ == '__main__':
    unittest.main()<|MERGE_RESOLUTION|>--- conflicted
+++ resolved
@@ -16,13 +16,8 @@
 
 import math
 
-<<<<<<< HEAD
-from gz.math import Inertiald, MassMatrix3d, Pose3d, Vector3d
+from gz.math import AxisAlignedBox, Inertiald, MassMatrix3d, Pose3d, Vector3d
 from sdformat import Capsule
-=======
-from gz_test_deps.math import AxisAlignedBox, Inertiald, MassMatrix3d, Pose3d, Vector3d
-from gz_test_deps.sdformat import Capsule
->>>>>>> ed018d87
 
 import unittest
 
@@ -112,7 +107,6 @@
     self.assertEqual(0.123, capsule.radius())
     self.assertEqual(0.456, capsule.length())
 
-
   def test_calculate_inertial(self):
     capsule = Capsule()
 
