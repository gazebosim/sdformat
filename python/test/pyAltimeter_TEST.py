# Copyright (C) 2022 Open Source Robotics Foundation

# Licensed under the Apache License, Version 2.0 (the "License")
# you may not use this file except in compliance with the License.
# You may obtain a copy of the License at

#       http://www.apache.org/licenses/LICENSE-2.0

# Unless required by applicable law or agreed to in writing, software
# distributed under the License is distributed on an "AS IS" BASIS,
# WITHOUT WARRANTIES OR CONDITIONS OF ANY KIND, either express or implied.
# See the License for the specific language governing permissions and
# limitations under the License.

<<<<<<< HEAD
from sdformat import Altimeter, Noise
import sdformat as sdf
=======
from gz.math7 import Vector3d
from sdformat13 import Altimeter, Noise
import sdformat13 as sdf
>>>>>>> 1e5be741
import unittest


class AtmosphereTEST(unittest.TestCase):

    def test_default_construction(self):
        alt = Altimeter()
        defaultNoise = Noise()
        self.assertTrue(defaultNoise, alt.vertical_position_noise())
        self.assertTrue(defaultNoise, alt.vertical_velocity_noise())


    def test_set(self):
        alt = Altimeter()
        defaultNoise = Noise()
        noise = Noise()
        self.assertTrue(defaultNoise, alt.vertical_position_noise())
        self.assertTrue(defaultNoise, alt.vertical_velocity_noise())

        noise.set_type(sdf.NoiseType.GAUSSIAN)
        noise.set_mean(1.2)
        noise.set_std_dev(2.3)
        noise.set_bias_mean(4.5)
        noise.set_bias_std_dev(6.7)
        noise.set_precision(8.9)

        alt.set_vertical_position_noise(noise)
        self.assertTrue(noise, alt.vertical_position_noise())
        self.assertTrue(defaultNoise, alt.vertical_velocity_noise())

        alt.set_vertical_velocity_noise(noise)
        self.assertTrue(noise, alt.vertical_position_noise())
        self.assertTrue(noise, alt.vertical_velocity_noise())

        # Copy Constructor
        alt2 = Altimeter(alt)
        self.assertTrue(alt, alt2)

        # Copy operator
        alt3 = alt
        self.assertTrue(alt, alt3)

        alt6 = Altimeter()
        self.assertNotEqual(alt3, alt6)

        # set position noise but velocity noise should still be different
        alt6.set_vertical_position_noise(alt3.vertical_position_noise());
        self.assertNotEqual(alt3, alt6);

if __name__ == '__main__':
    unittest.main()<|MERGE_RESOLUTION|>--- conflicted
+++ resolved
@@ -12,14 +12,8 @@
 # See the License for the specific language governing permissions and
 # limitations under the License.
 
-<<<<<<< HEAD
-from sdformat import Altimeter, Noise
-import sdformat as sdf
-=======
-from gz.math7 import Vector3d
 from sdformat13 import Altimeter, Noise
 import sdformat13 as sdf
->>>>>>> 1e5be741
 import unittest
 
 
