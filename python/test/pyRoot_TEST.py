--- conflicted
+++ resolved
@@ -13,13 +13,8 @@
 # limitations under the License.
 
 import copy
-<<<<<<< HEAD
-from gz.math import Pose3d
-from sdformat import (Error, Model, Light, Root, SDF_VERSION,
-=======
-from gz.math7 import Vector3d, Pose3d
+from gz.math7 import Pose3d
 from sdformat13 import (Error, Model, Light, Root, SDF_VERSION,
->>>>>>> 1e5be741
                       SDFErrorsException, SDF_PROTOCOL_VERSION, World)
 import sdformat13 as sdf
 
