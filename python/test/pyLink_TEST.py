--- conflicted
+++ resolved
@@ -61,7 +61,10 @@
         link.set_enable_wind(True)
         self.assertTrue(link.enable_wind())
 
-<<<<<<< HEAD
+        self.assertTrue(link.enable_gravity())
+        link.set_enable_gravity(False)
+        self.assertFalse(link.enable_gravity())
+
         self.assertFalse(link.auto_inertia_saved())
         link.set_auto_inertia_saved(True)
         self.assertTrue(link.auto_inertia_saved())
@@ -69,11 +72,6 @@
         self.assertFalse(link.auto_inertia())
         link.set_auto_inertia(True)
         self.assertTrue(link.auto_inertia())
-=======
-        self.assertTrue(link.enable_gravity())
-        link.set_enable_gravity(False)
-        self.assertFalse(link.enable_gravity())
->>>>>>> ae0ca8ee
 
         self.assertEqual(0, link.sensor_count())
         self.assertEqual(None, link.sensor_by_index(0))
