# Copyright (C) 2022 Open Source Robotics Foundation

# Licensed under the Apache License, Version 2.0 (the "License")
# you may not use this file except in compliance with the License.
# You may obtain a copy of the License at

#       http://www.apache.org/licenses/LICENSE-2.0

# Unless required by applicable law or agreed to in writing, software
# distributed under the License is distributed on an "AS IS" BASIS,
# WITHOUT WARRANTIES OR CONDITIONS OF ANY KIND, either express or implied.
# See the License for the specific language governing permissions and
# limitations under the License.

import copy
from gz_test_deps.math import Pose3d, Inertiald, MassMatrix3d, Vector3d
from gz_test_deps.sdformat import (Collision, Light, Link, ParserConfig, Projector, Sensor,
                                   Visual, Root, SDFErrorsException)
import unittest
import math


class LinkTEST(unittest.TestCase):

    def test_default_construction(self):

        link = Link()
        self.assertTrue(not link.name())

        link.set_name("test_link")
        self.assertEqual("test_link", link.name())

        self.assertEqual(0, link.visual_count())
        self.assertEqual(None, link.visual_by_index(0))
        self.assertEqual(None, link.visual_by_index(1))
        self.assertFalse(link.visual_name_exists(""))
        self.assertFalse(link.visual_name_exists("default"))

        self.assertEqual(0, link.light_count())
        self.assertEqual(None, link.light_by_index(0))
        self.assertEqual(None, link.light_by_index(1))
        self.assertFalse(link.light_name_exists(""))
        self.assertFalse(link.light_name_exists("default"))
        self.assertEqual(None, link.light_by_name("no_such_light"))

        # self.assertEqual(0, link.particle_emitter_count())
        # self.assertEqual(None, link.ParticleEmitterByIndex(0))
        # self.assertEqual(None, link.ParticleEmitterByIndex(1))
        # self.assertFalse(link.particle_emitter_name_exists(""))
        # self.assertFalse(link.particle_emitter_name_exists("default"))
        # self.assertEqual(None, link.ParticleEmitterByName("no_such_emitter"))

        self.assertEqual(0, link.projector_count())
        self.assertEqual(None, link.projector_by_index(0))
        self.assertEqual(None, link.projector_by_index(1))
        self.assertFalse(link.projector_name_exists(""))
        self.assertFalse(link.projector_name_exists("default"))
        self.assertEqual(None, link.projector_by_name("no_such_projector"))

        self.assertFalse(link.enable_wind())
        link.set_enable_wind(True)
        self.assertTrue(link.enable_wind())

        self.assertTrue(link.enable_gravity())
        link.set_enable_gravity(False)
        self.assertFalse(link.enable_gravity())

        self.assertFalse(link.auto_inertia_saved())
        link.set_auto_inertia_saved(True)
        self.assertTrue(link.auto_inertia_saved())

        self.assertFalse(link.auto_inertia())
        link.set_auto_inertia(True)
        self.assertTrue(link.auto_inertia())

        self.assertFalse(link.kinematic())
        link.set_kinematic(True)
        self.assertTrue(link.kinematic())

        self.assertEqual(0, link.sensor_count())
        self.assertEqual(None, link.sensor_by_index(0))
        self.assertEqual(None, link.sensor_by_index(1))
        self.assertEqual(None, link.sensor_by_name("empty"))
        self.assertFalse(link.sensor_name_exists(""))
        self.assertFalse(link.sensor_name_exists("default"))

        self.assertEqual(Pose3d.ZERO, link.raw_pose())
        self.assertFalse(link.pose_relative_to())

        semantic_pose = link.semantic_pose()
        self.assertEqual(Pose3d.ZERO, semantic_pose.raw_pose())
        self.assertFalse(semantic_pose.relative_to())
        # expect errors when trying to resolve pose
        with self.assertRaises(SDFErrorsException):
            semantic_pose.resolve()

        link.set_raw_pose(Pose3d(10, 20, 30, 0, math.pi, 0))
        self.assertEqual(Pose3d(10, 20, 30, 0, math.pi, 0), link.raw_pose())

        link.set_pose_relative_to("model")
        self.assertEqual("model", link.pose_relative_to())

        semantic_pose = link.semantic_pose()
        self.assertEqual(link.raw_pose(), semantic_pose.raw_pose())
        self.assertEqual("model", semantic_pose.relative_to())
        # expect errors when trying to resolve pose
        with self.assertRaises(SDFErrorsException):
            semantic_pose.resolve()

        # Get the default inertial
        inertial = link.inertial()
        self.assertAlmostEqual(1.0, inertial.mass_matrix().mass())
        self.assertAlmostEqual(1.0, inertial.mass_matrix().diagonal_moments().x())
        self.assertAlmostEqual(1.0, inertial.mass_matrix().diagonal_moments().y())
        self.assertAlmostEqual(1.0, inertial.mass_matrix().diagonal_moments().z())
        self.assertAlmostEqual(0.0, inertial.mass_matrix().off_diagonal_moments().x())
        self.assertAlmostEqual(0.0, inertial.mass_matrix().off_diagonal_moments().y())
        self.assertAlmostEqual(0.0, inertial.mass_matrix().off_diagonal_moments().z())
        self.assertTrue(inertial.mass_matrix().is_valid())

        self.assertEqual(0, link.collision_count())
        self.assertEqual(None, link.collision_by_index(0))
        self.assertEqual(None, link.collision_by_index(1))
        self.assertFalse(link.collision_name_exists(""))
        self.assertFalse(link.collision_name_exists("default"))

        inertial2 = Inertiald(
            MassMatrix3d(2.3,
                         Vector3d(1.4, 2.3, 3.2),
                         Vector3d(0.1, 0.2, 0.3)),
            Pose3d(1, 2, 3, 0, 0, 0))

        self.assertTrue(link.set_inertial(inertial2))

        inertial = link.inertial()
        self.assertAlmostEqual(2.3, inertial2.mass_matrix().mass())
        self.assertAlmostEqual(2.3, inertial.mass_matrix().mass())
        self.assertAlmostEqual(1.4, inertial.mass_matrix().diagonal_moments().x())
        self.assertAlmostEqual(2.3, inertial.mass_matrix().diagonal_moments().y())
        self.assertAlmostEqual(3.2, inertial.mass_matrix().diagonal_moments().z())
        self.assertAlmostEqual(0.1, inertial.mass_matrix().off_diagonal_moments().x())
        self.assertAlmostEqual(0.2, inertial.mass_matrix().off_diagonal_moments().y())
        self.assertAlmostEqual(0.3, inertial.mass_matrix().off_diagonal_moments().z())
        self.assertTrue(inertial.mass_matrix().is_valid())


    def test_copy_construction(self):
        link = Link()
        link.set_name("test_link")

        link2 = Link(link)
        self.assertEqual("test_link", link2.name())


    def test_deepcopy(self):
        link = Link()
        link.set_name("test_link")

        link2 = copy.deepcopy(link)
        self.assertEqual("test_link", link2.name())


    def test_invalid_inertial(self):
        link = Link()
        self.assertFalse(link.name())

        invalidInertial = Inertiald(
            MassMatrix3d(2.3, Vector3d(0.1, 0.2, 0.3),
                         Vector3d(1.2, 2.3, 3.4)),
            Pose3d(1, 2, 3, 0, 0, 0))

        self.assertFalse(link.set_inertial(invalidInertial))

        inertial = link.inertial()
        self.assertAlmostEqual(2.3, inertial.mass_matrix().mass())
        self.assertAlmostEqual(0.1, inertial.mass_matrix().diagonal_moments().x())
        self.assertAlmostEqual(0.2, inertial.mass_matrix().diagonal_moments().y())
        self.assertAlmostEqual(0.3, inertial.mass_matrix().diagonal_moments().z())
        self.assertAlmostEqual(1.2, inertial.mass_matrix().off_diagonal_moments().x())
        self.assertAlmostEqual(2.3, inertial.mass_matrix().off_diagonal_moments().y())
        self.assertAlmostEqual(3.4, inertial.mass_matrix().off_diagonal_moments().z())
        self.assertFalse(link.inertial().mass_matrix().is_valid())


    def test_add_collision(self):
        link = Link()
        self.assertEqual(0, link.collision_count())

        collision = Collision()
        collision.set_name("collision1")
        self.assertTrue(link.add_collision(collision))
        self.assertEqual(1, link.collision_count())
        self.assertFalse(link.add_collision(collision))
        self.assertEqual(1, link.collision_count())

        link.clear_collisions()
        self.assertEqual(0, link.collision_count())

        self.assertTrue(link.add_collision(collision))
        self.assertEqual(1, link.collision_count())
        collisionFromLink = link.collision_by_index(0)
        self.assertNotEqual(None, collisionFromLink)
        self.assertEqual(collisionFromLink.name(), collision.name())

    def test_add_visual(self):
        link = Link()
        self.assertEqual(0, link.visual_count())

        visual = Visual()
        visual.set_name("visual1")
        self.assertTrue(link.add_visual(visual))
        self.assertEqual(1, link.visual_count())
        self.assertFalse(link.add_visual(visual))
        self.assertEqual(1, link.visual_count())

        link.clear_visuals()
        self.assertEqual(0, link.visual_count())

        self.assertTrue(link.add_visual(visual))
        self.assertEqual(1, link.visual_count())
        visualFromLink = link.visual_by_index(0)
        self.assertNotEqual(None, visualFromLink)
        self.assertEqual(visualFromLink.name(), visual.name())

    def test_add_light(self):
        link = Link()
        self.assertEqual(0, link.light_count())

        light = Light()
        light.set_name("light1")
        self.assertTrue(link.add_light(light))
        self.assertEqual(1, link.light_count())
        self.assertFalse(link.add_light(light))
        self.assertEqual(1, link.light_count())

        link.clear_lights()
        self.assertEqual(0, link.light_count())

        self.assertTrue(link.add_light(light))
        self.assertEqual(1, link.light_count())
        lightFromLink = link.light_by_index(0)
        self.assertNotEqual(None, lightFromLink)
        self.assertEqual(lightFromLink.name(), light.name())

    def test_add_sensor(self):
        link = Link()
        self.assertEqual(0, link.sensor_count())

        sensor = Sensor()
        sensor.set_name("sensor1")
        self.assertTrue(link.add_sensor(sensor))
        self.assertEqual(1, link.sensor_count())
        self.assertFalse(link.add_sensor(sensor))
        self.assertEqual(1, link.sensor_count())

        link.clear_sensors()
        self.assertEqual(0, link.sensor_count())

        self.assertTrue(link.add_sensor(sensor))
        self.assertEqual(1, link.sensor_count())
        sensorFromLink = link.sensor_by_index(0)
        self.assertNotEqual(None, sensorFromLink)
        self.assertEqual(sensorFromLink.name(), sensor.name())

    def test_mutable_by_index(self):
        link = Link()
        link.set_name("my-name")

        visual = Visual()
        visual.set_name("visual1")
        self.assertTrue(link.add_visual(visual))

        collision = Collision()
        collision.set_name("collision1")
        self.assertTrue(link.add_collision(collision))

        light = Light()
        light.set_name("light1")
        self.assertTrue(link.add_light(light))

        sensor = Sensor()
        sensor.set_name("sensor1")
        self.assertTrue(link.add_sensor(sensor))

        # sdf::ParticleEmitter pe
        # pe.set_name("pe1")
        # self.assertTrue(link.AddParticleEmitter(pe))

        projector = Projector()
        projector.set_name("projector1")
        self.assertTrue(link.add_projector(projector))

        # Modify the visual
        v = link.visual_by_index(0)
        self.assertNotEqual(None, v)
        self.assertEqual("visual1", v.name())
        v.set_name("visual2")
        self.assertEqual("visual2", link.visual_by_index(0).name())

        # Modify the collision
        c = link.collision_by_index(0)
        self.assertNotEqual(None, c)
        self.assertEqual("collision1", c.name())
        c.set_name("collision2")
        self.assertEqual("collision2", link.collision_by_index(0).name())

        # Modify the light
        l = link.light_by_index(0)
        self.assertNotEqual(None, l)
        self.assertEqual("light1", l.name())
        l.set_name("light2")
        self.assertEqual("light2", link.light_by_index(0).name())

        # Modify the sensor
        s = link.sensor_by_index(0)
        self.assertNotEqual(None, s)
        self.assertEqual("sensor1", s.name())
        s.set_name("sensor2")
        self.assertEqual("sensor2", link.sensor_by_index(0).name())

        # # Modify the particle emitter
        # sdf::ParticleEmitter *p = link.ParticleEmitterByIndex(0)
        # self.assertNotEqual(None, p)
        # self.assertEqual("pe1", p.name())
        # p.set_name("pe2")
        # self.assertEqual("pe2", link.ParticleEmitterByIndex(0).name())

        # Modify the projector
        pr = link.projector_by_index(0)
        self.assertNotEqual(None, pr)
        self.assertEqual("projector1", pr.name())
        pr.set_name("projector2")
        self.assertEqual("projector2", link.projector_by_index(0).name())

    def test_mutable_by_name(self):
        link = Link()
        link.set_name("my-name")

        visual = Visual()
        visual.set_name("visual1")
        self.assertTrue(link.add_visual(visual))

        collision = Collision()
        collision.set_name("collision1")
        self.assertTrue(link.add_collision(collision))

        light = Light()
        light.set_name("light1")
        self.assertTrue(link.add_light(light))

        sensor = Sensor()
        sensor.set_name("sensor1")
        self.assertTrue(link.add_sensor(sensor))

        # sdf::ParticleEmitter pe
        # pe.set_name("pe1")
        # self.assertTrue(link.AddParticleEmitter(pe))

        projector = Projector()
        projector.set_name("projector1")
        self.assertTrue(link.add_projector(projector))

        # Modify the visual
        v = link.visual_by_name("visual1")
        self.assertNotEqual(None, v)
        self.assertEqual("visual1", v.name())
        v.set_name("visual2")
        self.assertFalse(link.visual_name_exists("visual1"))
        self.assertTrue(link.visual_name_exists("visual2"))

        # Modify the collision
        c = link.collision_by_name("collision1")
        self.assertNotEqual(None, c)
        self.assertEqual("collision1", c.name())
        c.set_name("collision2")
        self.assertFalse(link.collision_name_exists("collision1"))
        self.assertTrue(link.collision_name_exists("collision2"))

        # Modify the light
        l = link.light_by_name("light1")
        self.assertNotEqual(None, l)
        self.assertEqual("light1", l.name())
        l.set_name("light2")
        self.assertFalse(link.light_name_exists("light1"))
        self.assertTrue(link.light_name_exists("light2"))

        # Modify the sensor
        s = link.sensor_by_name("sensor1")
        self.assertNotEqual(None, s)
        self.assertEqual("sensor1", s.name())
        s.set_name("sensor2")
        self.assertFalse(link.sensor_name_exists("sensor1"))
        self.assertTrue(link.sensor_name_exists("sensor2"))

        # # Modify the particle emitter
        # sdf::ParticleEmitter *p = link.ParticleEmitterByName("pe1")
        # self.assertNotEqual(None, p)
        # self.assertEqual("pe1", p.name())
        # p.set_name("pe2")
        # self.assertFalse(link.particle_emitter_name_exists("pe1"))
        # self.assertTrue(link.particle_emitter_name_exists("pe2"))

        # Modify the projector
        pr = link.projector_by_name("projector1")
        self.assertNotEqual(None, pr)
        self.assertEqual("projector1", pr.name())
        pr.set_name("projector2")
        self.assertFalse(link.projector_name_exists("projector1"))
        self.assertTrue(link.projector_name_exists("projector2"))

    def test_resolveauto_inertialsWithNoCollisionsInLink(self):
        sdf = "<?xml version=\"1.0\"?>" + \
        " <sdf version=\"1.11\">" + \
        "   <model name='shapes'>" + \
        "     <link name='link'>" + \
        "       <inertial auto='True' />" + \
        "     </link>" + \
        "   </model>" + \
        " </sdf>"

        root = Root()
        sdfParserConfig = ParserConfig()
        with self.assertRaises(SDFErrorsException):
            errors = root.load_sdf_string(sdf, sdfParserConfig)

        model = root.model()
        link = model.link_by_index(0)
        errors = []
        root.resolve_auto_inertials(errors, sdfParserConfig)
        self.assertEqual(len(errors), 0)

        # Default Inertial values set during load
        self.assertEqual(1.0, link.inertial().mass_matrix().mass())
        self.assertEqual(Vector3d.ONE,
            link.inertial().mass_matrix().diagonal_moments())

    def test_resolveauto_inertialsWithMultipleCollisions(self):
        sdf = "<?xml version=\"1.0\"?>" + \
        "<sdf version=\"1.11\">" + \
        "  <model name='compound_model'>" + \
        "   <pose>0 0 1.0 0 0 0</pose>" + \
        "   <link name='compound_link'>" + \
        "     <inertial auto='True' />" + \
        "     <collision name='box_collision'>" + \
        "      <pose>0 0 -0.5 0 0 0</pose>" + \
        "      <density>2.0</density>" + \
        "      <geometry>" + \
        "        <box>" + \
        "          <size>1 1 1</size>" + \
        "        </box>" + \
        "        </geometry>" + \
        "      </collision>" + \
        "      <collision name='cylinder_compound_collision'>" + \
        "        <pose>0 0 0.5 0 0 0</pose>" + \
        "        <density>4</density>" + \
        "        <geometry>" + \
        "          <cylinder>" + \
        "            <radius>0.5</radius>" + \
        "            <length>1.0</length>" + \
        "          </cylinder>" + \
        "        </geometry>" + \
        "      </collision>" + \
        "    </link>" + \
        "   </model>" + \
        "  </sdf>"

        root = Root()
        sdfParserConfig = ParserConfig()
        errors = root.load_sdf_string(sdf, sdfParserConfig)
        self.assertEqual(errors, None)

        model = root.model()
        link = model.link_by_index(0)
        errors = []
        root.resolve_auto_inertials(errors, sdfParserConfig)
        self.assertEqual(len(errors), 0)

        # Mass of cube(volume * density) + mass of cylinder(volume * density)
        expectedMass = 1.0 * 2.0 + math.pi * 0.5 * 0.5 * 1 * 4.0

        self.assertAlmostEqual(expectedMass, link.inertial().mass_matrix().mass())
        self.assertEqual(Vector3d(2.013513, 2.013513, 0.72603),
            link.inertial().mass_matrix().diagonal_moments())

    def test_inertial_values_given_with_auto_set_to_true(self):
        # The inertia matrix is specified but should be ignored.
<<<<<<< HEAD
        # <mass> is not speicifed so the inertial values should be computed
=======
        # <mass> is not specified so the inertial values should be computed
>>>>>>> 493a8c9f
        # based on the collision density value.
        sdf = "<?xml version=\"1.0\"?>" + \
        "<sdf version=\"1.11\">" + \
        "  <model name='compound_model'>" + \
        "   <link name='compound_link'>" + \
        "     <inertial auto='True'>" + \
        "       <pose>1 1 1 2 2 2</pose>" + \
        "       <inertia>" + \
        "         <ixx>1</ixx>" + \
        "         <iyy>1</iyy>" + \
        "         <izz>1</izz>" + \
        "       </inertia>" + \
        "     </inertial>" + \
        "     <collision name='box_collision'>" + \
        "      <density>2.0</density>" + \
        "      <geometry>" + \
        "        <box>" + \
        "          <size>1 1 1</size>" + \
        "        </box>" + \
        "        </geometry>" + \
        "      </collision>" + \
        "    </link>" + \
        "   </model>" + \
        "  </sdf>"

        root = Root()
        sdfParserConfig = ParserConfig()
        errors = root.load_sdf_string(sdf, sdfParserConfig)
        self.assertEqual(errors, None)

        model = root.model()
        link = model.link_by_index(0)
        errors = []
        root.resolve_auto_inertials(errors, sdfParserConfig)
        self.assertEqual(len(errors), 0)

        self.assertEqual(2.0, link.inertial().mass_matrix().mass())
        self.assertEqual(Pose3d.ZERO, link.inertial().pose())
        self.assertEqual(Vector3d(0.33333, 0.33333, 0.33333),
            link.inertial().mass_matrix().diagonal_moments())

    def test_resolveauto_inertialsWithMass(self):
        # The inertia matrix is specified but should be ignored.
<<<<<<< HEAD
        # <mass> is speicifed - the auto computed inertial values should
=======
        # <mass> is specified - the auto computed inertial values should
>>>>>>> 493a8c9f
        # be scaled based on the desired mass.
        sdf = "<?xml version=\"1.0\"?>" + \
        "<sdf version=\"1.11\">" + \
        "  <model name='compound_model'>" + \
        "   <link name='compound_link'>" + \
        "     <inertial auto='True'>" + \
        "       <mass>4.0</mass>" + \
        "       <pose>1 1 1 2 2 2</pose>" + \
        "       <inertia>" + \
        "         <ixx>1</ixx>" + \
        "         <iyy>1</iyy>" + \
        "         <izz>1</izz>" + \
        "       </inertia>" + \
        "     </inertial>" + \
        "     <collision name='box_collision'>" + \
        "      <density>2.0</density>" + \
        "      <geometry>" + \
        "        <box>" + \
        "          <size>1 1 1</size>" + \
        "        </box>" + \
        "        </geometry>" + \
        "      </collision>" + \
        "    </link>" + \
        "   </model>" + \
        "  </sdf>"

        root = Root()
        sdfParserConfig = ParserConfig()
        errors = root.load_sdf_string(sdf, sdfParserConfig)
        self.assertEqual(errors, None)

        model = root.model()
        link = model.link_by_index(0)
        errors = []
        root.resolve_auto_inertials(errors, sdfParserConfig)
        self.assertEqual(len(errors), 0)

        self.assertEqual(4.0, link.inertial().mass_matrix().mass())
        self.assertEqual(Pose3d.ZERO, link.inertial().pose())
        self.assertEqual(Vector3d(0.66666, 0.66666, 0.66666),
            link.inertial().mass_matrix().diagonal_moments())

    def test_resolveauto_inertialsWithMassAndMultipleCollisions(self):
        # The inertia matrix is specified but should be ignored.
<<<<<<< HEAD
        # <mass> is speicifed - the auto computed inertial values should
=======
        # <mass> is specified - the auto computed inertial values should
>>>>>>> 493a8c9f
        # be scaled based on the desired mass.
        sdf = "<?xml version=\"1.0\"?>" + \
        "<sdf version=\"1.11\">" + \
        "  <model name='compound_model'>" + \
        "   <link name='compound_link'>" + \
        "     <inertial auto='True'>" + \
        "       <mass>12.0</mass>" + \
        "       <pose>1 1 1 2 2 2</pose>" + \
        "       <inertia>" + \
        "         <ixx>1</ixx>" + \
        "         <iyy>1</iyy>" + \
        "         <izz>1</izz>" + \
        "       </inertia>" + \
        "     </inertial>" + \
        "     <collision name='cube_collision'>" + \
        "       <pose>0.0 0.0 0.5 0 0 0</pose>" + \
        "      <density>4.0</density>" + \
        "      <geometry>" + \
        "        <box>" + \
        "          <size>1 1 1</size>" + \
        "        </box>" + \
        "        </geometry>" + \
        "      </collision>" + \
        "     <collision name='box_collision'>" + \
        "       <pose>0.0 0.0 -1.0 0 0 0</pose>" + \
        "       <density>1.0</density>" + \
        "       <geometry>" + \
        "         <box>" + \
        "           <size>1 1 2</size>" + \
        "         </box>" + \
        "       </geometry>" + \
        "    </collision>" + \
        "  </link>" + \
        " </model>" + \
        "</sdf>"

        root = Root()
        sdfParserConfig = ParserConfig()
        errors = root.load_sdf_string(sdf, sdfParserConfig)
        self.assertEqual(errors, None)

        model = root.model()
        link = model.link_by_index(0)
        errors = []
        root.resolve_auto_inertials(errors, sdfParserConfig)
        self.assertEqual(len(errors), 0)

        self.assertEqual(12.0, link.inertial().mass_matrix().mass())
        self.assertEqual(Pose3d.ZERO,
                         link.inertial().pose())
        self.assertEqual(Vector3d(9.0, 9.0, 2.0),
            link.inertial().mass_matrix().diagonal_moments())

    def test_resolveauto_inertialsWithMassAndDefaultDensity(self):
        # The inertia matrix is specified but should be ignored.
<<<<<<< HEAD
        # <mass> is speicifed - the auto computed inertial values should
=======
        # <mass> is specified - the auto computed inertial values should
>>>>>>> 493a8c9f
        # be scaled based on the desired mass.
        # Density is not specified for the bottom collision - it should
        # use the default value
        sdf = "<?xml version=\"1.0\"?>" + \
        "<sdf version=\"1.11\">" + \
        "  <model name='compound_model'>" + \
        "   <link name='compound_link'>" + \
        "     <inertial auto='True'>" + \
        "       <mass>12000.0</mass>" + \
        "       <pose>1 1 1 2 2 2</pose>" + \
        "       <inertia>" + \
        "         <ixx>1</ixx>" + \
        "         <iyy>1</iyy>" + \
        "         <izz>1</izz>" + \
        "       </inertia>" + \
        "     </inertial>" + \
        "     <collision name='cube_collision'>" + \
        "       <pose>0.0 0.0 0.5 0 0 0</pose>" + \
        "      <density>4000.0</density>" + \
        "      <geometry>" + \
        "        <box>" + \
        "          <size>1 1 1</size>" + \
        "        </box>" + \
        "        </geometry>" + \
        "      </collision>" + \
        "     <collision name='box_collision'>" + \
        "       <pose>0.0 0.0 -1.0 0 0 0</pose>" + \
        "       <geometry>" + \
        "         <box>" + \
        "           <size>1 1 2</size>" + \
        "         </box>" + \
        "       </geometry>" + \
        "    </collision>" + \
        "  </link>" + \
        " </model>" + \
        "</sdf>"

        root = Root()
        sdfParserConfig = ParserConfig()
        errors = root.load_sdf_string(sdf, sdfParserConfig)
        self.assertEqual(errors, None)

        model = root.model()
        link = model.link_by_index(0)
        errors = []
        root.resolve_auto_inertials(errors, sdfParserConfig)
        self.assertEqual(len(errors), 0)

        self.assertEqual(12000.0, link.inertial().mass_matrix().mass())
        self.assertEqual(Pose3d.ZERO,
                         link.inertial().pose())
        self.assertEqual(Vector3d(9000.0, 9000.0, 2000.0),
            link.inertial().mass_matrix().diagonal_moments())

    def test_resolveauto_inertialsCalledWithAutoFalse(self):
        sdf = "<?xml version=\"1.0\"?>" + \
        " <sdf version=\"1.11\">" + \
        "   <model name='shapes'>" + \
        "     <link name='link'>" + \
        "       <inertial auto='false' />" + \
        "     </link>" + \
        "   </model>" + \
        " </sdf>"

        root = Root()
        sdfParserConfig = ParserConfig()
        errors = root.load_sdf_string(sdf, sdfParserConfig)
        self.assertEqual(errors, None)

        model = root.model()
        link = model.link_by_index(0)
        errors = []
        root.resolve_auto_inertials(errors, sdfParserConfig)
        self.assertEqual(len(errors), 0)

        # Default Inertial values set during load
        self.assertEqual(1.0, link.inertial().mass_matrix().mass())
        self.assertEqual(Vector3d.ONE,
            link.inertial().mass_matrix().diagonal_moments())

if __name__ == '__main__':
    unittest.main()<|MERGE_RESOLUTION|>--- conflicted
+++ resolved
@@ -484,11 +484,7 @@
 
     def test_inertial_values_given_with_auto_set_to_true(self):
         # The inertia matrix is specified but should be ignored.
-<<<<<<< HEAD
-        # <mass> is not speicifed so the inertial values should be computed
-=======
         # <mass> is not specified so the inertial values should be computed
->>>>>>> 493a8c9f
         # based on the collision density value.
         sdf = "<?xml version=\"1.0\"?>" + \
         "<sdf version=\"1.11\">" + \
@@ -532,11 +528,7 @@
 
     def test_resolveauto_inertialsWithMass(self):
         # The inertia matrix is specified but should be ignored.
-<<<<<<< HEAD
-        # <mass> is speicifed - the auto computed inertial values should
-=======
         # <mass> is specified - the auto computed inertial values should
->>>>>>> 493a8c9f
         # be scaled based on the desired mass.
         sdf = "<?xml version=\"1.0\"?>" + \
         "<sdf version=\"1.11\">" + \
@@ -581,11 +573,7 @@
 
     def test_resolveauto_inertialsWithMassAndMultipleCollisions(self):
         # The inertia matrix is specified but should be ignored.
-<<<<<<< HEAD
-        # <mass> is speicifed - the auto computed inertial values should
-=======
         # <mass> is specified - the auto computed inertial values should
->>>>>>> 493a8c9f
         # be scaled based on the desired mass.
         sdf = "<?xml version=\"1.0\"?>" + \
         "<sdf version=\"1.11\">" + \
@@ -641,11 +629,7 @@
 
     def test_resolveauto_inertialsWithMassAndDefaultDensity(self):
         # The inertia matrix is specified but should be ignored.
-<<<<<<< HEAD
-        # <mass> is speicifed - the auto computed inertial values should
-=======
         # <mass> is specified - the auto computed inertial values should
->>>>>>> 493a8c9f
         # be scaled based on the desired mass.
         # Density is not specified for the bottom collision - it should
         # use the default value
