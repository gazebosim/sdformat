# Copyright (C) 2022 Open Source Robotics Foundation

# Licensed under the Apache License, Version 2.0 (the "License")
# you may not use this file except in compliance with the License.
# You may obtain a copy of the License at

#       http://www.apache.org/licenses/LICENSE-2.0

# Unless required by applicable law or agreed to in writing, software
# distributed under the License is distributed on an "AS IS" BASIS,
# WITHOUT WARRANTIES OR CONDITIONS OF ANY KIND, either express or implied.
# See the License for the specific language governing permissions and
# limitations under the License.

<<<<<<< HEAD
from gz.math import Inertiald, MassMatrix3d, Pose3d, Vector3d
from sdformat import Box
=======
from gz_test_deps.math import AxisAlignedBox, Inertiald, MassMatrix3d, Pose3d, Vector3d
from gz_test_deps.sdformat import Box
>>>>>>> ed018d87
import unittest

class BoxTEST(unittest.TestCase):

  def test_default_construction(self):
    box = Box()

    self.assertEqual(Vector3d.ONE, box.size())

    box.set_size(Vector3d.ZERO)
    self.assertEqual(Vector3d.ZERO, box.size())


  def test_assignment(self):
    size = Vector3d(1, 2, 3)

    box = Box()
    box.set_size(size)

    box2 = box
    self.assertEqual(size, box2.size())

    self.assertEqual(1 * 2 * 3, box2.shape().volume())
    self.assertEqual(size, box2.shape().size())

  def test_copy_construction(self):
    size = Vector3d(0.1, 0.2, 0.3)

    box = Box()
    box.set_size(size)

    box2 = Box(box)
    self.assertEqual(size, box2.size())

  def test_shape(self):
    box = Box()
    self.assertEqual(Vector3d.ONE, box.size())

    box.shape().set_size(Vector3d(1, 2, 3))
    self.assertEqual(Vector3d(1, 2, 3), box.size())

  def test_calculate_inertial(self):
    box = Box()
    density = 2710

    box.set_size(Vector3d(-1, 1, 0))
    invalidBoxInertial = box.calculate_inertial(density)
    self.assertEqual(None, invalidBoxInertial)

    l = 2.0
    w = 2.0
    h = 2.0
    box.set_size(Vector3d(l, w, h))

    expectedMass = box.shape().volume() * density
    ixx = (1.0 / 12.0) * expectedMass * (w * w + h * h)
    iyy = (1.0 / 12.0) * expectedMass * (l * l + h * h)
    izz = (1.0 / 12.0) * expectedMass * (l * l + w * w)

    expectedMassMat = MassMatrix3d(expectedMass, Vector3d(ixx, iyy, izz), Vector3d.ZERO)

    expectedInertial = Inertiald()
    expectedInertial.set_mass_matrix(expectedMassMat)
    expectedInertial.set_pose(Pose3d.ZERO)

    boxInertial = box.calculate_inertial(density)
    self.assertEqual(box.shape().material().density(), density)
    self.assertNotEqual(None, boxInertial)
    self.assertEqual(expectedInertial, boxInertial)
    self.assertEqual(expectedInertial.mass_matrix().diagonal_moments(),
      boxInertial.mass_matrix().diagonal_moments())
    self.assertEqual(expectedInertial.mass_matrix().mass(),
      boxInertial.mass_matrix().mass())
    self.assertEqual(expectedInertial.pose(), boxInertial.pose())

  def test_axis_aligned_box(self):
    box = Box()
    box.set_size(Vector3d(1, 2, 3))

    self.assertEqual(
      AxisAlignedBox(Vector3d(-0.5, -1, -1.5), Vector3d(0.5, 1, 1.5)),
      box.axis_aligned_box())


if __name__ == '__main__':
    unittest.main()<|MERGE_RESOLUTION|>--- conflicted
+++ resolved
@@ -12,13 +12,8 @@
 # See the License for the specific language governing permissions and
 # limitations under the License.
 
-<<<<<<< HEAD
-from gz.math import Inertiald, MassMatrix3d, Pose3d, Vector3d
+from gz.math import AxisAlignedBox, Inertiald, MassMatrix3d, Pose3d, Vector3d
 from sdformat import Box
-=======
-from gz_test_deps.math import AxisAlignedBox, Inertiald, MassMatrix3d, Pose3d, Vector3d
-from gz_test_deps.sdformat import Box
->>>>>>> ed018d87
 import unittest
 
 class BoxTEST(unittest.TestCase):
