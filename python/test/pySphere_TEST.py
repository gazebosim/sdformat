--- conflicted
+++ resolved
@@ -14,13 +14,8 @@
 
 import copy
 import math
-<<<<<<< HEAD
 from sdformat import Sphere
-from gz.math import Inertiald, MassMatrix3d, Pose3d, Vector3d
-=======
-from gz_test_deps.sdformat import Sphere
-from gz_test_deps.math import AxisAlignedBox, Inertiald, MassMatrix3d, Pose3d, Vector3d
->>>>>>> ed018d87
+from gz.math import AxisAlignedBox, Inertiald, MassMatrix3d, Pose3d, Vector3d
 import unittest
 
 class SphereTEST(unittest.TestCase):
