--- conflicted
+++ resolved
@@ -13,13 +13,8 @@
 # limitations under the License.
 
 import copy
-<<<<<<< HEAD
-from sdformat import Plane
-from gz.math import Vector3d, Vector2d
-=======
 from sdformat13 import Plane
-from gz.math7 import Vector3d, Vector2d, Planed
->>>>>>> 1e5be741
+from gz.math7 import Vector3d, Vector2d
 import unittest
 
 
