# Copyright (C) 2022 Open Source Robotics Foundation

# Licensed under the Apache License, Version 2.0 (the "License")
# you may not use this file except in compliance with the License.
# You may obtain a copy of the License at

#       http://www.apache.org/licenses/LICENSE-2.0

# Unless required by applicable law or agreed to in writing, software
# distributed under the License is distributed on an "AS IS" BASIS,
# WITHOUT WARRANTIES OR CONDITIONS OF ANY KIND, either express or implied.
# See the License for the specific language governing permissions and
# limitations under the License.

import copy
<<<<<<< HEAD
from gz_test_deps.math import Pose3d
from gz_test_deps.sdformat import (Box, Collision, Cone, Contact, Cylinder, Error,
                                   Geometry, Plane, Surface, Sphere,
=======
from gz_test_deps.math import Inertiald, MassMatrix3d, Pose3d, Vector3d
from gz_test_deps.sdformat import (Box, Collision, Cone, Contact, Cylinder, Error,
                                   Geometry, ParserConfig, Plane, Root, Surface, Sphere,
>>>>>>> d80af036
                                   SDFErrorsException)
import gz_test_deps.sdformat as sdf
import unittest
import math

class CollisionTEST(unittest.TestCase):

    def test_default_construction(self):
        collision = Collision()
        self.assertTrue(not collision.name())
        self.assertEqual(collision.density(), 1000.0)

        collision.set_name("test_collison")
        self.assertEqual(collision.name(), "test_collison")

        self.assertEqual(Pose3d.ZERO, collision.raw_pose())
        self.assertTrue(not collision.pose_relative_to())

        semanticPose = collision.semantic_pose()
        self.assertEqual(collision.raw_pose(), semanticPose.raw_pose())
        self.assertTrue(not semanticPose.relative_to())
        # expect errors when trying to resolve pose
        with self.assertRaises(SDFErrorsException):
            semanticPose.resolve()

        collision.set_density(1240.0)
        self.assertAlmostEqual(collision.density(), 1240.0)

        collision.set_raw_pose(Pose3d(-10, -20, -30, math.pi, math.pi, math.pi))
        self.assertEqual(Pose3d(-10, -20, -30, math.pi, math.pi, math.pi),
                collision.raw_pose())

        collision.set_pose_relative_to("link")
        self.assertEqual("link", collision.pose_relative_to())

        semanticPose = collision.semantic_pose()
        self.assertEqual(collision.raw_pose(), semanticPose.raw_pose())
        self.assertEqual("link", semanticPose.relative_to())
        # expect errors when trying to resolve pose
        with self.assertRaises(SDFErrorsException):
            semanticPose.resolve()

        self.assertNotEqual(None, collision.geometry())
        self.assertEqual(sdf.GeometryType.EMPTY, collision.geometry().type())
        self.assertEqual(None, collision.geometry().box_shape())
        self.assertEqual(None, collision.geometry().cone_shape())
        self.assertEqual(None, collision.geometry().cylinder_shape())
        self.assertEqual(None, collision.geometry().plane_shape())
        self.assertEqual(None, collision.geometry().sphere_shape())

        self.assertNotEqual(None, collision.surface())
        self.assertNotEqual(None, collision.surface().contact())


    def test_assignment(self):
        collision = Collision()
        collision.set_raw_pose(Pose3d(-10, -20, -30, math.pi, math.pi, math.pi))

        collision2 = collision
        self.assertEqual(Pose3d(-10, -20, -30, math.pi, math.pi, math.pi),
                collision2.raw_pose())


    def test_deepcopy(self):
        collision = Collision()
        collision.set_raw_pose(Pose3d(-10, -20, -30, math.pi, math.pi, math.pi))

        collision2 = copy.deepcopy(collision)
        self.assertEqual(Pose3d(-10, -20, -30, math.pi, math.pi, math.pi),
            collision2.raw_pose())


    def test_deepcopy_after_move(self):
        collision1 = Collision()
        collision1.set_raw_pose(Pose3d(-10, -20, -30, math.pi, math.pi, math.pi))

        collision2 = Collision()
        collision2.set_raw_pose(Pose3d(-20, -30, -40, math.pi, math.pi, math.pi))

        # This is similar to what swap
        tmp = copy.deepcopy(collision1)
        collision1 = collision2
        collision2 = tmp

        self.assertEqual(Pose3d(-20, -30, -40, math.pi, math.pi, math.pi),
                collision1.raw_pose())
        self.assertEqual(Pose3d(-10, -20, -30, math.pi, math.pi, math.pi),
                collision2.raw_pose())


    def test_set_geometry(self):
        collision = Collision()
        self.assertTrue(not collision.name())

        geometry = Geometry()
        geometry.set_type(sdf.GeometryType.BOX)

        collision.set_geometry(geometry)

        self.assertNotEqual(None, collision.geometry())
        self.assertEqual(sdf.GeometryType.BOX, collision.geometry().type())


    def test_set_surface(self):
        collision = Collision()

        surface = Surface()
        self.assertNotEqual(None, surface.contact())
        contact = Contact()
        contact.set_collide_bitmask(0x2)
        surface.set_contact(contact)

        collision.set_surface(surface)

        self.assertNotEqual(None, collision.surface())
        self.assertNotEqual(None, collision.surface().contact())
        self.assertEqual(collision.surface().contact().collide_bitmask(), 0x2)


    def test_incorrect_box_collision_calculate_inertial(self):
        collision = Collision()
        self.assertAlmostEqual(1000.0, collision.density())

        # sdf::ElementPtr sdf(new sdf::Element())
        # collision.Load(sdf)

        collisionInertial = Inertiald()
        sdfParserConfig = ParserConfig()
        geom = Geometry()
        box = Box()

        # Invalid Inertial test
        box.set_size(Vector3d(-1, 1, 0))
        geom.set_type(sdf.GeometryType.BOX)
        geom.set_box_shape(box)
        collision.set_geometry(geom)

        errors = []

        collision.calculate_inertial(errors, collisionInertial, sdfParserConfig)
        self.assertFalse(len(errors))


    def test_correct_box_collision_calculate_inertial(self):
        sdf = "<?xml version=\"1.0\"?>" + \
        " <sdf version=\"1.11\">" + \
        "   <model name='shapes'>" + \
        "     <link name='link'>" + \
        "       <inertial auto='true' />" + \
        "       <collision name='box_col'>" + \
        "         <density>1240.0</density>" + \
        "         <geometry>" + \
        "           <box>" + \
        "             <size>2 2 2</size>" + \
        "           </box>" + \
        "         </geometry>" + \
        "       </collision>" + \
        "     </link>" + \
        "   </model>" + \
        " </sdf>"

        root = Root()
        sdfParserConfig = ParserConfig()
        errors = root.load_sdf_string(sdf, sdfParserConfig)
        self.assertEqual(None, errors)

        model = root.model()
        link = model.link_by_index(0)
        collision = link.collision_by_index(0)

        inertialErr = []
        root.resolve_auto_inertials(inertialErr, sdfParserConfig)

        l = 2.0
        w = 2.0
        h = 2.0

        expectedMass = l * w * h * collision.density()
        ixx = (1.0 / 12.0) * expectedMass * (w * w + h * h)
        iyy = (1.0 / 12.0) * expectedMass * (l * l + h * h)
        izz = (1.0 / 12.0) * expectedMass * (l * l + w * w)

        expectedMassMat = MassMatrix3d(expectedMass, Vector3d(ixx, iyy, izz), Vector3d.ZERO)

        expectedInertial = Inertiald()
        expectedInertial.set_mass_matrix(expectedMassMat)
        expectedInertial.set_pose(Pose3d.ZERO)

        self.assertEqual(len(inertialErr), 0)
        self.assertAlmostEqual(1240.0, collision.density())
        self.assertAlmostEqual(expectedMass, link.inertial().mass_matrix().mass())
        self.assertEqual(expectedInertial.mass_matrix(), link.inertial().mass_matrix())
        self.assertEqual(expectedInertial.pose(), link.inertial().pose())

    def test_calculate_inertial_pose_not_relative_to_link(self):

        sdf = "<?xml version=\"1.0\"?>" + \
        " <sdf version=\"1.11\">" + \
        "   <model name='shapes'>" + \
        "     <frame name='arbitrary_frame'>" + \
        "       <pose>0 0 1 0 0 0</pose>" + \
        "     </frame>" + \
        "     <link name='link'>" + \
        "       <inertial auto='true' />" + \
        "       <collision name='box_col'>" + \
        "         <pose relative_to='arbitrary_frame'>0 0 -1 0 0 0</pose>" + \
        "         <density>1240.0</density>" + \
        "         <geometry>" + \
        "           <box>" + \
        "             <size>2 2 2</size>" + \
        "           </box>" + \
        "         </geometry>" + \
        "       </collision>" + \
        "     </link>" + \
        "   </model>" + \
        " </sdf>"

        root = Root()
        sdfParserConfig = ParserConfig()
        errors = root.load_sdf_string(sdf, sdfParserConfig)
        self.assertEqual(errors, None)
        # self.assertNotEqual(None, root.Element())

        model = root.model()
        link = model.link_by_index(0)
        collision = link.collision_by_index(0)

        inertialErr = []
        root.resolve_auto_inertials(inertialErr, sdfParserConfig)

        l = 2.0
        w = 2.0
        h = 2.0

        expectedMass = l * w * h * collision.density()
        ixx = (1.0 / 12.0) * expectedMass * (w * w + h * h)
        iyy = (1.0 / 12.0) * expectedMass * (l * l + h * h)
        izz = (1.0 / 12.0) * expectedMass * (l * l + w * w)

        expectedMassMat = MassMatrix3d(expectedMass, Vector3d(ixx, iyy, izz), Vector3d.ZERO)

        expectedInertial = Inertiald()
        expectedInertial.set_mass_matrix(expectedMassMat)
        expectedInertial.set_pose(Pose3d.ZERO)

        self.assertEqual(len(inertialErr), 0)
        self.assertAlmostEqual(1240.0, collision.density())
        self.assertAlmostEqual(expectedMass, link.inertial().mass_matrix().mass())
        self.assertEqual(expectedInertial.mass_matrix(), link.inertial().mass_matrix())
        self.assertEqual(expectedInertial.pose(), link.inertial().pose())

if __name__ == '__main__':
    unittest.main()<|MERGE_RESOLUTION|>--- conflicted
+++ resolved
@@ -13,15 +13,9 @@
 # limitations under the License.
 
 import copy
-<<<<<<< HEAD
-from gz_test_deps.math import Pose3d
-from gz_test_deps.sdformat import (Box, Collision, Cone, Contact, Cylinder, Error,
-                                   Geometry, Plane, Surface, Sphere,
-=======
 from gz_test_deps.math import Inertiald, MassMatrix3d, Pose3d, Vector3d
 from gz_test_deps.sdformat import (Box, Collision, Cone, Contact, Cylinder, Error,
                                    Geometry, ParserConfig, Plane, Root, Surface, Sphere,
->>>>>>> d80af036
                                    SDFErrorsException)
 import gz_test_deps.sdformat as sdf
 import unittest
