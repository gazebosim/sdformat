# Copyright (C) 2022 Open Source Robotics Foundation

# Licensed under the Apache License, Version 2.0 (the "License")
# you may not use this file except in compliance with the License.
# You may obtain a copy of the License at

#       http://www.apache.org/licenses/LICENSE-2.0

# Unless required by applicable law or agreed to in writing, software
# distributed under the License is distributed on an "AS IS" BASIS,
# WITHOUT WARRANTIES OR CONDITIONS OF ANY KIND, either express or implied.
# See the License for the specific language governing permissions and
# limitations under the License.

import copy
<<<<<<< HEAD
from sdformat import (Element, Error, Geometry, Box, Capsule, Cone, Cylinder, Ellipsoid,
                      Heightmap, Mesh, ParserConfig, Plane, Sphere)
from gz.math import Inertiald, MassMatrix3d, Pose3d, Vector3d, Vector2d
import sdformat as sdf
=======
from gz_test_deps.sdformat import (Element, Error, Geometry, Box, Capsule, Cone, Cylinder, Ellipsoid,
                                   Heightmap, Mesh, ParserConfig, Plane, Sphere)
from gz_test_deps.math import AxisAlignedBox, Inertiald, MassMatrix3d, Pose3d, Vector3d, Vector2d
import gz_test_deps.sdformat as sdf
>>>>>>> ed018d87
import math
from typing import Optional
import unittest


class GeometryTEST(unittest.TestCase):

  def test_default_construction(self):
    geom = Geometry()
    self.assertEqual(sdf.GeometryType.EMPTY, geom.type())

    geom.set_type(sdf.GeometryType.BOX)
    self.assertEqual(sdf.GeometryType.BOX, geom.type())

    geom.set_type(sdf.GeometryType.CAPSULE)
    self.assertEqual(sdf.GeometryType.CAPSULE, geom.type())

    geom.set_type(sdf.GeometryType.CONE)
    self.assertEqual(sdf.GeometryType.CONE, geom.type())

    geom.set_type(sdf.GeometryType.CYLINDER)
    self.assertEqual(sdf.GeometryType.CYLINDER, geom.type())

    geom.set_type(sdf.GeometryType.ELLIPSOID)
    self.assertEqual(sdf.GeometryType.ELLIPSOID, geom.type())

    geom.set_type(sdf.GeometryType.PLANE)
    self.assertEqual(sdf.GeometryType.PLANE, geom.type())

    geom.set_type(sdf.GeometryType.SPHERE)
    self.assertEqual(sdf.GeometryType.SPHERE, geom.type())


  def test_assignment(self):
    geometry = Geometry()
    geometry.set_type(sdf.GeometryType.BOX)

    geometry2 = geometry
    self.assertEqual(sdf.GeometryType.BOX, geometry2.type())


  def test_deepcopy_construction(self):
    geometry = Geometry()
    geometry.set_type(sdf.GeometryType.BOX)
    boxShape = Box()
    boxShape.set_size(Vector3d(1, 2, 3))
    geometry.set_box_shape(boxShape)

    geometry2 = copy.deepcopy(geometry)
    self.assertEqual(sdf.GeometryType.BOX, geometry2.type())


  def test_deepcopy_after_assignment(self):
    geometry1 = Geometry()
    geometry1.set_type(sdf.GeometryType.BOX)

    geometry2 = Geometry()
    geometry2.set_type(sdf.GeometryType.SPHERE)

    # This is similar to what std::swap does except it uses std::move for each
    # assignment
    tmp = copy.deepcopy(geometry1)
    geometry1 = geometry2
    geometry2 = tmp

    self.assertEqual(sdf.GeometryType.SPHERE, geometry1.type())
    self.assertEqual(sdf.GeometryType.BOX, geometry2.type())


  def test_box(self):
    geom = Geometry()
    geom.set_type(sdf.GeometryType.BOX)

    boxShape = Box()
    boxShape.set_size(Vector3d(1, 2, 3))
    geom.set_box_shape(boxShape)

    self.assertEqual(sdf.GeometryType.BOX, geom.type())
    self.assertNotEqual(None, geom.box_shape())
    self.assertEqual(Vector3d(1, 2, 3), geom.box_shape().size())


  def test_sphere(self):
    geom = Geometry()
    geom.set_type(sdf.GeometryType.SPHERE)

    sphereShape = Sphere()
    sphereShape.set_radius(0.123)
    geom.set_sphere_shape(sphereShape)

    self.assertEqual(sdf.GeometryType.SPHERE, geom.type())
    self.assertNotEqual(None, geom.sphere_shape())
    self.assertEqual(0.123, geom.sphere_shape().radius())


  def test_capsule(self):
    geom = Geometry()
    geom.set_type(sdf.GeometryType.CAPSULE)

    capsuleShape = Capsule()
    capsuleShape.set_radius(0.123)
    capsuleShape.set_length(4.56)
    geom.set_capsule_shape(capsuleShape)

    self.assertEqual(sdf.GeometryType.CAPSULE, geom.type())
    self.assertNotEqual(None, geom.capsule_shape())
    self.assertEqual(0.123, geom.capsule_shape().radius())
    self.assertEqual(4.56, geom.capsule_shape().length())


  def test_cone(self):
    geom = Geometry()
    geom.set_type(sdf.GeometryType.CONE)

    coneShape = Cone()
    coneShape.set_radius(0.123)
    coneShape.set_length(4.56)
    geom.set_cone_shape(coneShape)

    self.assertEqual(sdf.GeometryType.CONE, geom.type())
    self.assertNotEqual(None, geom.cone_shape())
    self.assertEqual(0.123, geom.cone_shape().radius())
    self.assertEqual(4.56, geom.cone_shape().length())


  def test_cylinder(self):
    geom = Geometry()
    geom.set_type(sdf.GeometryType.CYLINDER)

    cylinderShape = Cylinder()
    cylinderShape.set_radius(0.123)
    cylinderShape.set_length(4.56)
    geom.set_cylinder_shape(cylinderShape)

    self.assertEqual(sdf.GeometryType.CYLINDER, geom.type())
    self.assertNotEqual(None, geom.cylinder_shape())
    self.assertEqual(0.123, geom.cylinder_shape().radius())
    self.assertEqual(4.56, geom.cylinder_shape().length())


  def test_ellipsoid(self):
    geom = Geometry()
    geom.set_type(sdf.GeometryType.ELLIPSOID)

    ellipsoidShape = Ellipsoid()
    expectedRadii = Vector3d(1, 2, 3)
    ellipsoidShape.set_radii(expectedRadii)
    geom.set_ellipsoid_shape(ellipsoidShape)

    self.assertEqual(sdf.GeometryType.ELLIPSOID, geom.type())
    self.assertNotEqual(None, geom.ellipsoid_shape())
    self.assertEqual(expectedRadii, geom.ellipsoid_shape().radii())


  def test_mesh(self):
    geom = Geometry()
    geom.set_type(sdf.GeometryType.MESH)

    meshShape = Mesh()
    meshShape.set_scale(Vector3d(1, 2, 3))
    meshShape.set_uri("banana")
    meshShape.set_submesh("orange")
    meshShape.set_center_submesh(True)
    geom.set_mesh_shape(meshShape)

    self.assertEqual(sdf.GeometryType.MESH, geom.type())
    self.assertNotEqual(None, geom.mesh_shape())
    self.assertEqual(Vector3d(1, 2, 3), geom.mesh_shape().scale())
    self.assertEqual("banana", geom.mesh_shape().uri())
    self.assertEqual("orange", geom.mesh_shape().submesh())
    self.assertTrue(geom.mesh_shape().center_submesh())

  def test_heighmap(self):
    geom = Geometry()

    geom.set_type(sdf.GeometryType.HEIGHTMAP)
    heightmap = Heightmap()
    geom.set_heightmap_shape(heightmap)

    self.assertEqual(sdf.GeometryType.HEIGHTMAP, geom.type())
    self.assertEqual(None, geom.box_shape())
    self.assertEqual(None, geom.capsule_shape())
    self.assertEqual(None, geom.cylinder_shape())
    self.assertEqual(None, geom.ellipsoid_shape())
    self.assertEqual(None, geom.sphere_shape())
    self.assertEqual(None, geom.plane_shape())
    self.assertEqual(None, geom.mesh_shape())
    self.assertNotEqual(None, geom.heightmap_shape())


  def test_plane(self):
    geom = Geometry()
    geom.set_type(sdf.GeometryType.PLANE)

    planeShape = Plane()
    planeShape.set_normal(Vector3d.UNIT_X)
    planeShape.set_size(Vector2d(9, 8))
    geom.set_plane_shape(planeShape)

    self.assertEqual(sdf.GeometryType.PLANE, geom.type())
    self.assertNotEqual(None, geom.plane_shape())
    self.assertEqual(Vector3d.UNIT_X, geom.plane_shape().normal())
    self.assertEqual(Vector2d(9, 8), geom.plane_shape().size())


  def test_calculate_inertial(self):
    geom = Geometry()

    # Density of Aluminum
    density = 2170.0
    expectedMass = 0
    expectedMassMat = MassMatrix3d()
    expectedInertial = Inertiald()
    sdfParserConfig = ParserConfig()
    errors = []

    # Not supported geom type
    geom.set_type(sdf.GeometryType.EMPTY)
    element = Element()
    notSupportedInertial = geom.calculate_inertial(errors,
      sdfParserConfig, density, element)
    self.assertEqual(notSupportedInertial, None)

    box = Box()
    l = 2.0
    w = 2.0
    h = 2.0
    box.set_size(Vector3d(l, w, h))

    expectedMass = box.shape().volume() * density
    ixx = (1.0 / 12.0) * expectedMass * (w * w + h * h)
    iyy = (1.0 / 12.0) * expectedMass * (l * l + h * h)
    izz = (1.0 / 12.0) * expectedMass * (l * l + w * w)

    expectedMassMat.set_mass(expectedMass)
    expectedMassMat.set_diagonal_moments(Vector3d(ixx, iyy, izz))
    expectedMassMat.set_off_diagonal_moments(Vector3d.ZERO)

    expectedInertial.set_mass_matrix(expectedMassMat)
    expectedInertial.set_pose(Pose3d.ZERO)

    geom.set_type(sdf.GeometryType.BOX)
    geom.set_box_shape(box)
    boxInertial = geom.calculate_inertial(errors,
      sdfParserConfig, density, element)

    self.assertNotEqual(None, boxInertial)
    self.assertEqual(expectedInertial, boxInertial)
    self.assertEqual(expectedInertial.mass_matrix(), expectedMassMat)
    self.assertEqual(expectedInertial.pose(), boxInertial.pose())

    # Capsule
    capsule = Capsule()
    l = 2.0
    r = 0.1
    capsule.set_length(l)
    capsule.set_radius(r)

    expectedMass = capsule.shape().volume() * density
    cylinderVolume = math.pi * r * r * l
    sphereVolume = math.pi * 4. / 3. * r * r * r
    volume = cylinderVolume + sphereVolume
    cylinderMass = expectedMass * cylinderVolume / volume
    sphereMass = expectedMass * sphereVolume / volume
    ixxIyy = (1 / 12.0) * cylinderMass * (3 * r *r + l * l) + sphereMass * (
      0.4 * r * r + 0.375 * r * l + 0.25 * l * l)
    izz = r * r * (0.5 * cylinderMass + 0.4 * sphereMass)

    expectedMassMat.set_mass(expectedMass)
    expectedMassMat.set_diagonal_moments(Vector3d(ixxIyy, ixxIyy, izz))
    expectedMassMat.set_off_diagonal_moments(Vector3d.ZERO)

    expectedInertial.set_mass_matrix(expectedMassMat)
    expectedInertial.set_pose(Pose3d.ZERO)

    geom.set_type(sdf.GeometryType.CAPSULE)
    geom.set_capsule_shape(capsule)
    capsuleInertial = geom.calculate_inertial(errors,
      sdfParserConfig, density, element)

    self.assertNotEqual(None, capsuleInertial)
    self.assertEqual(expectedInertial, capsuleInertial)
    self.assertEqual(expectedInertial.mass_matrix(), expectedMassMat)
    self.assertEqual(expectedInertial.pose(), capsuleInertial.pose())

    # Cylinder
    cylinder = Cylinder()
    l = 2.0
    r = 0.1

    cylinder.set_length(l)
    cylinder.set_radius(r)

    expectedMass = cylinder.shape().volume() * density
    ixxIyy = (1/12.0) * expectedMass * (3*r*r + l*l)
    izz = 0.5 * expectedMass * r * r

    expectedMassMat.set_mass(expectedMass)
    expectedMassMat.set_diagonal_moments(Vector3d(ixxIyy, ixxIyy, izz))
    expectedMassMat.set_off_diagonal_moments(Vector3d.ZERO)

    expectedInertial.set_mass_matrix(expectedMassMat)
    expectedInertial.set_pose(Pose3d.ZERO)

    geom.set_type(sdf.GeometryType.CYLINDER)
    geom.set_cylinder_shape(cylinder)
    cylinderInertial = geom.calculate_inertial(errors,
      sdfParserConfig, density, element)

    self.assertNotEqual(None, cylinderInertial)
    self.assertEqual(expectedInertial, cylinderInertial)
    self.assertEqual(expectedInertial.mass_matrix(), expectedMassMat)
    self.assertEqual(expectedInertial.pose(), cylinderInertial.pose())

    # Ellipsoid
    ellipsoid = Ellipsoid()

    a = 1.0
    b = 10.0
    c = 100.0

    ellipsoid.set_radii(Vector3d(a, b, c))

    expectedMass = ellipsoid.shape().volume() * density
    ixx = (expectedMass / 5.0) * (b*b + c*c)
    iyy = (expectedMass / 5.0) * (a*a + c*c)
    izz = (expectedMass / 5.0) * (a*a + b*b)

    expectedMassMat.set_mass(expectedMass)
    expectedMassMat.set_diagonal_moments(Vector3d(ixx, iyy, izz))
    expectedMassMat.set_off_diagonal_moments(Vector3d.ZERO)

    expectedInertial.set_mass_matrix(expectedMassMat)
    expectedInertial.set_pose(Pose3d.ZERO)

    geom.set_type(sdf.GeometryType.ELLIPSOID)
    geom.set_ellipsoid_shape(ellipsoid)
    ellipsoidInertial = geom.calculate_inertial(errors,
      sdfParserConfig, density, element)

    self.assertNotEqual(None, ellipsoidInertial)
    self.assertEqual(expectedInertial, ellipsoidInertial)
    self.assertEqual(expectedInertial.mass_matrix(), expectedMassMat)
    self.assertEqual(expectedInertial.pose(), ellipsoidInertial.pose())

    # Sphere
    sphere = Sphere()
    r = 0.1

    sphere.set_radius(r)

    expectedMass = sphere.shape().volume() * density
    ixxIyyIzz = 0.4 * expectedMass * r * r

    expectedMassMat.set_mass(expectedMass)
    expectedMassMat.set_diagonal_moments(
      Vector3d(ixxIyyIzz, ixxIyyIzz, ixxIyyIzz))
    expectedMassMat.set_off_diagonal_moments(Vector3d.ZERO)

    expectedInertial.set_mass_matrix(expectedMassMat)
    expectedInertial.set_pose(Pose3d.ZERO)

    geom.set_type(sdf.GeometryType.SPHERE)
    geom.set_sphere_shape(sphere)
    sphereInertial = geom.calculate_inertial(errors,
      sdfParserConfig, density, element)

    self.assertNotEqual(None, sphereInertial)
    self.assertEqual(expectedInertial, sphereInertial)
    self.assertEqual(expectedInertial.mass_matrix(), expectedMassMat)
    self.assertEqual(expectedInertial.pose(), sphereInertial.pose())

  def test_axis_aligned_box(self):
    geom = Geometry()

    # Box
    geom.set_type(sdf.GeometryType.BOX)
    box = Box()
    box.set_size(Vector3d(1, 2, 3))
    geom.set_box_shape(box)

    self.assertEqual(
      AxisAlignedBox(Vector3d(-0.5, -1, -1.5), Vector3d(0.5, 1, 1.5)),
      geom.axis_aligned_box(None))

    # Capsule
    geom.set_type(sdf.GeometryType.CAPSULE)
    capsule = Capsule()
    capsule.set_radius(0.5)
    capsule.set_length(3.0)
    geom.set_capsule_shape(capsule)

    self.assertEqual(
      AxisAlignedBox(Vector3d(-0.5, -0.5, -2.0), Vector3d(0.5, 0.5, 2.0)),
      geom.axis_aligned_box(None))

    # Cone
    geom.set_type(sdf.GeometryType.CONE)
    cone = Cone()
    cone.set_radius(0.5)
    cone.set_length(3.0)
    geom.set_cone_shape(cone)

    self.assertEqual(
      AxisAlignedBox(Vector3d(-0.5, -0.5, -1.5), Vector3d(0.5, 0.5, 1.5)),
      geom.axis_aligned_box(None))

    # Cylinder
    geom.set_type(sdf.GeometryType.CYLINDER)
    cylinder = Cylinder()
    cylinder.set_radius(0.5)
    cylinder.set_length(3.0)
    geom.set_cylinder_shape(cylinder)

    self.assertEqual(
      AxisAlignedBox(Vector3d(-0.5, -0.5, -1.5), Vector3d(0.5, 0.5, 1.5)),
      geom.axis_aligned_box(None))

    # Ellipsoid
    geom.set_type(sdf.GeometryType.ELLIPSOID)
    ellipsoid = Ellipsoid()
    ellipsoid.set_radii(Vector3d(1, 2, 3))
    geom.set_ellipsoid_shape(ellipsoid)

    self.assertEqual(
      AxisAlignedBox(Vector3d(-1, -2, -3), Vector3d(1, 2, 3)),
      geom.axis_aligned_box(None))

    # Sphere
    geom.set_type(sdf.GeometryType.SPHERE)
    sphere = Sphere()
    sphere.set_radius(0.5)
    geom.set_sphere_shape(sphere)

    self.assertEqual(
      AxisAlignedBox(Vector3d(-0.5, -0.5, -0.5), Vector3d(0.5, 0.5, 0.5)),
      geom.axis_aligned_box(None))

    # Mesh
    geom.set_type(sdf.GeometryType.MESH)
    mesh = Mesh()
    geom.set_mesh_shape(mesh)

    self.assertEqual(None, geom.axis_aligned_box(None))

    def mesh_aabb_calulator(sdf_mesh: Mesh) -> Optional[AxisAlignedBox]:
      return AxisAlignedBox(Vector3d(-1, -1, -1), Vector3d(1, 1, 1))

    self.assertEqual(
      AxisAlignedBox(Vector3d(-1, -1, -1), Vector3d(1, 1, 1)),
      geom.axis_aligned_box(mesh_aabb_calulator))

    # Plane - Non volumetric geometry (no AABB)
    geom.set_type(sdf.GeometryType.PLANE)
    plane = Plane()
    geom.set_plane_shape(plane)

    self.assertEqual(None, geom.axis_aligned_box(None))

    # Heightmap - Non volumetric geometry (no AABB)
    geom.set_type(sdf.GeometryType.HEIGHTMAP)
    heightmap = Heightmap()
    geom.set_heightmap_shape(heightmap)

    self.assertEqual(None, geom.axis_aligned_box(None))

    # Empty - Non volumetric geometry (no AABB)
    geom.set_type(sdf.GeometryType.EMPTY)

    self.assertEqual(None, geom.axis_aligned_box(None))


if __name__ == '__main__':
    unittest.main()<|MERGE_RESOLUTION|>--- conflicted
+++ resolved
@@ -13,17 +13,10 @@
 # limitations under the License.
 
 import copy
-<<<<<<< HEAD
 from sdformat import (Element, Error, Geometry, Box, Capsule, Cone, Cylinder, Ellipsoid,
                       Heightmap, Mesh, ParserConfig, Plane, Sphere)
-from gz.math import Inertiald, MassMatrix3d, Pose3d, Vector3d, Vector2d
+from gz.math import AxisAlignedBox, Inertiald, MassMatrix3d, Pose3d, Vector3d, Vector2d
 import sdformat as sdf
-=======
-from gz_test_deps.sdformat import (Element, Error, Geometry, Box, Capsule, Cone, Cylinder, Ellipsoid,
-                                   Heightmap, Mesh, ParserConfig, Plane, Sphere)
-from gz_test_deps.math import AxisAlignedBox, Inertiald, MassMatrix3d, Pose3d, Vector3d, Vector2d
-import gz_test_deps.sdformat as sdf
->>>>>>> ed018d87
 import math
 from typing import Optional
 import unittest
