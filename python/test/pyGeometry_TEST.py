# Copyright (C) 2022 Open Source Robotics Foundation

# Licensed under the Apache License, Version 2.0 (the "License")
# you may not use this file except in compliance with the License.
# You may obtain a copy of the License at

#       http://www.apache.org/licenses/LICENSE-2.0

# Unless required by applicable law or agreed to in writing, software
# distributed under the License is distributed on an "AS IS" BASIS,
# WITHOUT WARRANTIES OR CONDITIONS OF ANY KIND, either express or implied.
# See the License for the specific language governing permissions and
# limitations under the License.

import copy
<<<<<<< HEAD
from gz_test_deps.sdformat import (Element, Error, Geometry, Box, Capsule, Cylinder, Ellipsoid,
                                   Heightmap, Mesh, ParserConfig, Plane, Sphere)
=======
from gz_test_deps.sdformat import (Element, Error, Geometry, Box, Capsule, Cone, Cylinder, Ellipsoid,
                                   Mesh, ParserConfig, Plane, Sphere)
>>>>>>> f05f4e7a
from gz_test_deps.math import Inertiald, MassMatrix3d, Pose3d, Vector3d, Vector2d
import gz_test_deps.sdformat as sdf
import math
import unittest


class GeometryTEST(unittest.TestCase):

  def test_default_construction(self):
    geom = Geometry()
    self.assertEqual(sdf.GeometryType.EMPTY, geom.type())

    geom.set_type(sdf.GeometryType.BOX)
    self.assertEqual(sdf.GeometryType.BOX, geom.type())

    geom.set_type(sdf.GeometryType.CAPSULE)
    self.assertEqual(sdf.GeometryType.CAPSULE, geom.type())

    geom.set_type(sdf.GeometryType.CONE)
    self.assertEqual(sdf.GeometryType.CONE, geom.type())

    geom.set_type(sdf.GeometryType.CYLINDER)
    self.assertEqual(sdf.GeometryType.CYLINDER, geom.type())

    geom.set_type(sdf.GeometryType.ELLIPSOID)
    self.assertEqual(sdf.GeometryType.ELLIPSOID, geom.type())

    geom.set_type(sdf.GeometryType.PLANE)
    self.assertEqual(sdf.GeometryType.PLANE, geom.type())

    geom.set_type(sdf.GeometryType.SPHERE)
    self.assertEqual(sdf.GeometryType.SPHERE, geom.type())


  def test_assignment(self):
    geometry = Geometry()
    geometry.set_type(sdf.GeometryType.BOX)

    geometry2 = geometry
    self.assertEqual(sdf.GeometryType.BOX, geometry2.type())


  def test_deepcopy_construction(self):
    geometry = Geometry()
    geometry.set_type(sdf.GeometryType.BOX)
    boxShape = Box()
    boxShape.set_size(Vector3d(1, 2, 3))
    geometry.set_box_shape(boxShape)

    geometry2 = copy.deepcopy(geometry)
    self.assertEqual(sdf.GeometryType.BOX, geometry2.type())


  def test_deepcopy_after_assignment(self):
    geometry1 = Geometry()
    geometry1.set_type(sdf.GeometryType.BOX)

    geometry2 = Geometry()
    geometry2.set_type(sdf.GeometryType.SPHERE)

    # This is similar to what std::swap does except it uses std::move for each
    # assignment
    tmp = copy.deepcopy(geometry1)
    geometry1 = geometry2
    geometry2 = tmp

    self.assertEqual(sdf.GeometryType.SPHERE, geometry1.type())
    self.assertEqual(sdf.GeometryType.BOX, geometry2.type())


  def test_box(self):
    geom = Geometry()
    geom.set_type(sdf.GeometryType.BOX)

    boxShape = Box()
    boxShape.set_size(Vector3d(1, 2, 3))
    geom.set_box_shape(boxShape)

    self.assertEqual(sdf.GeometryType.BOX, geom.type())
    self.assertNotEqual(None, geom.box_shape())
    self.assertEqual(Vector3d(1, 2, 3), geom.box_shape().size())


  def test_sphere(self):
    geom = Geometry()
    geom.set_type(sdf.GeometryType.SPHERE)

    sphereShape = Sphere()
    sphereShape.set_radius(0.123)
    geom.set_sphere_shape(sphereShape)

    self.assertEqual(sdf.GeometryType.SPHERE, geom.type())
    self.assertNotEqual(None, geom.sphere_shape())
    self.assertEqual(0.123, geom.sphere_shape().radius())


  def test_capsule(self):
    geom = Geometry()
    geom.set_type(sdf.GeometryType.CAPSULE)

    capsuleShape = Capsule()
    capsuleShape.set_radius(0.123)
    capsuleShape.set_length(4.56)
    geom.set_capsule_shape(capsuleShape)

    self.assertEqual(sdf.GeometryType.CAPSULE, geom.type())
    self.assertNotEqual(None, geom.capsule_shape())
    self.assertEqual(0.123, geom.capsule_shape().radius())
    self.assertEqual(4.56, geom.capsule_shape().length())


  def test_cone(self):
    geom = Geometry()
    geom.set_type(sdf.GeometryType.CONE)

    coneShape = Cone()
    coneShape.set_radius(0.123)
    coneShape.set_length(4.56)
    geom.set_cone_shape(coneShape)

    self.assertEqual(sdf.GeometryType.CONE, geom.type())
    self.assertNotEqual(None, geom.cone_shape())
    self.assertEqual(0.123, geom.cone_shape().radius())
    self.assertEqual(4.56, geom.cone_shape().length())


  def test_cylinder(self):
    geom = Geometry()
    geom.set_type(sdf.GeometryType.CYLINDER)

    cylinderShape = Cylinder()
    cylinderShape.set_radius(0.123)
    cylinderShape.set_length(4.56)
    geom.set_cylinder_shape(cylinderShape)

    self.assertEqual(sdf.GeometryType.CYLINDER, geom.type())
    self.assertNotEqual(None, geom.cylinder_shape())
    self.assertEqual(0.123, geom.cylinder_shape().radius())
    self.assertEqual(4.56, geom.cylinder_shape().length())


  def test_ellipsoid(self):
    geom = Geometry()
    geom.set_type(sdf.GeometryType.ELLIPSOID)

    ellipsoidShape = Ellipsoid()
    expectedRadii = Vector3d(1, 2, 3)
    ellipsoidShape.set_radii(expectedRadii)
    geom.set_ellipsoid_shape(ellipsoidShape)

    self.assertEqual(sdf.GeometryType.ELLIPSOID, geom.type())
    self.assertNotEqual(None, geom.ellipsoid_shape())
    self.assertEqual(expectedRadii, geom.ellipsoid_shape().radii())


  def test_mesh(self):
    geom = Geometry()
    geom.set_type(sdf.GeometryType.MESH)

    meshShape = Mesh()
    meshShape.set_scale(Vector3d(1, 2, 3))
    meshShape.set_uri("banana")
    meshShape.set_submesh("orange")
    meshShape.set_center_submesh(True)
    geom.set_mesh_shape(meshShape)

    self.assertEqual(sdf.GeometryType.MESH, geom.type())
    self.assertNotEqual(None, geom.mesh_shape())
    self.assertEqual(Vector3d(1, 2, 3), geom.mesh_shape().scale())
    self.assertEqual("banana", geom.mesh_shape().uri())
    self.assertEqual("orange", geom.mesh_shape().submesh())
    self.assertTrue(geom.mesh_shape().center_submesh())

  def test_heighmap(self):
    geom = Geometry()

    geom.set_type(sdf.GeometryType.HEIGHTMAP)
    heightmap = Heightmap()
    geom.set_heightmap_shape(heightmap)

    self.assertEqual(sdf.GeometryType.HEIGHTMAP, geom.type())
    self.assertEqual(None, geom.box_shape())
    self.assertEqual(None, geom.capsule_shape())
    self.assertEqual(None, geom.cylinder_shape())
    self.assertEqual(None, geom.ellipsoid_shape())
    self.assertEqual(None, geom.sphere_shape())
    self.assertEqual(None, geom.plane_shape())
    self.assertEqual(None, geom.mesh_shape())
    self.assertNotEqual(None, geom.heightmap_shape())


  def test_plane(self):
    geom = Geometry()
    geom.set_type(sdf.GeometryType.PLANE)

    planeShape = Plane()
    planeShape.set_normal(Vector3d.UNIT_X)
    planeShape.set_size(Vector2d(9, 8))
    geom.set_plane_shape(planeShape)

    self.assertEqual(sdf.GeometryType.PLANE, geom.type())
    self.assertNotEqual(None, geom.plane_shape())
    self.assertEqual(Vector3d.UNIT_X, geom.plane_shape().normal())
    self.assertEqual(Vector2d(9, 8), geom.plane_shape().size())


  def test_calculate_inertial(self):
    geom = Geometry()

    # Density of Aluminimum
    density = 2170.0
    expectedMass = 0
    expectedMassMat = MassMatrix3d()
    expectedInertial = Inertiald()
    sdfParserConfig = ParserConfig()
    errors = []

    # Not supported geom type
    geom.set_type(sdf.GeometryType.EMPTY)
    element = Element()
    notSupportedInertial = geom.calculate_inertial(errors,
      sdfParserConfig, density, element)
    self.assertEqual(notSupportedInertial, None)

    box = Box()
    l = 2.0
    w = 2.0
    h = 2.0
    box.set_size(Vector3d(l, w, h))

    expectedMass = box.shape().volume() * density
    ixx = (1.0 / 12.0) * expectedMass * (w * w + h * h)
    iyy = (1.0 / 12.0) * expectedMass * (l * l + h * h)
    izz = (1.0 / 12.0) * expectedMass * (l * l + w * w)

    expectedMassMat.set_mass(expectedMass)
    expectedMassMat.set_diagonal_moments(Vector3d(ixx, iyy, izz))
    expectedMassMat.set_off_diagonal_moments(Vector3d.ZERO)

    expectedInertial.set_mass_matrix(expectedMassMat)
    expectedInertial.set_pose(Pose3d.ZERO)

    geom.set_type(sdf.GeometryType.BOX)
    geom.set_box_shape(box)
    boxInertial = geom.calculate_inertial(errors,
      sdfParserConfig, density, element)

    self.assertNotEqual(None, boxInertial)
    self.assertEqual(expectedInertial, boxInertial)
    self.assertEqual(expectedInertial.mass_matrix(), expectedMassMat)
    self.assertEqual(expectedInertial.pose(), boxInertial.pose())

    # Capsule
    capsule = Capsule()
    l = 2.0
    r = 0.1
    capsule.set_length(l)
    capsule.set_radius(r)

    expectedMass = capsule.shape().volume() * density
    cylinderVolume = math.pi * r * r * l
    sphereVolume = math.pi * 4. / 3. * r * r * r
    volume = cylinderVolume + sphereVolume
    cylinderMass = expectedMass * cylinderVolume / volume
    sphereMass = expectedMass * sphereVolume / volume
    ixxIyy = (1 / 12.0) * cylinderMass * (3 * r *r + l * l) + sphereMass * (
      0.4 * r * r + 0.375 * r * l + 0.25 * l * l)
    izz = r * r * (0.5 * cylinderMass + 0.4 * sphereMass)

    expectedMassMat.set_mass(expectedMass)
    expectedMassMat.set_diagonal_moments(Vector3d(ixxIyy, ixxIyy, izz))
    expectedMassMat.set_off_diagonal_moments(Vector3d.ZERO)

    expectedInertial.set_mass_matrix(expectedMassMat)
    expectedInertial.set_pose(Pose3d.ZERO)

    geom.set_type(sdf.GeometryType.CAPSULE)
    geom.set_capsule_shape(capsule)
    capsuleInertial = geom.calculate_inertial(errors,
      sdfParserConfig, density, element)

    self.assertNotEqual(None, capsuleInertial)
    self.assertEqual(expectedInertial, capsuleInertial)
    self.assertEqual(expectedInertial.mass_matrix(), expectedMassMat)
    self.assertEqual(expectedInertial.pose(), capsuleInertial.pose())

    # Cylinder
    cylinder = Cylinder()
    l = 2.0
    r = 0.1

    cylinder.set_length(l)
    cylinder.set_radius(r)

    expectedMass = cylinder.shape().volume() * density
    ixxIyy = (1/12.0) * expectedMass * (3*r*r + l*l)
    izz = 0.5 * expectedMass * r * r

    expectedMassMat.set_mass(expectedMass)
    expectedMassMat.set_diagonal_moments(Vector3d(ixxIyy, ixxIyy, izz))
    expectedMassMat.set_off_diagonal_moments(Vector3d.ZERO)

    expectedInertial.set_mass_matrix(expectedMassMat)
    expectedInertial.set_pose(Pose3d.ZERO)

    geom.set_type(sdf.GeometryType.CYLINDER)
    geom.set_cylinder_shape(cylinder)
    cylinderInertial = geom.calculate_inertial(errors,
      sdfParserConfig, density, element)

    self.assertNotEqual(None, cylinderInertial)
    self.assertEqual(expectedInertial, cylinderInertial)
    self.assertEqual(expectedInertial.mass_matrix(), expectedMassMat)
    self.assertEqual(expectedInertial.pose(), cylinderInertial.pose())

    # Ellipsoid
    ellipsoid = Ellipsoid()

    a = 1.0
    b = 10.0
    c = 100.0

    ellipsoid.set_radii(Vector3d(a, b, c))

    expectedMass = ellipsoid.shape().volume() * density
    ixx = (expectedMass / 5.0) * (b*b + c*c)
    iyy = (expectedMass / 5.0) * (a*a + c*c)
    izz = (expectedMass / 5.0) * (a*a + b*b)

    expectedMassMat.set_mass(expectedMass)
    expectedMassMat.set_diagonal_moments(Vector3d(ixx, iyy, izz))
    expectedMassMat.set_off_diagonal_moments(Vector3d.ZERO)

    expectedInertial.set_mass_matrix(expectedMassMat)
    expectedInertial.set_pose(Pose3d.ZERO)

    geom.set_type(sdf.GeometryType.ELLIPSOID)
    geom.set_ellipsoid_shape(ellipsoid)
    ellipsoidInertial = geom.calculate_inertial(errors,
      sdfParserConfig, density, element)

    self.assertNotEqual(None, ellipsoidInertial)
    self.assertEqual(expectedInertial, ellipsoidInertial)
    self.assertEqual(expectedInertial.mass_matrix(), expectedMassMat)
    self.assertEqual(expectedInertial.pose(), ellipsoidInertial.pose())

    # Sphere
    sphere = Sphere()
    r = 0.1

    sphere.set_radius(r)

    expectedMass = sphere.shape().volume() * density
    ixxIyyIzz = 0.4 * expectedMass * r * r

    expectedMassMat.set_mass(expectedMass)
    expectedMassMat.set_diagonal_moments(
      Vector3d(ixxIyyIzz, ixxIyyIzz, ixxIyyIzz))
    expectedMassMat.set_off_diagonal_moments(Vector3d.ZERO)

    expectedInertial.set_mass_matrix(expectedMassMat)
    expectedInertial.set_pose(Pose3d.ZERO)

    geom.set_type(sdf.GeometryType.SPHERE)
    geom.set_sphere_shape(sphere)
    sphereInertial = geom.calculate_inertial(errors,
      sdfParserConfig, density, element)

    self.assertNotEqual(None, sphereInertial)
    self.assertEqual(expectedInertial, sphereInertial)
    self.assertEqual(expectedInertial.mass_matrix(), expectedMassMat)
    self.assertEqual(expectedInertial.pose(), sphereInertial.pose())

if __name__ == '__main__':
    unittest.main()<|MERGE_RESOLUTION|>--- conflicted
+++ resolved
@@ -13,13 +13,8 @@
 # limitations under the License.
 
 import copy
-<<<<<<< HEAD
-from gz_test_deps.sdformat import (Element, Error, Geometry, Box, Capsule, Cylinder, Ellipsoid,
+from gz_test_deps.sdformat import (Element, Error, Geometry, Box, Capsule, Cone, Cylinder, Ellipsoid,
                                    Heightmap, Mesh, ParserConfig, Plane, Sphere)
-=======
-from gz_test_deps.sdformat import (Element, Error, Geometry, Box, Capsule, Cone, Cylinder, Ellipsoid,
-                                   Mesh, ParserConfig, Plane, Sphere)
->>>>>>> f05f4e7a
 from gz_test_deps.math import Inertiald, MassMatrix3d, Pose3d, Vector3d, Vector2d
 import gz_test_deps.sdformat as sdf
 import math
