# Copyright (C) 2022 Open Source Robotics Foundation

# Licensed under the Apache License, Version 2.0 (the "License")
# you may not use this file except in compliance with the License.
# You may obtain a copy of the License at

#       http://www.apache.org/licenses/LICENSE-2.0

# Unless required by applicable law or agreed to in writing, software
# distributed under the License is distributed on an "AS IS" BASIS,
# WITHOUT WARRANTIES OR CONDITIONS OF ANY KIND, either express or implied.
# See the License for the specific language governing permissions and
# limitations under the License.

import copy
<<<<<<< HEAD
from gz_test_deps.sdformat import (Geometry, Box, Capsule, Cone, Cylinder, Ellipsoid,
                                   Mesh, Plane, Sphere)
from gz_test_deps.math import Vector3d, Vector2d
=======
from gz_test_deps.sdformat import (Element, Error, Geometry, Box, Capsule, Cone, Cylinder, Ellipsoid,
                                   Heightmap, Mesh, ParserConfig, Plane, Sphere)
from gz_test_deps.math import Inertiald, MassMatrix3d, Pose3d, Vector3d, Vector2d
>>>>>>> d80af036
import gz_test_deps.sdformat as sdf
import math
import unittest


class GeometryTEST(unittest.TestCase):

  def test_default_construction(self):
    geom = Geometry()
    self.assertEqual(sdf.GeometryType.EMPTY, geom.type())

    geom.set_type(sdf.GeometryType.BOX)
    self.assertEqual(sdf.GeometryType.BOX, geom.type())

    geom.set_type(sdf.GeometryType.CAPSULE)
    self.assertEqual(sdf.GeometryType.CAPSULE, geom.type())

    geom.set_type(sdf.GeometryType.CONE)
    self.assertEqual(sdf.GeometryType.CONE, geom.type())

    geom.set_type(sdf.GeometryType.CYLINDER)
    self.assertEqual(sdf.GeometryType.CYLINDER, geom.type())

    geom.set_type(sdf.GeometryType.ELLIPSOID)
    self.assertEqual(sdf.GeometryType.ELLIPSOID, geom.type())

    geom.set_type(sdf.GeometryType.PLANE)
    self.assertEqual(sdf.GeometryType.PLANE, geom.type())

    geom.set_type(sdf.GeometryType.SPHERE)
    self.assertEqual(sdf.GeometryType.SPHERE, geom.type())


  def test_assignment(self):
    geometry = Geometry()
    geometry.set_type(sdf.GeometryType.BOX)

    geometry2 = geometry
    self.assertEqual(sdf.GeometryType.BOX, geometry2.type())


  def test_deepcopy_construction(self):
    geometry = Geometry()
    geometry.set_type(sdf.GeometryType.BOX)
    boxShape = Box()
    boxShape.set_size(Vector3d(1, 2, 3))
    geometry.set_box_shape(boxShape)

    geometry2 = copy.deepcopy(geometry)
    self.assertEqual(sdf.GeometryType.BOX, geometry2.type())


  def test_deepcopy_after_assignment(self):
    geometry1 = Geometry()
    geometry1.set_type(sdf.GeometryType.BOX)

    geometry2 = Geometry()
    geometry2.set_type(sdf.GeometryType.SPHERE)

    # This is similar to what std::swap does except it uses std::move for each
    # assignment
    tmp = copy.deepcopy(geometry1)
    geometry1 = geometry2
    geometry2 = tmp

    self.assertEqual(sdf.GeometryType.SPHERE, geometry1.type())
    self.assertEqual(sdf.GeometryType.BOX, geometry2.type())


  def test_box(self):
    geom = Geometry()
    geom.set_type(sdf.GeometryType.BOX)

    boxShape = Box()
    boxShape.set_size(Vector3d(1, 2, 3))
    geom.set_box_shape(boxShape)

    self.assertEqual(sdf.GeometryType.BOX, geom.type())
    self.assertNotEqual(None, geom.box_shape())
    self.assertEqual(Vector3d(1, 2, 3), geom.box_shape().size())


  def test_sphere(self):
    geom = Geometry()
    geom.set_type(sdf.GeometryType.SPHERE)

    sphereShape = Sphere()
    sphereShape.set_radius(0.123)
    geom.set_sphere_shape(sphereShape)

    self.assertEqual(sdf.GeometryType.SPHERE, geom.type())
    self.assertNotEqual(None, geom.sphere_shape())
    self.assertEqual(0.123, geom.sphere_shape().radius())


  def test_capsule(self):
    geom = Geometry()
    geom.set_type(sdf.GeometryType.CAPSULE)

    capsuleShape = Capsule()
    capsuleShape.set_radius(0.123)
    capsuleShape.set_length(4.56)
    geom.set_capsule_shape(capsuleShape)

    self.assertEqual(sdf.GeometryType.CAPSULE, geom.type())
    self.assertNotEqual(None, geom.capsule_shape())
    self.assertEqual(0.123, geom.capsule_shape().radius())
    self.assertEqual(4.56, geom.capsule_shape().length())

  def test_cone(self):
    geom = Geometry()
    geom.set_type(sdf.GeometryType.CONE)

    coneShape = Cone()
    coneShape.set_radius(0.123)
    coneShape.set_length(4.56)
    geom.set_cone_shape(coneShape)

    self.assertEqual(sdf.GeometryType.CONE, geom.type())
    self.assertNotEqual(None, geom.cone_shape())
    self.assertEqual(0.123, geom.cone_shape().radius())
    self.assertEqual(4.56, geom.cone_shape().length())

  def test_cone(self):
    geom = Geometry()
    geom.set_type(sdf.GeometryType.CONE)

    coneShape = Cone()
    coneShape.set_radius(0.123)
    coneShape.set_length(4.56)
    geom.set_cone_shape(coneShape)

    self.assertEqual(sdf.GeometryType.CONE, geom.type())
    self.assertNotEqual(None, geom.cone_shape())
    self.assertEqual(0.123, geom.cone_shape().radius())
    self.assertEqual(4.56, geom.cone_shape().length())


  def test_cylinder(self):
    geom = Geometry()
    geom.set_type(sdf.GeometryType.CYLINDER)

    cylinderShape = Cylinder()
    cylinderShape.set_radius(0.123)
    cylinderShape.set_length(4.56)
    geom.set_cylinder_shape(cylinderShape)

    self.assertEqual(sdf.GeometryType.CYLINDER, geom.type())
    self.assertNotEqual(None, geom.cylinder_shape())
    self.assertEqual(0.123, geom.cylinder_shape().radius())
    self.assertEqual(4.56, geom.cylinder_shape().length())


  def test_ellipsoid(self):
    geom = Geometry()
    geom.set_type(sdf.GeometryType.ELLIPSOID)

    ellipsoidShape = Ellipsoid()
    expectedRadii = Vector3d(1, 2, 3)
    ellipsoidShape.set_radii(expectedRadii)
    geom.set_ellipsoid_shape(ellipsoidShape)

    self.assertEqual(sdf.GeometryType.ELLIPSOID, geom.type())
    self.assertNotEqual(None, geom.ellipsoid_shape())
    self.assertEqual(expectedRadii, geom.ellipsoid_shape().radii())


  def test_mesh(self):
    geom = Geometry()
    geom.set_type(sdf.GeometryType.MESH)

    meshShape = Mesh()
    meshShape.set_scale(Vector3d(1, 2, 3))
    meshShape.set_uri("banana")
    meshShape.set_submesh("orange")
    meshShape.set_center_submesh(True)
    geom.set_mesh_shape(meshShape)

    self.assertEqual(sdf.GeometryType.MESH, geom.type())
    self.assertNotEqual(None, geom.mesh_shape())
    self.assertEqual(Vector3d(1, 2, 3), geom.mesh_shape().scale())
    self.assertEqual("banana", geom.mesh_shape().uri())
    self.assertEqual("orange", geom.mesh_shape().submesh())
    self.assertTrue(geom.mesh_shape().center_submesh())

  def test_heighmap(self):
    geom = Geometry()

    geom.set_type(sdf.GeometryType.HEIGHTMAP)
    heightmap = Heightmap()
    geom.set_heightmap_shape(heightmap)

    self.assertEqual(sdf.GeometryType.HEIGHTMAP, geom.type())
    self.assertEqual(None, geom.box_shape())
    self.assertEqual(None, geom.capsule_shape())
    self.assertEqual(None, geom.cylinder_shape())
    self.assertEqual(None, geom.ellipsoid_shape())
    self.assertEqual(None, geom.sphere_shape())
    self.assertEqual(None, geom.plane_shape())
    self.assertEqual(None, geom.mesh_shape())
    self.assertNotEqual(None, geom.heightmap_shape())


  def test_plane(self):
    geom = Geometry()
    geom.set_type(sdf.GeometryType.PLANE)

    planeShape = Plane()
    planeShape.set_normal(Vector3d.UNIT_X)
    planeShape.set_size(Vector2d(9, 8))
    geom.set_plane_shape(planeShape)

    self.assertEqual(sdf.GeometryType.PLANE, geom.type())
    self.assertNotEqual(None, geom.plane_shape())
    self.assertEqual(Vector3d.UNIT_X, geom.plane_shape().normal())
    self.assertEqual(Vector2d(9, 8), geom.plane_shape().size())


  def test_calculate_inertial(self):
    geom = Geometry()

    # Density of Aluminimum
    density = 2170.0
    expectedMass = 0
    expectedMassMat = MassMatrix3d()
    expectedInertial = Inertiald()
    sdfParserConfig = ParserConfig()
    errors = []

    # Not supported geom type
    geom.set_type(sdf.GeometryType.EMPTY)
    element = Element()
    notSupportedInertial = geom.calculate_inertial(errors,
      sdfParserConfig, density, element)
    self.assertEqual(notSupportedInertial, None)

    box = Box()
    l = 2.0
    w = 2.0
    h = 2.0
    box.set_size(Vector3d(l, w, h))

    expectedMass = box.shape().volume() * density
    ixx = (1.0 / 12.0) * expectedMass * (w * w + h * h)
    iyy = (1.0 / 12.0) * expectedMass * (l * l + h * h)
    izz = (1.0 / 12.0) * expectedMass * (l * l + w * w)

    expectedMassMat.set_mass(expectedMass)
    expectedMassMat.set_diagonal_moments(Vector3d(ixx, iyy, izz))
    expectedMassMat.set_off_diagonal_moments(Vector3d.ZERO)

    expectedInertial.set_mass_matrix(expectedMassMat)
    expectedInertial.set_pose(Pose3d.ZERO)

    geom.set_type(sdf.GeometryType.BOX)
    geom.set_box_shape(box)
    boxInertial = geom.calculate_inertial(errors,
      sdfParserConfig, density, element)

    self.assertNotEqual(None, boxInertial)
    self.assertEqual(expectedInertial, boxInertial)
    self.assertEqual(expectedInertial.mass_matrix(), expectedMassMat)
    self.assertEqual(expectedInertial.pose(), boxInertial.pose())

    # Capsule
    capsule = Capsule()
    l = 2.0
    r = 0.1
    capsule.set_length(l)
    capsule.set_radius(r)

    expectedMass = capsule.shape().volume() * density
    cylinderVolume = math.pi * r * r * l
    sphereVolume = math.pi * 4. / 3. * r * r * r
    volume = cylinderVolume + sphereVolume
    cylinderMass = expectedMass * cylinderVolume / volume
    sphereMass = expectedMass * sphereVolume / volume
    ixxIyy = (1 / 12.0) * cylinderMass * (3 * r *r + l * l) + sphereMass * (
      0.4 * r * r + 0.375 * r * l + 0.25 * l * l)
    izz = r * r * (0.5 * cylinderMass + 0.4 * sphereMass)

    expectedMassMat.set_mass(expectedMass)
    expectedMassMat.set_diagonal_moments(Vector3d(ixxIyy, ixxIyy, izz))
    expectedMassMat.set_off_diagonal_moments(Vector3d.ZERO)

    expectedInertial.set_mass_matrix(expectedMassMat)
    expectedInertial.set_pose(Pose3d.ZERO)

    geom.set_type(sdf.GeometryType.CAPSULE)
    geom.set_capsule_shape(capsule)
    capsuleInertial = geom.calculate_inertial(errors,
      sdfParserConfig, density, element)

    self.assertNotEqual(None, capsuleInertial)
    self.assertEqual(expectedInertial, capsuleInertial)
    self.assertEqual(expectedInertial.mass_matrix(), expectedMassMat)
    self.assertEqual(expectedInertial.pose(), capsuleInertial.pose())

    # Cylinder
    cylinder = Cylinder()
    l = 2.0
    r = 0.1

    cylinder.set_length(l)
    cylinder.set_radius(r)

    expectedMass = cylinder.shape().volume() * density
    ixxIyy = (1/12.0) * expectedMass * (3*r*r + l*l)
    izz = 0.5 * expectedMass * r * r

    expectedMassMat.set_mass(expectedMass)
    expectedMassMat.set_diagonal_moments(Vector3d(ixxIyy, ixxIyy, izz))
    expectedMassMat.set_off_diagonal_moments(Vector3d.ZERO)

    expectedInertial.set_mass_matrix(expectedMassMat)
    expectedInertial.set_pose(Pose3d.ZERO)

    geom.set_type(sdf.GeometryType.CYLINDER)
    geom.set_cylinder_shape(cylinder)
    cylinderInertial = geom.calculate_inertial(errors,
      sdfParserConfig, density, element)

    self.assertNotEqual(None, cylinderInertial)
    self.assertEqual(expectedInertial, cylinderInertial)
    self.assertEqual(expectedInertial.mass_matrix(), expectedMassMat)
    self.assertEqual(expectedInertial.pose(), cylinderInertial.pose())

    # Ellipsoid
    ellipsoid = Ellipsoid()

    a = 1.0
    b = 10.0
    c = 100.0

    ellipsoid.set_radii(Vector3d(a, b, c))

    expectedMass = ellipsoid.shape().volume() * density
    ixx = (expectedMass / 5.0) * (b*b + c*c)
    iyy = (expectedMass / 5.0) * (a*a + c*c)
    izz = (expectedMass / 5.0) * (a*a + b*b)

    expectedMassMat.set_mass(expectedMass)
    expectedMassMat.set_diagonal_moments(Vector3d(ixx, iyy, izz))
    expectedMassMat.set_off_diagonal_moments(Vector3d.ZERO)

    expectedInertial.set_mass_matrix(expectedMassMat)
    expectedInertial.set_pose(Pose3d.ZERO)

    geom.set_type(sdf.GeometryType.ELLIPSOID)
    geom.set_ellipsoid_shape(ellipsoid)
    ellipsoidInertial = geom.calculate_inertial(errors,
      sdfParserConfig, density, element)

    self.assertNotEqual(None, ellipsoidInertial)
    self.assertEqual(expectedInertial, ellipsoidInertial)
    self.assertEqual(expectedInertial.mass_matrix(), expectedMassMat)
    self.assertEqual(expectedInertial.pose(), ellipsoidInertial.pose())

    # Sphere
    sphere = Sphere()
    r = 0.1

    sphere.set_radius(r)

    expectedMass = sphere.shape().volume() * density
    ixxIyyIzz = 0.4 * expectedMass * r * r

    expectedMassMat.set_mass(expectedMass)
    expectedMassMat.set_diagonal_moments(
      Vector3d(ixxIyyIzz, ixxIyyIzz, ixxIyyIzz))
    expectedMassMat.set_off_diagonal_moments(Vector3d.ZERO)

    expectedInertial.set_mass_matrix(expectedMassMat)
    expectedInertial.set_pose(Pose3d.ZERO)

    geom.set_type(sdf.GeometryType.SPHERE)
    geom.set_sphere_shape(sphere)
    sphereInertial = geom.calculate_inertial(errors,
      sdfParserConfig, density, element)

    self.assertNotEqual(None, sphereInertial)
    self.assertEqual(expectedInertial, sphereInertial)
    self.assertEqual(expectedInertial.mass_matrix(), expectedMassMat)
    self.assertEqual(expectedInertial.pose(), sphereInertial.pose())

if __name__ == '__main__':
    unittest.main()<|MERGE_RESOLUTION|>--- conflicted
+++ resolved
@@ -13,15 +13,9 @@
 # limitations under the License.
 
 import copy
-<<<<<<< HEAD
-from gz_test_deps.sdformat import (Geometry, Box, Capsule, Cone, Cylinder, Ellipsoid,
-                                   Mesh, Plane, Sphere)
-from gz_test_deps.math import Vector3d, Vector2d
-=======
 from gz_test_deps.sdformat import (Element, Error, Geometry, Box, Capsule, Cone, Cylinder, Ellipsoid,
                                    Heightmap, Mesh, ParserConfig, Plane, Sphere)
 from gz_test_deps.math import Inertiald, MassMatrix3d, Pose3d, Vector3d, Vector2d
->>>>>>> d80af036
 import gz_test_deps.sdformat as sdf
 import math
 import unittest
@@ -131,19 +125,6 @@
     self.assertEqual(0.123, geom.capsule_shape().radius())
     self.assertEqual(4.56, geom.capsule_shape().length())
 
-  def test_cone(self):
-    geom = Geometry()
-    geom.set_type(sdf.GeometryType.CONE)
-
-    coneShape = Cone()
-    coneShape.set_radius(0.123)
-    coneShape.set_length(4.56)
-    geom.set_cone_shape(coneShape)
-
-    self.assertEqual(sdf.GeometryType.CONE, geom.type())
-    self.assertNotEqual(None, geom.cone_shape())
-    self.assertEqual(0.123, geom.cone_shape().radius())
-    self.assertEqual(4.56, geom.cone_shape().length())
 
   def test_cone(self):
     geom = Geometry()
