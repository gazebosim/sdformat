--- conflicted
+++ resolved
@@ -13,23 +13,14 @@
 # limitations under the License.
 
 import copy
-<<<<<<< HEAD
-from ignition.math import Pose3d, Vector3d, SphericalCoordinates
-from sdformat import Atmosphere, Gui, Plugin, Error, Frame, Light, Model, World
-=======
 from ignition.math import Color, Pose3d, Vector3d, SphericalCoordinates
-from sdformat import Atmosphere, Physics, Plugin, Error, Frame, Light, Model, Scene, World
->>>>>>> b98fc4bc
+from sdformat import Atmosphere, Gui, Physics, Plugin, Error, Frame, Light, Model, Scene, World
 import sdformat as sdf
 import unittest
 import math
 
 # TODO(ahcorde)
-<<<<<<< HEAD
-# - Add Actor, Physics and Scene tests when the sdf::Classes are ported
-=======
-# - Add GUI and Actor when the sdf::Classes are ported
->>>>>>> b98fc4bc
+# - Add Actor when the sdf::Classes are ported
 
 class WorldTEST(unittest.TestCase):
 
@@ -89,23 +80,13 @@
         world.set_gravity(Vector3d(1, 0, 0))
         world.set_spherical_coordinates(SphericalCoordinates())
 
-<<<<<<< HEAD
         gui = Gui()
         gui.set_fullscreen(True)
         world.set_gui(gui)
 
-        # sdf::Scene scene
-        # scene.set_grid(True)
-        # world.set_scene(scene)
-=======
-        # sdf::Gui gui
-        # gui.set_Fullscreen(true)
-        # world.set_Gui(gui)
-
         scene = Scene()
         scene.set_grid(True)
         world.set_scene(scene)
->>>>>>> b98fc4bc
 
         world.set_magnetic_field(Vector3d(0, 1, 0))
         world.set_name("test_world")
@@ -137,19 +118,11 @@
         self.assertEqual("test_audio_device", world2.audio_device())
         self.assertEqual(Vector3d.UNIT_X, world2.gravity())
 
-<<<<<<< HEAD
         self.assertTrue(None != world2.gui())
         self.assertEqual(gui.fullscreen(), world2.gui().fullscreen())
 
-        # self.assertTrue(None != world2.Scene())
-        # self.assertEqual(scene.Grid(), world2.Scene().Grid())
-=======
-        # self.assertTrue(None != world2.Gui())
-        # self.assertEqual(gui.Fullscreen(), world2.Gui().Fullscreen())
-
         self.assertTrue(None != world2.scene())
         self.assertEqual(scene.grid(), world2.scene().grid())
->>>>>>> b98fc4bc
 
         self.assertEqual(Vector3d.UNIT_Y, world2.magnetic_field())
         self.assertEqual(Vector3d.UNIT_Z, world2.wind_linear_velocity())
@@ -175,7 +148,6 @@
         world.set_magnetic_field(Vector3d(1.2, -2.3, 4.5))
         self.assertEqual(Vector3d(1.2, -2.3, 4.5), world.magnetic_field())
 
-<<<<<<< HEAD
     def test_set_gui(self):
         gui = Gui()
 
@@ -185,44 +157,6 @@
         world.set_gui(gui)
         self.assertNotEqual(None, world.gui())
         self.assertFalse(world.gui().fullscreen())
-
-# ########################/
-# TEST(DOMWorld, SetScene)
-# {
-#   world = World()
-#   self.assertEqual(None, world.Scene())
-#
-#   sdf::Scene scene
-#   scene.set_Ambient(Color::Blue)
-#   scene.set_Background(Color::Red)
-#   scene.set_Grid(true)
-#   scene.set_Shadows(true)
-#   scene.set_OriginVisual(true)
-#   world.set_Scene(scene)
-#
-#   self.assertNotEqual(None, world.Scene())
-#   self.assertEqual(Color::Blue, world.Scene().Ambient())
-#   self.assertEqual(Color::Red, world.Scene().Background())
-#   self.assertTrue(world.Scene().Grid())
-#   self.assertTrue(world.Scene().Shadows())
-#   self.assertTrue(world.Scene().OriginVisual())
-# }
-=======
-#
-# ########################/
-# TEST(DOMWorld, SetGui)
-# {
-#   sdf::Gui gui
-#   gui.set_Fullscreen(true)
-#
-#   world = World()
-#   self.assertEqual(None, world.Gui())
-#
-#   world.set_Gui(gui)
-#   self.assertNotEqual(None, world.Gui())
-#   self.assertTrue(world.Gui().Fullscreen())
-# }
-#
 
     def test_set_physics(self):
         world = World()
@@ -264,8 +198,6 @@
         self.assertTrue(world.scene().grid())
         self.assertTrue(world.scene().shadows())
         self.assertTrue(world.scene().origin_visual())
-
->>>>>>> b98fc4bc
 
     def test_add_model(self):
         world = World()
