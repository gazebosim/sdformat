--- conflicted
+++ resolved
@@ -13,15 +13,10 @@
 # limitations under the License.
 
 import copy
-from gz.math7 import Color, Vector3d, SphericalCoordinates
-<<<<<<< HEAD
+from gz_test_deps.math import Color, Vector3d, SphericalCoordinates
 from gz_test_deps.sdformat import (Atmosphere, Gui, Physics, Plugin, Error,
                                    Frame, Light, Model, Scene, World)
 import gz_test_deps.sdformat as sdf
-=======
-from sdformat13 import Atmosphere, Gui, Physics, Plugin, Error, Frame, Light, Model, Scene, World
-import sdformat13 as sdf
->>>>>>> 8bde4a9d
 import unittest
 import math
 
