# Copyright (C) 2022 Open Source Robotics Foundation

# Licensed under the Apache License, Version 2.0 (the "License")
# you may not use this file except in compliance with the License.
# You may obtain a copy of the License at

#       http://www.apache.org/licenses/LICENSE-2.0

# Unless required by applicable law or agreed to in writing, software
# distributed under the License is distributed on an "AS IS" BASIS,
# WITHOUT WARRANTIES OR CONDITIONS OF ANY KIND, either express or implied.
# See the License for the specific language governing permissions and
# limitations under the License.

import copy
<<<<<<< HEAD
from sdformat import Mesh, ConvexDecomposition
from gz.math import Vector3d
import sdformat as sdf
=======
from gz_test_deps.sdformat import Mesh, ConvexDecomposition
from gz_test_deps.math import AxisAlignedBox, Vector3d
import gz_test_deps.sdformat as sdf
from typing import Optional
>>>>>>> ed018d87
import unittest


class MeshTEST(unittest.TestCase):

  def test_default_construction(self):
    mesh = Mesh()

    self.assertEqual("", mesh.optimization_str())
    self.assertEqual(sdf.MeshOptimization.NONE, mesh.optimization())
    self.assertEqual(None, mesh.convex_decomposition())
    self.assertEqual("", mesh.file_path())
    self.assertEqual("", mesh.uri())
    self.assertEqual("", mesh.submesh())
    self.assertTrue(Vector3d(1, 1, 1) == mesh.scale())
    self.assertFalse(mesh.center_submesh())


  def test_assigment(self):
    mesh = Mesh()
    self.assertTrue(mesh.set_optimization("convex_decomposition"))
    mesh.set_uri("banana")
    mesh.set_submesh("watermelon")
    mesh.set_center_submesh(True)
    mesh.set_scale(Vector3d(0.5, 0.6, 0.7))
    mesh.set_file_path("/pear")

    convexDecomp = ConvexDecomposition()
    convexDecomp.set_max_convex_hulls(10)
    convexDecomp.set_voxel_resolution(100000)
    mesh.set_convex_decomposition(convexDecomp)

    mesh2 = mesh
    self.assertEqual("convex_decomposition", mesh2.optimization_str())
    self.assertEqual(sdf.MeshOptimization.CONVEX_DECOMPOSITION, mesh2.optimization())
    self.assertEqual("banana", mesh2.uri())
    self.assertEqual("watermelon", mesh2.submesh())
    self.assertEqual(Vector3d(0.5, 0.6, 0.7), mesh2.scale())
    self.assertTrue(mesh2.center_submesh())
    self.assertEqual("/pear", mesh2.file_path())

    convexDecomp2 = mesh2.convex_decomposition()
    self.assertEqual(10, convexDecomp2.max_convex_hulls())
    self.assertEqual(100000, convexDecomp2.voxel_resolution())

    mesh.set_file_path("/apple")
    self.assertEqual("/apple", mesh2.file_path())

    mesh.set_scale(Vector3d(0.3, 0.2, 0.4))
    self.assertEqual(Vector3d(0.3, 0.2, 0.4), mesh2.scale())

    mesh.set_center_submesh(False)
    self.assertFalse(mesh2.center_submesh())

    mesh.set_submesh("melon")
    self.assertEqual("melon", mesh2.submesh())

    mesh.set_uri("pineapple")
    self.assertEqual("pineapple", mesh2.uri())


  def test_deepcopy_construction(self):
    mesh = Mesh()
    self.assertTrue(mesh.set_optimization("convex_decomposition"))
    mesh.set_uri("banana")
    mesh.set_submesh("watermelon")
    mesh.set_center_submesh(True)
    mesh.set_scale(Vector3d(0.5, 0.6, 0.7))
    mesh.set_file_path("/pear")

    convexDecomp = ConvexDecomposition()
    convexDecomp.set_max_convex_hulls(10)
    convexDecomp.set_voxel_resolution(100000)
    mesh.set_convex_decomposition(convexDecomp)

    mesh2 = copy.deepcopy(mesh)
    self.assertEqual("convex_decomposition", mesh2.optimization_str())
    self.assertEqual(sdf.MeshOptimization.CONVEX_DECOMPOSITION, mesh2.optimization())
    self.assertEqual("banana", mesh2.uri())
    self.assertEqual("watermelon", mesh2.submesh())
    self.assertEqual(Vector3d(0.5, 0.6, 0.7), mesh2.scale())
    self.assertTrue(mesh2.center_submesh())
    self.assertEqual("/pear", mesh2.file_path())

    convexDecomp2 = mesh2.convex_decomposition()
    self.assertEqual(10, convexDecomp2.max_convex_hulls())
    self.assertEqual(100000, convexDecomp2.voxel_resolution())

    mesh.set_file_path("/apple")
    mesh.set_scale(Vector3d(0.3, 0.2, 0.4))
    mesh.set_center_submesh(False)
    mesh.set_submesh("melon")
    mesh.set_uri("pineapple")

    self.assertEqual("banana", mesh2.uri())
    self.assertEqual("watermelon", mesh2.submesh())
    self.assertEqual(Vector3d(0.5, 0.6, 0.7), mesh2.scale())
    self.assertTrue(mesh2.center_submesh())
    self.assertEqual("/pear", mesh2.file_path())

  def test_set(self):
    mesh = Mesh()

    self.assertEqual("", mesh.optimization_str())
    self.assertTrue(mesh.set_optimization("convex_hull"))
    self.assertEqual("convex_hull", mesh.optimization_str())
    self.assertEqual(sdf.MeshOptimization.CONVEX_HULL, mesh.optimization())
    mesh.set_optimization(sdf.MeshOptimization.CONVEX_DECOMPOSITION)
    self.assertEqual("convex_decomposition", mesh.optimization_str())
    self.assertEqual(sdf.MeshOptimization.CONVEX_DECOMPOSITION, mesh.optimization())

    self.assertFalse(mesh.set_optimization("invalid"))
    mesh.set_optimization(sdf.MeshOptimization(99))
    self.assertEqual(sdf.MeshOptimization(99), mesh.optimization())
    self.assertEqual("", mesh.optimization_str())

    convexDecomp = ConvexDecomposition()
    convexDecomp.set_max_convex_hulls(10)
    convexDecomp.set_voxel_resolution(100000)
    mesh.set_convex_decomposition(convexDecomp)
    self.assertEqual(10, mesh.convex_decomposition().max_convex_hulls())
    self.assertEqual(100000, mesh.convex_decomposition().voxel_resolution())

    self.assertEqual("", mesh.uri())
    mesh.set_uri("http://myuri.com")
    self.assertEqual("http://myuri.com", mesh.uri())

    self.assertEqual("", mesh.submesh())
    mesh.set_submesh("my_submesh")
    self.assertEqual("my_submesh", mesh.submesh())

    self.assertTrue(Vector3d(1, 1, 1) == mesh.scale())
    mesh.set_scale(Vector3d(0.2, 1.4, 7.8))
    self.assertTrue(Vector3d(0.2, 1.4, 7.8) == mesh.scale())

    self.assertFalse(mesh.center_submesh())
    mesh.set_center_submesh(True)
    self.assertTrue(mesh.center_submesh())

    self.assertEqual("", mesh.file_path())
    mesh.set_file_path("/mypath")
    self.assertEqual("/mypath", mesh.file_path())

  def test_axis_aligned_box(self):
    mesh = Mesh()
    self.assertEqual(None, mesh.axis_aligned_box(None))

    # Customly defined Mesh AABB calculator
    def mesh_aabb_calulator(sdf_mesh: Mesh) -> Optional[AxisAlignedBox]:
      if sdf_mesh.uri() == "no_mesh":
        return None

      if sdf_mesh.uri() == "banana":
        # Banana mesh should return invalid AABB
        return AxisAlignedBox()

      return AxisAlignedBox(Vector3d(-1, -1, -1), Vector3d(1, 1, 1))

    mesh.set_uri("no_mesh")
    self.assertEqual(
      None,
      mesh.axis_aligned_box(mesh_aabb_calulator))

    mesh.set_uri("banana")
    self.assertEqual(
      AxisAlignedBox(),
      mesh.axis_aligned_box(mesh_aabb_calulator))

    mesh.set_uri("apple")
    self.assertEqual(
      AxisAlignedBox(Vector3d(-1, -1, -1), Vector3d(1, 1, 1)),
      mesh.axis_aligned_box(mesh_aabb_calulator))


if __name__ == '__main__':
    unittest.main()<|MERGE_RESOLUTION|>--- conflicted
+++ resolved
@@ -13,16 +13,10 @@
 # limitations under the License.
 
 import copy
-<<<<<<< HEAD
 from sdformat import Mesh, ConvexDecomposition
-from gz.math import Vector3d
+from gz.math import AxisAlignedBox, Vector3d
 import sdformat as sdf
-=======
-from gz_test_deps.sdformat import Mesh, ConvexDecomposition
-from gz_test_deps.math import AxisAlignedBox, Vector3d
-import gz_test_deps.sdformat as sdf
 from typing import Optional
->>>>>>> ed018d87
 import unittest
 
 
