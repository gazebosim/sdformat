# Copyright (C) 2022 Open Source Robotics Foundation

# Licensed under the Apache License, Version 2.0 (the "License")
# you may not use this file except in compliance with the License.
# You may obtain a copy of the License at

#       http://www.apache.org/licenses/LICENSE-2.0

# Unless required by applicable law or agreed to in writing, software
# distributed under the License is distributed on an "AS IS" BASIS,
# WITHOUT WARRANTIES OR CONDITIONS OF ANY KIND, either express or implied.
# See the License for the specific language governing permissions and
# limitations under the License.

import copy

<<<<<<< HEAD
=======
from gz.math7 import Vector3d

>>>>>>> 1e5be741
import math

from sdformat13 import Cylinder

import unittest


class CylinderTEST(unittest.TestCase):

  def test_default_construction(self):
    cylinder = Cylinder()

    self.assertEqual(math.pi * math.pow(0.5, 2) * 1.0,
                     cylinder.shape().volume())

    self.assertEqual(0.5, cylinder.radius())
    self.assertEqual(1.0, cylinder.length())

    cylinder.set_radius(0.5)
    cylinder.set_length(2.3)

    self.assertEqual(0.5, cylinder.radius())
    self.assertEqual(2.3, cylinder.length())

  def test_assignment(self):
    cylinder = Cylinder()
    cylinder.set_radius(0.2)
    cylinder.set_length(3.0)
    self.assertEqual(math.pi * math.pow(0.2, 2) * 3.0,
                   cylinder.shape().volume())

    cylinder2 = cylinder
    self.assertEqual(0.2, cylinder2.radius())
    self.assertEqual(3.0, cylinder2.length())

    self.assertEqual(math.pi * math.pow(0.2, 2) * 3.0,
                   cylinder2.shape().volume())
    self.assertEqual(0.2, cylinder2.shape().radius())
    self.assertEqual(3.0, cylinder2.shape().length())

    cylinder.set_radius(2.0)
    cylinder.set_length(0.3)

    self.assertEqual(2.0, cylinder.radius())
    self.assertEqual(0.3, cylinder.length())
    self.assertEqual(2.0, cylinder2.radius())
    self.assertEqual(0.3, cylinder2.length())


  def test_copy_construction(self):
    cylinder = Cylinder();
    cylinder.set_radius(0.2)
    cylinder.set_length(3.0)

    cylinder2 = Cylinder(cylinder)
    self.assertEqual(0.2, cylinder2.radius())
    self.assertEqual(3.0, cylinder2.length())

    cylinder.set_radius(2.)
    cylinder.set_length(0.3)

    self.assertEqual(2, cylinder.radius())
    self.assertEqual(0.3, cylinder.length())
    self.assertEqual(0.2, cylinder2.radius())
    self.assertEqual(3.0, cylinder2.length())

  def test_deepcopy(self):
    cylinder = Cylinder();
    cylinder.set_radius(0.2)
    cylinder.set_length(3.0)

    cylinder2 = copy.deepcopy(cylinder);
    self.assertEqual(0.2, cylinder2.radius())
    self.assertEqual(3.0, cylinder2.length())

    cylinder.set_radius(2.)
    cylinder.set_length(0.3)

    self.assertEqual(2, cylinder.radius())
    self.assertEqual(0.3, cylinder.length())
    self.assertEqual(0.2, cylinder2.radius())
    self.assertEqual(3.0, cylinder2.length())

  def test_shape(self):
    cylinder = Cylinder();
    self.assertEqual(0.5, cylinder.radius())
    self.assertEqual(1.0, cylinder.length())

    cylinder.shape().set_radius(0.123)
    cylinder.shape().set_length(0.456)
    self.assertEqual(0.123, cylinder.radius())
    self.assertEqual(0.456, cylinder.length())


if __name__ == '__main__':
    unittest.main()<|MERGE_RESOLUTION|>--- conflicted
+++ resolved
@@ -14,11 +14,6 @@
 
 import copy
 
-<<<<<<< HEAD
-=======
-from gz.math7 import Vector3d
-
->>>>>>> 1e5be741
 import math
 
 from sdformat13 import Cylinder
