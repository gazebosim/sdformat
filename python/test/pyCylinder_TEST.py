--- conflicted
+++ resolved
@@ -16,13 +16,8 @@
 
 import math
 
-<<<<<<< HEAD
-from gz.math import Inertiald, MassMatrix3d, Pose3d, Vector3d
+from gz.math import AxisAlignedBox, Inertiald, MassMatrix3d, Pose3d, Vector3d
 from sdformat import Cylinder
-=======
-from gz_test_deps.math import AxisAlignedBox, Inertiald, MassMatrix3d, Pose3d, Vector3d
-from gz_test_deps.sdformat import Cylinder
->>>>>>> ed018d87
 
 import unittest
 
