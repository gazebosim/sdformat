--- conflicted
+++ resolved
@@ -13,14 +13,8 @@
 # limitations under the License.
 
 import copy
-<<<<<<< HEAD
-from sdformat import Magnetometer, Noise
-import sdformat as sdf
-=======
-from gz.math7 import Pose3d
 from sdformat13 import Magnetometer, Noise
 import sdformat13 as sdf
->>>>>>> 1e5be741
 import unittest
 
 
