# Copyright (C) 2022 Open Source Robotics Foundation

# Licensed under the Apache License, Version 2.0 (the "License")
# you may not use this file except in compliance with the License.
# You may obtain a copy of the License at

#       http://www.apache.org/licenses/LICENSE-2.0

# Unless required by applicable law or agreed to in writing, software
# distributed under the License is distributed on an "AS IS" BASIS,
# WITHOUT WARRANTIES OR CONDITIONS OF ANY KIND, either express or implied.
# See the License for the specific language governing permissions and
# limitations under the License.

import copy
<<<<<<< HEAD
from gz.math import Angle, Helpers
from sdformat import Lidar, Error, Noise
=======
from gz.math7 import Angle, Pose3d, Vector3d, Helpers
from sdformat13 import Lidar, Error, Noise
>>>>>>> 1e5be741
import math
import unittest


class LidarTEST(unittest.TestCase):

  def test_default_construction(self):
    lidar = Lidar()
    defaultNoise = Noise()
    self.assertEqual(defaultNoise, lidar.lidar_noise())

  def test_set(self):

    lidar = Lidar()

    lidar.set_horizontal_scan_samples(123)
    self.assertEqual(lidar.horizontal_scan_samples(), 123)
    lidar.set_horizontal_scan_resolution(0.45)
    self.assertAlmostEqual(lidar.horizontal_scan_resolution(), 0.45)
    lidar.set_horizontal_scan_min_angle(Angle(0.67))
    self.assertAlmostEqual(lidar.horizontal_scan_min_angle().radian(), 0.67)
    lidar.set_horizontal_scan_max_angle(Angle(0.89))
    self.assertAlmostEqual(lidar.horizontal_scan_max_angle().radian(), 0.89)

    lidar.set_vertical_scan_samples(98)
    self.assertEqual(lidar.vertical_scan_samples(), 98)
    lidar.set_vertical_scan_resolution(0.76)
    self.assertAlmostEqual(lidar.vertical_scan_resolution(), 0.76)
    lidar.set_vertical_scan_min_angle(Angle(0.54))
    self.assertAlmostEqual(lidar.vertical_scan_min_angle().radian(), 0.54)
    lidar.set_vertical_scan_max_angle(Angle(0.321))
    self.assertAlmostEqual(lidar.vertical_scan_max_angle().radian(), 0.321)

    lidar.set_range_min(1.2)
    self.assertAlmostEqual(lidar.range_min(), 1.2)
    lidar.set_range_max(3.4)
    self.assertAlmostEqual(lidar.range_max(), 3.4)
    lidar.set_range_resolution(5.6)
    self.assertAlmostEqual(lidar.range_resolution(), 5.6)

    noise = Noise()
    noise.set_mean(6.5)
    noise.set_std_dev(3.79)
    lidar.set_lidar_noise(noise)
    self.assertEqual(noise, lidar.lidar_noise())

    lidar.set_horizontal_scan_samples(111)
    lidar.set_horizontal_scan_resolution(2.2)

    self.assertEqual(Helpers.MAX_UI32, lidar.visibility_mask());
    lidar.set_visibility_mask(123);
    self.assertEqual(123, lidar.visibility_mask());

    # Inequality operator
    lidar2 = Lidar()
    self.assertNotEqual(lidar2, lidar)

    # Copy constructor
    lidarCopied = Lidar(lidar)
    self.assertEqual(lidarCopied, lidar)

    # Assignment operator
    lidarAssigned = lidar
    self.assertEqual(lidarAssigned, lidar)


if __name__ == '__main__':
    unittest.main()<|MERGE_RESOLUTION|>--- conflicted
+++ resolved
@@ -13,13 +13,8 @@
 # limitations under the License.
 
 import copy
-<<<<<<< HEAD
-from gz.math import Angle, Helpers
-from sdformat import Lidar, Error, Noise
-=======
-from gz.math7 import Angle, Pose3d, Vector3d, Helpers
+from gz.math7 import Angle, Helpers
 from sdformat13 import Lidar, Error, Noise
->>>>>>> 1e5be741
 import math
 import unittest
 
