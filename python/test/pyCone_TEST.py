--- conflicted
+++ resolved
@@ -18,12 +18,8 @@
 
 import math
 
-<<<<<<< HEAD
+from gz.math import AxisAlignedBox, Vector3d
 from sdformat import Cone
-=======
-from gz_test_deps.math import AxisAlignedBox, Vector3d
-from gz_test_deps.sdformat import Cone
->>>>>>> ed018d87
 
 import unittest
 
@@ -87,7 +83,6 @@
     self.assertEqual(0.2, cone2.radius())
     self.assertEqual(3.0, cone2.length())
 
-
   def test_deepcopy(self):
     cone = Cone();
     cone.set_radius(0.2)
